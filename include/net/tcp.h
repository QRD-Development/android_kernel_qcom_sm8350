--- conflicted
+++ resolved
@@ -362,10 +362,7 @@
 				void __user *buffer, size_t *length,
 				loff_t *ppos);
 
-<<<<<<< HEAD
-=======
 void tcp_enter_quickack_mode(struct sock *sk, unsigned int max_quickacks);
->>>>>>> 320f3cf1
 static inline void tcp_dec_quickack_mode(struct sock *sk)
 {
 	struct inet_connection_sock *icsk = inet_csk(sk);
