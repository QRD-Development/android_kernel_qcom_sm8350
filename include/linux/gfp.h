--- conflicted
+++ resolved
@@ -44,20 +44,13 @@
 #else
 #define ___GFP_NOLOCKDEP	0
 #endif
-<<<<<<< HEAD
-#ifdef CONFIG_CMA_DIRECT_UTILIZATION
 #define ___GFP_CMA		0x1000000u
-#else
-#define ___GFP_CMA		0
-#endif
 #ifdef CONFIG_LIMIT_MOVABLE_ZONE_ALLOC
 #define ___GFP_OFFLINABLE	0x2000000u
 #else
 #define ___GFP_OFFLINABLE	0
 #endif
-=======
-#define ___GFP_CMA		0x1000000u
->>>>>>> 724ffa00
+
 /* If the above are modified, __GFP_BITS_SHIFT may need updating */
 
 /*
@@ -72,10 +65,7 @@
 #define __GFP_DMA32	((__force gfp_t)___GFP_DMA32)
 #define __GFP_MOVABLE	((__force gfp_t)___GFP_MOVABLE)  /* ZONE_MOVABLE allowed */
 #define __GFP_CMA	((__force gfp_t)___GFP_CMA)
-<<<<<<< HEAD
 #define __GFP_OFFLINABLE	((__force gfp_t)___GFP_OFFLINABLE)
-=======
->>>>>>> 724ffa00
 #define GFP_ZONEMASK	(__GFP_DMA|__GFP_HIGHMEM|__GFP_DMA32|__GFP_MOVABLE)
 
 /**
@@ -236,18 +226,8 @@
 #define __GFP_NOLOCKDEP ((__force gfp_t)___GFP_NOLOCKDEP)
 
 /* Room for N __GFP_FOO bits */
-<<<<<<< HEAD
-#ifdef CONFIG_LIMIT_MOVABLE_ZONE_ALLOC
-#define __GFP_BITS_SHIFT 26
-#elif defined CONFIG_CMA_DIRECT_UTILIZATION
-#define __GFP_BITS_SHIFT 25
-#else
-#define __GFP_BITS_SHIFT (23 + IS_ENABLED(CONFIG_LOCKDEP))
-#endif
-=======
-#define __GFP_BITS_SHIFT (25)
+#define __GFP_BITS_SHIFT (25 + IS_ENABLED(CONFIG_LIMIT_MOVABLE_ZONE_ALLOC))
 #ifdef CONFIG_LOCKDEP
->>>>>>> 724ffa00
 #define __GFP_BITS_MASK ((__force gfp_t)((1 << __GFP_BITS_SHIFT) - 1))
 #else
 #define __GFP_BITS_MASK (((__force gfp_t)((1 << __GFP_BITS_SHIFT) - 1)) & \
