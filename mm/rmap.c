/*
 * mm/rmap.c - physical to virtual reverse mappings
 *
 * Copyright 2001, Rik van Riel <riel@conectiva.com.br>
 * Released under the General Public License (GPL).
 *
 * Simple, low overhead reverse mapping scheme.
 * Please try to keep this thing as modular as possible.
 *
 * Provides methods for unmapping each kind of mapped page:
 * the anon methods track anonymous pages, and
 * the file methods track pages belonging to an inode.
 *
 * Original design by Rik van Riel <riel@conectiva.com.br> 2001
 * File methods by Dave McCracken <dmccr@us.ibm.com> 2003, 2004
 * Anonymous methods by Andrea Arcangeli <andrea@suse.de> 2004
 * Contributions by Hugh Dickins 2003, 2004
 */

/*
 * Lock ordering in mm:
 *
 * inode->i_mutex	(while writing or truncating, not reading or faulting)
 *   mm->mmap_sem
 *     page->flags PG_locked (lock_page)
 *       hugetlbfs_i_mmap_rwsem_key (in huge_pmd_share)
 *         mapping->i_mmap_rwsem
 *           anon_vma->rwsem
 *             mm->page_table_lock or pte_lock
 *               pgdat->lru_lock (in mark_page_accessed, isolate_lru_page)
 *               swap_lock (in swap_duplicate, swap_info_get)
 *                 mmlist_lock (in mmput, drain_mmlist and others)
 *                 mapping->private_lock (in __set_page_dirty_buffers)
 *                   mem_cgroup_{begin,end}_page_stat (memcg->move_lock)
 *                     i_pages lock (widely used)
 *                 inode->i_lock (in set_page_dirty's __mark_inode_dirty)
 *                 bdi.wb->list_lock (in set_page_dirty's __mark_inode_dirty)
 *                   sb_lock (within inode_lock in fs/fs-writeback.c)
 *                   i_pages lock (widely used, in set_page_dirty,
 *                             in arch-dependent flush_dcache_mmap_lock,
 *                             within bdi.wb->list_lock in __sync_single_inode)
 *
 * anon_vma->rwsem,mapping->i_mutex      (memory_failure, collect_procs_anon)
 *   ->tasklist_lock
 *     pte map lock
 */

#include <linux/mm.h>
#include <linux/sched/mm.h>
#include <linux/sched/task.h>
#include <linux/pagemap.h>
#include <linux/swap.h>
#include <linux/swapops.h>
#include <linux/slab.h>
#include <linux/init.h>
#include <linux/ksm.h>
#include <linux/rmap.h>
#include <linux/rcupdate.h>
#include <linux/export.h>
#include <linux/memcontrol.h>
#include <linux/mmu_notifier.h>
#include <linux/migrate.h>
#include <linux/hugetlb.h>
#include <linux/huge_mm.h>
#include <linux/backing-dev.h>
#include <linux/page_idle.h>
#include <linux/memremap.h>
#include <linux/userfaultfd_k.h>

#include <asm/tlbflush.h>

#include <trace/events/tlb.h>

#include "internal.h"

static struct kmem_cache *anon_vma_cachep;
static struct kmem_cache *anon_vma_chain_cachep;

static inline struct anon_vma *anon_vma_alloc(void)
{
	struct anon_vma *anon_vma;

	anon_vma = kmem_cache_alloc(anon_vma_cachep, GFP_KERNEL);
	if (anon_vma) {
		atomic_set(&anon_vma->refcount, 1);
		anon_vma->degree = 1;	/* Reference for first vma */
		anon_vma->parent = anon_vma;
		/*
		 * Initialise the anon_vma root to point to itself. If called
		 * from fork, the root will be reset to the parents anon_vma.
		 */
		anon_vma->root = anon_vma;
	}

	return anon_vma;
}

static inline void anon_vma_free(struct anon_vma *anon_vma)
{
	VM_BUG_ON(atomic_read(&anon_vma->refcount));

	/*
	 * Synchronize against page_lock_anon_vma_read() such that
	 * we can safely hold the lock without the anon_vma getting
	 * freed.
	 *
	 * Relies on the full mb implied by the atomic_dec_and_test() from
	 * put_anon_vma() against the acquire barrier implied by
	 * down_read_trylock() from page_lock_anon_vma_read(). This orders:
	 *
	 * page_lock_anon_vma_read()	VS	put_anon_vma()
	 *   down_read_trylock()		  atomic_dec_and_test()
	 *   LOCK				  MB
	 *   atomic_read()			  rwsem_is_locked()
	 *
	 * LOCK should suffice since the actual taking of the lock must
	 * happen _before_ what follows.
	 */
	might_sleep();
	if (rwsem_is_locked(&anon_vma->root->rwsem)) {
		anon_vma_lock_write(anon_vma);
		anon_vma_unlock_write(anon_vma);
	}

	kmem_cache_free(anon_vma_cachep, anon_vma);
}

static inline struct anon_vma_chain *anon_vma_chain_alloc(gfp_t gfp)
{
	return kmem_cache_alloc(anon_vma_chain_cachep, gfp);
}

static void anon_vma_chain_free(struct anon_vma_chain *anon_vma_chain)
{
	kmem_cache_free(anon_vma_chain_cachep, anon_vma_chain);
}

static void anon_vma_chain_link(struct vm_area_struct *vma,
				struct anon_vma_chain *avc,
				struct anon_vma *anon_vma)
{
	avc->vma = vma;
	avc->anon_vma = anon_vma;
	list_add(&avc->same_vma, &vma->anon_vma_chain);
	anon_vma_interval_tree_insert(avc, &anon_vma->rb_root);
}

/**
 * __anon_vma_prepare - attach an anon_vma to a memory region
 * @vma: the memory region in question
 *
 * This makes sure the memory mapping described by 'vma' has
 * an 'anon_vma' attached to it, so that we can associate the
 * anonymous pages mapped into it with that anon_vma.
 *
 * The common case will be that we already have one, which
 * is handled inline by anon_vma_prepare(). But if
 * not we either need to find an adjacent mapping that we
 * can re-use the anon_vma from (very common when the only
 * reason for splitting a vma has been mprotect()), or we
 * allocate a new one.
 *
 * Anon-vma allocations are very subtle, because we may have
 * optimistically looked up an anon_vma in page_lock_anon_vma_read()
 * and that may actually touch the spinlock even in the newly
 * allocated vma (it depends on RCU to make sure that the
 * anon_vma isn't actually destroyed).
 *
 * As a result, we need to do proper anon_vma locking even
 * for the new allocation. At the same time, we do not want
 * to do any locking for the common case of already having
 * an anon_vma.
 *
 * This must be called with the mmap_sem held for reading.
 */
int __anon_vma_prepare(struct vm_area_struct *vma)
{
	struct mm_struct *mm = vma->vm_mm;
	struct anon_vma *anon_vma, *allocated;
	struct anon_vma_chain *avc;

	might_sleep();

	avc = anon_vma_chain_alloc(GFP_KERNEL);
	if (!avc)
		goto out_enomem;

	anon_vma = find_mergeable_anon_vma(vma);
	allocated = NULL;
	if (!anon_vma) {
		anon_vma = anon_vma_alloc();
		if (unlikely(!anon_vma))
			goto out_enomem_free_avc;
		allocated = anon_vma;
	}

	anon_vma_lock_write(anon_vma);
	/* page_table_lock to protect against threads */
	spin_lock(&mm->page_table_lock);
	if (likely(!vma->anon_vma)) {
		vma->anon_vma = anon_vma;
		anon_vma_chain_link(vma, avc, anon_vma);
		/* vma reference or self-parent link for new root */
		anon_vma->degree++;
		allocated = NULL;
		avc = NULL;
	}
	spin_unlock(&mm->page_table_lock);
	anon_vma_unlock_write(anon_vma);

	if (unlikely(allocated))
		put_anon_vma(allocated);
	if (unlikely(avc))
		anon_vma_chain_free(avc);

	return 0;

 out_enomem_free_avc:
	anon_vma_chain_free(avc);
 out_enomem:
	return -ENOMEM;
}

/*
 * This is a useful helper function for locking the anon_vma root as
 * we traverse the vma->anon_vma_chain, looping over anon_vma's that
 * have the same vma.
 *
 * Such anon_vma's should have the same root, so you'd expect to see
 * just a single mutex_lock for the whole traversal.
 */
static inline struct anon_vma *lock_anon_vma_root(struct anon_vma *root, struct anon_vma *anon_vma)
{
	struct anon_vma *new_root = anon_vma->root;
	if (new_root != root) {
		if (WARN_ON_ONCE(root))
			up_write(&root->rwsem);
		root = new_root;
		down_write(&root->rwsem);
	}
	return root;
}

static inline void unlock_anon_vma_root(struct anon_vma *root)
{
	if (root)
		up_write(&root->rwsem);
}

/*
 * Attach the anon_vmas from src to dst.
 * Returns 0 on success, -ENOMEM on failure.
 *
 * If dst->anon_vma is NULL this function tries to find and reuse existing
 * anon_vma which has no vmas and only one child anon_vma. This prevents
 * degradation of anon_vma hierarchy to endless linear chain in case of
 * constantly forking task. On the other hand, an anon_vma with more than one
 * child isn't reused even if there was no alive vma, thus rmap walker has a
 * good chance of avoiding scanning the whole hierarchy when it searches where
 * page is mapped.
 */
int anon_vma_clone(struct vm_area_struct *dst, struct vm_area_struct *src)
{
	struct anon_vma_chain *avc, *pavc;
	struct anon_vma *root = NULL;

	list_for_each_entry_reverse(pavc, &src->anon_vma_chain, same_vma) {
		struct anon_vma *anon_vma;

		avc = anon_vma_chain_alloc(GFP_NOWAIT | __GFP_NOWARN);
		if (unlikely(!avc)) {
			unlock_anon_vma_root(root);
			root = NULL;
			avc = anon_vma_chain_alloc(GFP_KERNEL);
			if (!avc)
				goto enomem_failure;
		}
		anon_vma = pavc->anon_vma;
		root = lock_anon_vma_root(root, anon_vma);
		anon_vma_chain_link(dst, avc, anon_vma);

		/*
		 * Reuse existing anon_vma if its degree lower than two,
		 * that means it has no vma and only one anon_vma child.
		 *
		 * Do not chose parent anon_vma, otherwise first child
		 * will always reuse it. Root anon_vma is never reused:
		 * it has self-parent reference and at least one child.
		 */
		if (!dst->anon_vma && anon_vma != src->anon_vma &&
				anon_vma->degree < 2)
			dst->anon_vma = anon_vma;
	}
	if (dst->anon_vma)
		dst->anon_vma->degree++;
	unlock_anon_vma_root(root);
	return 0;

 enomem_failure:
	/*
	 * dst->anon_vma is dropped here otherwise its degree can be incorrectly
	 * decremented in unlink_anon_vmas().
	 * We can safely do this because callers of anon_vma_clone() don't care
	 * about dst->anon_vma if anon_vma_clone() failed.
	 */
	dst->anon_vma = NULL;
	unlink_anon_vmas(dst);
	return -ENOMEM;
}

/*
 * Attach vma to its own anon_vma, as well as to the anon_vmas that
 * the corresponding VMA in the parent process is attached to.
 * Returns 0 on success, non-zero on failure.
 */
int anon_vma_fork(struct vm_area_struct *vma, struct vm_area_struct *pvma)
{
	struct anon_vma_chain *avc;
	struct anon_vma *anon_vma;
	int error;

	/* Don't bother if the parent process has no anon_vma here. */
	if (!pvma->anon_vma)
		return 0;

	/* Drop inherited anon_vma, we'll reuse existing or allocate new. */
	vma->anon_vma = NULL;

	/*
	 * First, attach the new VMA to the parent VMA's anon_vmas,
	 * so rmap can find non-COWed pages in child processes.
	 */
	error = anon_vma_clone(vma, pvma);
	if (error)
		return error;

	/* An existing anon_vma has been reused, all done then. */
	if (vma->anon_vma)
		return 0;

	/* Then add our own anon_vma. */
	anon_vma = anon_vma_alloc();
	if (!anon_vma)
		goto out_error;
	avc = anon_vma_chain_alloc(GFP_KERNEL);
	if (!avc)
		goto out_error_free_anon_vma;

	/*
	 * The root anon_vma's spinlock is the lock actually used when we
	 * lock any of the anon_vmas in this anon_vma tree.
	 */
	anon_vma->root = pvma->anon_vma->root;
	anon_vma->parent = pvma->anon_vma;
	/*
	 * With refcounts, an anon_vma can stay around longer than the
	 * process it belongs to. The root anon_vma needs to be pinned until
	 * this anon_vma is freed, because the lock lives in the root.
	 */
	get_anon_vma(anon_vma->root);
	/* Mark this anon_vma as the one where our new (COWed) pages go. */
	vma->anon_vma = anon_vma;
	anon_vma_lock_write(anon_vma);
	anon_vma_chain_link(vma, avc, anon_vma);
	anon_vma->parent->degree++;
	anon_vma_unlock_write(anon_vma);

	return 0;

 out_error_free_anon_vma:
	put_anon_vma(anon_vma);
 out_error:
	unlink_anon_vmas(vma);
	return -ENOMEM;
}

void unlink_anon_vmas(struct vm_area_struct *vma)
{
	struct anon_vma_chain *avc, *next;
	struct anon_vma *root = NULL;

	/*
	 * Unlink each anon_vma chained to the VMA.  This list is ordered
	 * from newest to oldest, ensuring the root anon_vma gets freed last.
	 */
	list_for_each_entry_safe(avc, next, &vma->anon_vma_chain, same_vma) {
		struct anon_vma *anon_vma = avc->anon_vma;

		root = lock_anon_vma_root(root, anon_vma);
		anon_vma_interval_tree_remove(avc, &anon_vma->rb_root);

		/*
		 * Leave empty anon_vmas on the list - we'll need
		 * to free them outside the lock.
		 */
		if (RB_EMPTY_ROOT(&anon_vma->rb_root.rb_root)) {
			anon_vma->parent->degree--;
			continue;
		}

		list_del(&avc->same_vma);
		anon_vma_chain_free(avc);
	}
	if (vma->anon_vma)
		vma->anon_vma->degree--;
	unlock_anon_vma_root(root);

	/*
	 * Iterate the list once more, it now only contains empty and unlinked
	 * anon_vmas, destroy them. Could not do before due to __put_anon_vma()
	 * needing to write-acquire the anon_vma->root->rwsem.
	 */
	list_for_each_entry_safe(avc, next, &vma->anon_vma_chain, same_vma) {
		struct anon_vma *anon_vma = avc->anon_vma;

		VM_WARN_ON(anon_vma->degree);
		put_anon_vma(anon_vma);

		list_del(&avc->same_vma);
		anon_vma_chain_free(avc);
	}
}

static void anon_vma_ctor(void *data)
{
	struct anon_vma *anon_vma = data;

	init_rwsem(&anon_vma->rwsem);
	atomic_set(&anon_vma->refcount, 0);
	anon_vma->rb_root = RB_ROOT_CACHED;
}

void __init anon_vma_init(void)
{
	anon_vma_cachep = kmem_cache_create("anon_vma", sizeof(struct anon_vma),
			0, SLAB_TYPESAFE_BY_RCU|SLAB_PANIC|SLAB_ACCOUNT,
			anon_vma_ctor);
	anon_vma_chain_cachep = KMEM_CACHE(anon_vma_chain,
			SLAB_PANIC|SLAB_ACCOUNT);
}

/*
 * Getting a lock on a stable anon_vma from a page off the LRU is tricky!
 *
 * Since there is no serialization what so ever against page_remove_rmap()
 * the best this function can do is return a locked anon_vma that might
 * have been relevant to this page.
 *
 * The page might have been remapped to a different anon_vma or the anon_vma
 * returned may already be freed (and even reused).
 *
 * In case it was remapped to a different anon_vma, the new anon_vma will be a
 * child of the old anon_vma, and the anon_vma lifetime rules will therefore
 * ensure that any anon_vma obtained from the page will still be valid for as
 * long as we observe page_mapped() [ hence all those page_mapped() tests ].
 *
 * All users of this function must be very careful when walking the anon_vma
 * chain and verify that the page in question is indeed mapped in it
 * [ something equivalent to page_mapped_in_vma() ].
 *
 * Since anon_vma's slab is DESTROY_BY_RCU and we know from page_remove_rmap()
 * that the anon_vma pointer from page->mapping is valid if there is a
 * mapcount, we can dereference the anon_vma after observing those.
 */
struct anon_vma *page_get_anon_vma(struct page *page)
{
	struct anon_vma *anon_vma = NULL;
	unsigned long anon_mapping;

	rcu_read_lock();
	anon_mapping = (unsigned long)READ_ONCE(page->mapping);
	if ((anon_mapping & PAGE_MAPPING_FLAGS) != PAGE_MAPPING_ANON)
		goto out;
	if (!page_mapped(page))
		goto out;

	anon_vma = (struct anon_vma *) (anon_mapping - PAGE_MAPPING_ANON);
	if (!atomic_inc_not_zero(&anon_vma->refcount)) {
		anon_vma = NULL;
		goto out;
	}

	/*
	 * If this page is still mapped, then its anon_vma cannot have been
	 * freed.  But if it has been unmapped, we have no security against the
	 * anon_vma structure being freed and reused (for another anon_vma:
	 * SLAB_TYPESAFE_BY_RCU guarantees that - so the atomic_inc_not_zero()
	 * above cannot corrupt).
	 */
	if (!page_mapped(page)) {
		rcu_read_unlock();
		put_anon_vma(anon_vma);
		return NULL;
	}
out:
	rcu_read_unlock();

	return anon_vma;
}

/*
 * Similar to page_get_anon_vma() except it locks the anon_vma.
 *
 * Its a little more complex as it tries to keep the fast path to a single
 * atomic op -- the trylock. If we fail the trylock, we fall back to getting a
 * reference like with page_get_anon_vma() and then block on the mutex
 * on !rwc->try_lock case.
 */
struct anon_vma *page_lock_anon_vma_read(struct page *page,
					 struct rmap_walk_control *rwc)
{
	struct anon_vma *anon_vma = NULL;
	struct anon_vma *root_anon_vma;
	unsigned long anon_mapping;

	rcu_read_lock();
	anon_mapping = (unsigned long)READ_ONCE(page->mapping);
	if ((anon_mapping & PAGE_MAPPING_FLAGS) != PAGE_MAPPING_ANON)
		goto out;
	if (!page_mapped(page))
		goto out;

	anon_vma = (struct anon_vma *) (anon_mapping - PAGE_MAPPING_ANON);
	root_anon_vma = READ_ONCE(anon_vma->root);
	if (down_read_trylock(&root_anon_vma->rwsem)) {
		/*
		 * If the page is still mapped, then this anon_vma is still
		 * its anon_vma, and holding the mutex ensures that it will
		 * not go away, see anon_vma_free().
		 */
		if (!page_mapped(page)) {
			up_read(&root_anon_vma->rwsem);
			anon_vma = NULL;
		}
		goto out;
	}

	if (rwc && rwc->try_lock) {
		anon_vma = NULL;
		rwc->contended = true;
		goto out;
	}

	/* trylock failed, we got to sleep */
	if (!atomic_inc_not_zero(&anon_vma->refcount)) {
		anon_vma = NULL;
		goto out;
	}

	if (!page_mapped(page)) {
		rcu_read_unlock();
		put_anon_vma(anon_vma);
		return NULL;
	}

	/* we pinned the anon_vma, its safe to sleep */
	rcu_read_unlock();
	anon_vma_lock_read(anon_vma);

	if (atomic_dec_and_test(&anon_vma->refcount)) {
		/*
		 * Oops, we held the last refcount, release the lock
		 * and bail -- can't simply use put_anon_vma() because
		 * we'll deadlock on the anon_vma_lock_write() recursion.
		 */
		anon_vma_unlock_read(anon_vma);
		__put_anon_vma(anon_vma);
		anon_vma = NULL;
	}

	return anon_vma;

out:
	rcu_read_unlock();
	return anon_vma;
}

void page_unlock_anon_vma_read(struct anon_vma *anon_vma)
{
	anon_vma_unlock_read(anon_vma);
}

#ifdef CONFIG_ARCH_WANT_BATCHED_UNMAP_TLB_FLUSH
/*
 * Flush TLB entries for recently unmapped pages from remote CPUs. It is
 * important if a PTE was dirty when it was unmapped that it's flushed
 * before any IO is initiated on the page to prevent lost writes. Similarly,
 * it must be flushed before freeing to prevent data leakage.
 */
void try_to_unmap_flush(void)
{
	struct tlbflush_unmap_batch *tlb_ubc = &current->tlb_ubc;

	if (!tlb_ubc->flush_required)
		return;

	arch_tlbbatch_flush(&tlb_ubc->arch);
	tlb_ubc->flush_required = false;
	tlb_ubc->writable = false;
}

/* Flush iff there are potentially writable TLB entries that can race with IO */
void try_to_unmap_flush_dirty(void)
{
	struct tlbflush_unmap_batch *tlb_ubc = &current->tlb_ubc;

	if (tlb_ubc->writable)
		try_to_unmap_flush();
}

static void set_tlb_ubc_flush_pending(struct mm_struct *mm, bool writable)
{
	struct tlbflush_unmap_batch *tlb_ubc = &current->tlb_ubc;

	arch_tlbbatch_add_mm(&tlb_ubc->arch, mm);
	tlb_ubc->flush_required = true;

	/*
	 * Ensure compiler does not re-order the setting of tlb_flush_batched
	 * before the PTE is cleared.
	 */
	barrier();
	mm->tlb_flush_batched = true;

	/*
	 * If the PTE was dirty then it's best to assume it's writable. The
	 * caller must use try_to_unmap_flush_dirty() or try_to_unmap_flush()
	 * before the page is queued for IO.
	 */
	if (writable)
		tlb_ubc->writable = true;
}

/*
 * Returns true if the TLB flush should be deferred to the end of a batch of
 * unmap operations to reduce IPIs.
 */
static bool should_defer_flush(struct mm_struct *mm, enum ttu_flags flags)
{
	bool should_defer = false;

	if (!(flags & TTU_BATCH_FLUSH))
		return false;

	/* If remote CPUs need to be flushed then defer batch the flush */
	if (cpumask_any_but(mm_cpumask(mm), get_cpu()) < nr_cpu_ids)
		should_defer = true;
	put_cpu();

	return should_defer;
}

/*
 * Reclaim unmaps pages under the PTL but do not flush the TLB prior to
 * releasing the PTL if TLB flushes are batched. It's possible for a parallel
 * operation such as mprotect or munmap to race between reclaim unmapping
 * the page and flushing the page. If this race occurs, it potentially allows
 * access to data via a stale TLB entry. Tracking all mm's that have TLB
 * batching in flight would be expensive during reclaim so instead track
 * whether TLB batching occurred in the past and if so then do a flush here
 * if required. This will cost one additional flush per reclaim cycle paid
 * by the first operation at risk such as mprotect and mumap.
 *
 * This must be called under the PTL so that an access to tlb_flush_batched
 * that is potentially a "reclaim vs mprotect/munmap/etc" race will synchronise
 * via the PTL.
 */
void flush_tlb_batched_pending(struct mm_struct *mm)
{
	if (mm->tlb_flush_batched) {
		flush_tlb_mm(mm);

		/*
		 * Do not allow the compiler to re-order the clearing of
		 * tlb_flush_batched before the tlb is flushed.
		 */
		barrier();
		mm->tlb_flush_batched = false;
	}
}
#else
static void set_tlb_ubc_flush_pending(struct mm_struct *mm, bool writable)
{
}

static bool should_defer_flush(struct mm_struct *mm, enum ttu_flags flags)
{
	return false;
}
#endif /* CONFIG_ARCH_WANT_BATCHED_UNMAP_TLB_FLUSH */

/*
 * At what user virtual address is page expected in vma?
 * Caller should check the page is actually part of the vma.
 */
unsigned long page_address_in_vma(struct page *page, struct vm_area_struct *vma)
{
	if (PageAnon(page)) {
		struct anon_vma *page__anon_vma = page_anon_vma(page);
		/*
		 * Note: swapoff's unuse_vma() is more efficient with this
		 * check, and needs it to match anon_vma when KSM is active.
		 */
		if (!vma->anon_vma || !page__anon_vma ||
		    vma->anon_vma->root != page__anon_vma->root)
			return -EFAULT;
	} else if (!vma->vm_file) {
		return -EFAULT;
	} else if (vma->vm_file->f_mapping != compound_head(page)->mapping) {
		return -EFAULT;
	}

	return vma_address(page, vma);
}

pmd_t *mm_find_pmd(struct mm_struct *mm, unsigned long address)
{
	pgd_t *pgd;
	p4d_t *p4d;
	pud_t *pud;
	pmd_t *pmd = NULL;
	pmd_t pmde;

	pgd = pgd_offset(mm, address);
	if (!pgd_present(*pgd))
		goto out;

	p4d = p4d_offset(pgd, address);
	if (!p4d_present(*p4d))
		goto out;

	pud = pud_offset(p4d, address);
	if (!pud_present(*pud))
		goto out;

	pmd = pmd_offset(pud, address);
	/*
	 * Some THP functions use the sequence pmdp_huge_clear_flush(), set_pmd_at()
	 * without holding anon_vma lock for write.  So when looking for a
	 * genuine pmde (in which to find pte), test present and !THP together.
	 */
	pmde = *pmd;
	barrier();
	if (!pmd_present(pmde) || pmd_trans_huge(pmde))
		pmd = NULL;
out:
	return pmd;
}

struct page_referenced_arg {
	int mapcount;
	int referenced;
	unsigned long vm_flags;
	struct mem_cgroup *memcg;
};
/*
 * arg: page_referenced_arg will be passed
 */
static bool page_referenced_one(struct page *page, struct vm_area_struct *vma,
			unsigned long address, void *arg)
{
	struct page_referenced_arg *pra = arg;
	struct page_vma_mapped_walk pvmw = {
		.page = page,
		.vma = vma,
		.address = address,
	};
	int referenced = 0;

	while (page_vma_mapped_walk(&pvmw)) {
		address = pvmw.address;

		if (vma->vm_flags & VM_LOCKED) {
			page_vma_mapped_walk_done(&pvmw);
			pra->vm_flags |= VM_LOCKED;
			return false; /* To break the loop */
		}

		if (pvmw.pte) {
			if (ptep_clear_flush_young_notify(vma, address,
						pvmw.pte)) {
				/*
				 * Don't treat a reference through
				 * a sequentially read mapping as such.
				 * If the page has been used in another mapping,
				 * we will catch it; if this other mapping is
				 * already gone, the unmap path will have set
				 * PG_referenced or activated the page.
				 */
				if (likely(!(vma->vm_flags & VM_SEQ_READ)))
					referenced++;
			}
		} else if (IS_ENABLED(CONFIG_TRANSPARENT_HUGEPAGE)) {
			if (pmdp_clear_flush_young_notify(vma, address,
						pvmw.pmd))
				referenced++;
		} else {
			/* unexpected pmd-mapped page? */
			WARN_ON_ONCE(1);
		}

		pra->mapcount--;
	}

	if (referenced)
		clear_page_idle(page);
	if (test_and_clear_page_young(page))
		referenced++;

	if (referenced) {
		pra->referenced++;
		pra->vm_flags |= vma->vm_flags;
	}

	if (!pra->mapcount)
		return false; /* To break the loop */

	return true;
}

static bool invalid_page_referenced_vma(struct vm_area_struct *vma, void *arg)
{
	struct page_referenced_arg *pra = arg;
	struct mem_cgroup *memcg = pra->memcg;

	if (!mm_match_cgroup(vma->vm_mm, memcg))
		return true;

	return false;
}

/**
 * page_referenced - test if the page was referenced
 * @page: the page to test
 * @is_locked: caller holds lock on the page
 * @memcg: target memory cgroup
 * @vm_flags: collect encountered vma->vm_flags who actually referenced the page
 *
 * Quick test_and_clear_referenced for all mappings of a page,
 *
 * Return: The number of mappings which referenced the page. Return -1 if
 * the function bailed out due to rmap lock contention.
 */
int page_referenced(struct page *page,
		    int is_locked,
		    struct mem_cgroup *memcg,
		    unsigned long *vm_flags)
{
	int we_locked = 0;
	struct page_referenced_arg pra = {
		.mapcount = total_mapcount(page),
		.memcg = memcg,
	};
	struct rmap_walk_control rwc = {
		.rmap_one = page_referenced_one,
		.arg = (void *)&pra,
		.anon_lock = page_lock_anon_vma_read,
		.try_lock = true,
	};

	*vm_flags = 0;
	if (!pra.mapcount)
		return 0;

	if (!page_rmapping(page))
		return 0;

	if (!is_locked && (!PageAnon(page) || PageKsm(page))) {
		we_locked = trylock_page(page);
		if (!we_locked)
			return 1;
	}

	/*
	 * If we are reclaiming on behalf of a cgroup, skip
	 * counting on behalf of references from different
	 * cgroups
	 */
	if (memcg) {
		rwc.invalid_vma = invalid_page_referenced_vma;
	}

	rmap_walk(page, &rwc);
	*vm_flags = pra.vm_flags;

	if (we_locked)
		unlock_page(page);

	return rwc.contended ? -1 : pra.referenced;
}

static bool page_mkclean_one(struct page *page, struct vm_area_struct *vma,
			    unsigned long address, void *arg)
{
	struct page_vma_mapped_walk pvmw = {
		.page = page,
		.vma = vma,
		.address = address,
		.flags = PVMW_SYNC,
	};
	struct mmu_notifier_range range;
	int *cleaned = arg;

	/*
	 * We have to assume the worse case ie pmd for invalidation. Note that
	 * the page can not be free from this function.
	 */
	mmu_notifier_range_init(&range, MMU_NOTIFY_PROTECTION_PAGE,
				0, vma, vma->vm_mm, address,
				vma_address_end(page, vma));
	mmu_notifier_invalidate_range_start(&range);

	while (page_vma_mapped_walk(&pvmw)) {
		int ret = 0;

		address = pvmw.address;
		if (pvmw.pte) {
			pte_t entry;
			pte_t *pte = pvmw.pte;

			if (!pte_dirty(*pte) && !pte_write(*pte))
				continue;

			flush_cache_page(vma, address, pte_pfn(*pte));
			entry = ptep_clear_flush(vma, address, pte);
			entry = pte_wrprotect(entry);
			entry = pte_mkclean(entry);
			set_pte_at(vma->vm_mm, address, pte, entry);
			ret = 1;
		} else {
#ifdef CONFIG_TRANSPARENT_HUGE_PAGECACHE
			pmd_t *pmd = pvmw.pmd;
			pmd_t entry;

			if (!pmd_dirty(*pmd) && !pmd_write(*pmd))
				continue;

			flush_cache_page(vma, address, page_to_pfn(page));
			entry = pmdp_invalidate(vma, address, pmd);
			entry = pmd_wrprotect(entry);
			entry = pmd_mkclean(entry);
			set_pmd_at(vma->vm_mm, address, pmd, entry);
			ret = 1;
#else
			/* unexpected pmd-mapped page? */
			WARN_ON_ONCE(1);
#endif
		}

		/*
		 * No need to call mmu_notifier_invalidate_range() as we are
		 * downgrading page table protection not changing it to point
		 * to a new page.
		 *
		 * See Documentation/vm/mmu_notifier.rst
		 */
		if (ret)
			(*cleaned)++;
	}

	mmu_notifier_invalidate_range_end(&range);

	return true;
}

static bool invalid_mkclean_vma(struct vm_area_struct *vma, void *arg)
{
	if (vma->vm_flags & VM_SHARED)
		return false;

	return true;
}

int page_mkclean(struct page *page)
{
	int cleaned = 0;
	struct address_space *mapping;
	struct rmap_walk_control rwc = {
		.arg = (void *)&cleaned,
		.rmap_one = page_mkclean_one,
		.invalid_vma = invalid_mkclean_vma,
	};

	BUG_ON(!PageLocked(page));

	if (!page_mapped(page))
		return 0;

	mapping = page_mapping(page);
	if (!mapping)
		return 0;

	rmap_walk(page, &rwc);

	return cleaned;
}
EXPORT_SYMBOL_GPL(page_mkclean);

/**
 * page_move_anon_rmap - move a page to our anon_vma
 * @page:	the page to move to our anon_vma
 * @vma:	the vma the page belongs to
 *
 * When a page belongs exclusively to one process after a COW event,
 * that page can be moved into the anon_vma that belongs to just that
 * process, so the rmap code will not search the parent or sibling
 * processes.
 */
void page_move_anon_rmap(struct page *page, struct vm_area_struct *vma)
{
	struct anon_vma *anon_vma = vma->anon_vma;

	page = compound_head(page);

	VM_BUG_ON_PAGE(!PageLocked(page), page);
	VM_BUG_ON_VMA(!anon_vma, vma);

	anon_vma = (void *) anon_vma + PAGE_MAPPING_ANON;
	/*
	 * Ensure that anon_vma and the PAGE_MAPPING_ANON bit are written
	 * simultaneously, so a concurrent reader (eg page_referenced()'s
	 * PageAnon()) will not see one without the other.
	 */
	WRITE_ONCE(page->mapping, (struct address_space *) anon_vma);
}

/**
 * __page_set_anon_rmap - set up new anonymous rmap
 * @page:	Page or Hugepage to add to rmap
 * @vma:	VM area to add page to.
 * @address:	User virtual address of the mapping	
 * @exclusive:	the page is exclusively owned by the current process
 */
static void __page_set_anon_rmap(struct page *page,
	struct vm_area_struct *vma, unsigned long address, int exclusive)
{
	struct anon_vma *anon_vma = vma->anon_vma;

	BUG_ON(!anon_vma);

	if (PageAnon(page))
		return;

	/*
	 * If the page isn't exclusively mapped into this vma,
	 * we must use the _oldest_ possible anon_vma for the
	 * page mapping!
	 */
	if (!exclusive)
		anon_vma = anon_vma->root;

	anon_vma = (void *) anon_vma + PAGE_MAPPING_ANON;
	page->mapping = (struct address_space *) anon_vma;
	page->index = linear_page_index(vma, address);
}

/**
 * __page_check_anon_rmap - sanity check anonymous rmap addition
 * @page:	the page to add the mapping to
 * @vma:	the vm area in which the mapping is added
 * @address:	the user virtual address mapped
 */
static void __page_check_anon_rmap(struct page *page,
	struct vm_area_struct *vma, unsigned long address)
{
#ifdef CONFIG_DEBUG_VM
	/*
	 * The page's anon-rmap details (mapping and index) are guaranteed to
	 * be set up correctly at this point.
	 *
	 * We have exclusion against page_add_anon_rmap because the caller
	 * always holds the page locked, except if called from page_dup_rmap,
	 * in which case the page is already known to be setup.
	 *
	 * We have exclusion against page_add_new_anon_rmap because those pages
	 * are initially only visible via the pagetables, and the pte is locked
	 * over the call to page_add_new_anon_rmap.
	 */
	BUG_ON(page_anon_vma(page)->root != vma->anon_vma->root);
	BUG_ON(page_to_pgoff(page) != linear_page_index(vma, address));
#endif
}

/**
 * page_add_anon_rmap - add pte mapping to an anonymous page
 * @page:	the page to add the mapping to
 * @vma:	the vm area in which the mapping is added
 * @address:	the user virtual address mapped
 * @compound:	charge the page as compound or small page
 *
 * The caller needs to hold the pte lock, and the page must be locked in
 * the anon_vma case: to serialize mapping,index checking after setting,
 * and to ensure that PageAnon is not being upgraded racily to PageKsm
 * (but PageKsm is never downgraded to PageAnon).
 */
void page_add_anon_rmap(struct page *page,
	struct vm_area_struct *vma, unsigned long address, bool compound)
{
	do_page_add_anon_rmap(page, vma, address, compound ? RMAP_COMPOUND : 0);
}

/*
 * Special version of the above for do_swap_page, which often runs
 * into pages that are exclusively owned by the current process.
 * Everybody else should continue to use page_add_anon_rmap above.
 */
void do_page_add_anon_rmap(struct page *page,
	struct vm_area_struct *vma, unsigned long address, int flags)
{
	bool compound = flags & RMAP_COMPOUND;
	bool first;

	if (compound) {
		atomic_t *mapcount;
		VM_BUG_ON_PAGE(!PageLocked(page), page);
		VM_BUG_ON_PAGE(!PageTransHuge(page), page);
		mapcount = compound_mapcount_ptr(page);
		first = atomic_inc_and_test(mapcount);
	} else {
		first = atomic_inc_and_test(&page->_mapcount);
	}

	if (first) {
		int nr = compound ? hpage_nr_pages(page) : 1;
		/*
		 * We use the irq-unsafe __{inc|mod}_zone_page_stat because
		 * these counters are not modified in interrupt context, and
		 * pte lock(a spinlock) is held, which implies preemption
		 * disabled.
		 */
		if (compound)
			__inc_node_page_state(page, NR_ANON_THPS);
		__mod_node_page_state(page_pgdat(page), NR_ANON_MAPPED, nr);
	}
	if (unlikely(PageKsm(page)))
		return;

	VM_BUG_ON_PAGE(!PageLocked(page), page);

	/* address might be in next vma when migration races vma_adjust */
	if (first)
		__page_set_anon_rmap(page, vma, address,
				flags & RMAP_EXCLUSIVE);
	else
		__page_check_anon_rmap(page, vma, address);
}

/**
 * __page_add_new_anon_rmap - add pte mapping to a new anonymous page
 * @page:	the page to add the mapping to
 * @vma:	the vm area in which the mapping is added
 * @address:	the user virtual address mapped
 * @compound:	charge the page as compound or small page
 *
 * Same as page_add_anon_rmap but must only be called on *new* pages.
 * This means the inc-and-test can be bypassed.
 * Page does not have to be locked.
 */
void __page_add_new_anon_rmap(struct page *page,
	struct vm_area_struct *vma, unsigned long address, bool compound)
{
	int nr = compound ? hpage_nr_pages(page) : 1;

	__SetPageSwapBacked(page);
	if (compound) {
		VM_BUG_ON_PAGE(!PageTransHuge(page), page);
		/* increment count (starts at -1) */
		atomic_set(compound_mapcount_ptr(page), 0);
		__inc_node_page_state(page, NR_ANON_THPS);
	} else {
		/* Anon THP always mapped first with PMD */
		VM_BUG_ON_PAGE(PageTransCompound(page), page);
		/* increment count (starts at -1) */
		atomic_set(&page->_mapcount, 0);
	}
	__mod_node_page_state(page_pgdat(page), NR_ANON_MAPPED, nr);
	__page_set_anon_rmap(page, vma, address, 1);
}

/**
 * page_add_file_rmap - add pte mapping to a file page
 * @page: the page to add the mapping to
 * @compound: charge the page as compound or small page
 *
 * The caller needs to hold the pte lock.
 */
void page_add_file_rmap(struct page *page, bool compound)
{
	int i, nr = 1;

	VM_BUG_ON_PAGE(compound && !PageTransHuge(page), page);
	lock_page_memcg(page);
	if (compound && PageTransHuge(page)) {
		for (i = 0, nr = 0; i < HPAGE_PMD_NR; i++) {
			if (atomic_inc_and_test(&page[i]._mapcount))
				nr++;
		}
		if (!atomic_inc_and_test(compound_mapcount_ptr(page)))
			goto out;
		if (PageSwapBacked(page))
			__inc_node_page_state(page, NR_SHMEM_PMDMAPPED);
		else
			__inc_node_page_state(page, NR_FILE_PMDMAPPED);
	} else {
		if (PageTransCompound(page) && page_mapping(page)) {
			VM_WARN_ON_ONCE(!PageLocked(page));

			SetPageDoubleMap(compound_head(page));
			if (PageMlocked(page))
				clear_page_mlock(compound_head(page));
		}
		if (!atomic_inc_and_test(&page->_mapcount))
			goto out;
	}
	__mod_lruvec_page_state(page, NR_FILE_MAPPED, nr);
out:
	unlock_page_memcg(page);
}

static void page_remove_file_rmap(struct page *page, bool compound)
{
	int i, nr = 1;

	VM_BUG_ON_PAGE(compound && !PageHead(page), page);
	lock_page_memcg(page);

	/* Hugepages are not counted in NR_FILE_MAPPED for now. */
	if (unlikely(PageHuge(page))) {
		/* hugetlb pages are always mapped with pmds */
		atomic_dec(compound_mapcount_ptr(page));
		goto out;
	}

	/* page still mapped by someone else? */
	if (compound && PageTransHuge(page)) {
		for (i = 0, nr = 0; i < HPAGE_PMD_NR; i++) {
			if (atomic_add_negative(-1, &page[i]._mapcount))
				nr++;
		}
		if (!atomic_add_negative(-1, compound_mapcount_ptr(page)))
			goto out;
		if (PageSwapBacked(page))
			__dec_node_page_state(page, NR_SHMEM_PMDMAPPED);
		else
			__dec_node_page_state(page, NR_FILE_PMDMAPPED);
	} else {
		if (!atomic_add_negative(-1, &page->_mapcount))
			goto out;
	}

	/*
	 * We use the irq-unsafe __{inc|mod}_lruvec_page_state because
	 * these counters are not modified in interrupt context, and
	 * pte lock(a spinlock) is held, which implies preemption disabled.
	 */
	__mod_lruvec_page_state(page, NR_FILE_MAPPED, -nr);

	if (unlikely(PageMlocked(page)))
		clear_page_mlock(page);
out:
	unlock_page_memcg(page);
}

static void page_remove_anon_compound_rmap(struct page *page)
{
	int i, nr;

	if (!atomic_add_negative(-1, compound_mapcount_ptr(page)))
		return;

	/* Hugepages are not counted in NR_ANON_PAGES for now. */
	if (unlikely(PageHuge(page)))
		return;

	if (!IS_ENABLED(CONFIG_TRANSPARENT_HUGEPAGE))
		return;

	__dec_node_page_state(page, NR_ANON_THPS);

	if (TestClearPageDoubleMap(page)) {
		/*
		 * Subpages can be mapped with PTEs too. Check how many of
		 * themi are still mapped.
		 */
		for (i = 0, nr = 0; i < HPAGE_PMD_NR; i++) {
			if (atomic_add_negative(-1, &page[i]._mapcount))
				nr++;
		}
	} else {
		nr = HPAGE_PMD_NR;
	}

	if (unlikely(PageMlocked(page)))
		clear_page_mlock(page);

	if (nr) {
		__mod_node_page_state(page_pgdat(page), NR_ANON_MAPPED, -nr);
		deferred_split_huge_page(page);
	}
}

/**
 * page_remove_rmap - take down pte mapping from a page
 * @page:	page to remove mapping from
 * @compound:	uncharge the page as compound or small page
 *
 * The caller needs to hold the pte lock.
 */
void page_remove_rmap(struct page *page, bool compound)
{
	if (!PageAnon(page))
		return page_remove_file_rmap(page, compound);

	if (compound)
		return page_remove_anon_compound_rmap(page);

	/* page still mapped by someone else? */
	if (!atomic_add_negative(-1, &page->_mapcount))
		return;

	/*
	 * We use the irq-unsafe __{inc|mod}_zone_page_stat because
	 * these counters are not modified in interrupt context, and
	 * pte lock(a spinlock) is held, which implies preemption disabled.
	 */
	__dec_node_page_state(page, NR_ANON_MAPPED);

	if (unlikely(PageMlocked(page)))
		clear_page_mlock(page);

	if (PageTransCompound(page))
		deferred_split_huge_page(compound_head(page));

	/*
	 * It would be tidy to reset the PageAnon mapping here,
	 * but that might overwrite a racing page_add_anon_rmap
	 * which increments mapcount after us but sets mapping
	 * before us: so leave the reset to free_unref_page,
	 * and remember that it's only reliable while mapped.
	 * Leaving it set also helps swapoff to reinstate ptes
	 * faster for those pages still in swapcache.
	 */
}

/*
 * @arg: enum ttu_flags will be passed to this argument
 */
static bool try_to_unmap_one(struct page *page, struct vm_area_struct *vma,
		     unsigned long address, void *arg)
{
	struct mm_struct *mm = vma->vm_mm;
	struct page_vma_mapped_walk pvmw = {
		.page = page,
		.vma = vma,
		.address = address,
	};
	pte_t pteval;
	struct page *subpage;
	bool ret = true;
	struct mmu_notifier_range range;
	enum ttu_flags flags = (enum ttu_flags)arg;

	/*
	 * When racing against e.g. zap_pte_range() on another cpu,
	 * in between its ptep_get_and_clear_full() and page_remove_rmap(),
	 * try_to_unmap() may return false when it is about to become true,
	 * if page table locking is skipped: use TTU_SYNC to wait for that.
	 */
	if (flags & TTU_SYNC)
		pvmw.flags = PVMW_SYNC;

	/* munlock has nothing to gain from examining un-locked vmas */
	if ((flags & TTU_MUNLOCK) && !(vma->vm_flags & VM_LOCKED))
		return true;

	if (IS_ENABLED(CONFIG_MIGRATION) && (flags & TTU_MIGRATION) &&
	    is_zone_device_page(page) && !is_device_private_page(page))
		return true;

	if (flags & TTU_SPLIT_HUGE_PMD) {
		split_huge_pmd_address(vma, address,
				flags & TTU_SPLIT_FREEZE, page);
	}

	/*
	 * For THP, we have to assume the worse case ie pmd for invalidation.
	 * For hugetlb, it could be much worse if we need to do pud
	 * invalidation in the case of pmd sharing.
	 *
	 * Note that the page can not be free in this function as call of
	 * try_to_unmap() must hold a reference on the page.
	 */
	range.end = PageKsm(page) ?
			address + PAGE_SIZE : vma_address_end(page, vma);
	mmu_notifier_range_init(&range, MMU_NOTIFY_CLEAR, 0, vma, vma->vm_mm,
				address, range.end);
	if (PageHuge(page)) {
		/*
		 * If sharing is possible, start and end will be adjusted
		 * accordingly.
		 */
		adjust_range_if_pmd_sharing_possible(vma, &range.start,
						     &range.end);
	}
	mmu_notifier_invalidate_range_start(&range);

	while (page_vma_mapped_walk(&pvmw)) {
#ifdef CONFIG_ARCH_ENABLE_THP_MIGRATION
		/* PMD-mapped THP migration entry */
		if (!pvmw.pte && (flags & TTU_MIGRATION)) {
			VM_BUG_ON_PAGE(PageHuge(page) || !PageTransCompound(page), page);

			set_pmd_migration_entry(&pvmw, page);
			continue;
		}
#endif

		/*
		 * If the page is mlock()d, we cannot swap it out.
		 * If it's recently referenced (perhaps page_referenced
		 * skipped over this mm) then we should reactivate it.
		 */
		if (!(flags & TTU_IGNORE_MLOCK)) {
			if (vma->vm_flags & VM_LOCKED) {
				/* PTE-mapped THP are never mlocked */
				if (!PageTransCompound(page)) {
					/*
					 * Holding pte lock, we do *not* need
					 * mmap_sem here
					 */
					mlock_vma_page(page);
				}
				ret = false;
				page_vma_mapped_walk_done(&pvmw);
				break;
			}
			if (flags & TTU_MUNLOCK)
				continue;
		}

		/* Unexpected PMD-mapped THP? */
		VM_BUG_ON_PAGE(!pvmw.pte, page);

		subpage = page - page_to_pfn(page) + pte_pfn(*pvmw.pte);
		address = pvmw.address;

		if (PageHuge(page)) {
			if (huge_pmd_unshare(mm, &address, pvmw.pte)) {
				/*
				 * huge_pmd_unshare unmapped an entire PMD
				 * page.  There is no way of knowing exactly
				 * which PMDs may be cached for this mm, so
				 * we must flush them all.  start/end were
				 * already adjusted above to cover this range.
				 */
				flush_cache_range(vma, range.start, range.end);
				flush_tlb_range(vma, range.start, range.end);
				mmu_notifier_invalidate_range(mm, range.start,
							      range.end);

				/*
				 * The ref count of the PMD page was dropped
				 * which is part of the way map counting
				 * is done for shared PMDs.  Return 'true'
				 * here.  When there is no other sharing,
				 * huge_pmd_unshare returns false and we will
				 * unmap the actual page and drop map count
				 * to zero.
				 */
				page_vma_mapped_walk_done(&pvmw);
				break;
			}
		}

		if (IS_ENABLED(CONFIG_MIGRATION) &&
		    (flags & TTU_MIGRATION) &&
		    is_zone_device_page(page)) {
			swp_entry_t entry;
			pte_t swp_pte;

			pteval = ptep_get_and_clear(mm, pvmw.address, pvmw.pte);

			/*
			 * Store the pfn of the page in a special migration
			 * pte. do_swap_page() will wait until the migration
			 * pte is removed and then restart fault handling.
			 */
			entry = make_migration_entry(page, 0);
			swp_pte = swp_entry_to_pte(entry);
			if (pte_soft_dirty(pteval))
				swp_pte = pte_swp_mksoft_dirty(swp_pte);
			set_pte_at(mm, pvmw.address, pvmw.pte, swp_pte);
			/*
			 * No need to invalidate here it will synchronize on
			 * against the special swap migration pte.
			 *
			 * The assignment to subpage above was computed from a
			 * swap PTE which results in an invalid pointer.
			 * Since only PAGE_SIZE pages can currently be
			 * migrated, just set it to page. This will need to be
			 * changed when hugepage migrations to device private
			 * memory are supported.
			 */
			subpage = page;
			goto discard;
		}

		if (!(flags & TTU_IGNORE_ACCESS)) {
			if (ptep_clear_flush_young_notify(vma, address,
						pvmw.pte)) {
				ret = false;
				page_vma_mapped_walk_done(&pvmw);
				break;
			}
		}

		/* Nuke the page table entry. */
		flush_cache_page(vma, address, pte_pfn(*pvmw.pte));
		if (should_defer_flush(mm, flags)) {
			/*
			 * We clear the PTE but do not flush so potentially
			 * a remote CPU could still be writing to the page.
			 * If the entry was previously clean then the
			 * architecture must guarantee that a clear->dirty
			 * transition on a cached TLB entry is written through
			 * and traps if the PTE is unmapped.
			 */
			pteval = ptep_get_and_clear(mm, address, pvmw.pte);

			set_tlb_ubc_flush_pending(mm, pte_dirty(pteval));
		} else {
			pteval = ptep_clear_flush(vma, address, pvmw.pte);
		}

		/* Move the dirty bit to the page. Now the pte is gone. */
		if (pte_dirty(pteval))
			set_page_dirty(page);

		/* Update high watermark before we lower rss */
		update_hiwater_rss(mm);

		if (PageHWPoison(page) && !(flags & TTU_IGNORE_HWPOISON)) {
			pteval = swp_entry_to_pte(make_hwpoison_entry(subpage));
			if (PageHuge(page)) {
				hugetlb_count_sub(compound_nr(page), mm);
				set_huge_swap_pte_at(mm, address,
						     pvmw.pte, pteval,
						     vma_mmu_pagesize(vma));
			} else {
				dec_mm_counter(mm, mm_counter(page));
				set_pte_at(mm, address, pvmw.pte, pteval);
			}

		} else if (pte_unused(pteval) && !userfaultfd_armed(vma)) {
			/*
			 * The guest indicated that the page content is of no
			 * interest anymore. Simply discard the pte, vmscan
			 * will take care of the rest.
			 * A future reference will then fault in a new zero
			 * page. When userfaultfd is active, we must not drop
			 * this page though, as its main user (postcopy
			 * migration) will not expect userfaults on already
			 * copied pages.
			 */
			dec_mm_counter(mm, mm_counter(page));
			/* We have to invalidate as we cleared the pte */
			mmu_notifier_invalidate_range(mm, address,
						      address + PAGE_SIZE);
		} else if (IS_ENABLED(CONFIG_MIGRATION) &&
				(flags & (TTU_MIGRATION|TTU_SPLIT_FREEZE))) {
			swp_entry_t entry;
			pte_t swp_pte;

			if (arch_unmap_one(mm, vma, address, pteval) < 0) {
				set_pte_at(mm, address, pvmw.pte, pteval);
				ret = false;
				page_vma_mapped_walk_done(&pvmw);
				break;
			}

			/*
			 * Store the pfn of the page in a special migration
			 * pte. do_swap_page() will wait until the migration
			 * pte is removed and then restart fault handling.
			 */
			entry = make_migration_entry(subpage,
					pte_write(pteval));
			swp_pte = swp_entry_to_pte(entry);
			if (pte_soft_dirty(pteval))
				swp_pte = pte_swp_mksoft_dirty(swp_pte);
			set_pte_at(mm, address, pvmw.pte, swp_pte);
			/*
			 * No need to invalidate here it will synchronize on
			 * against the special swap migration pte.
			 */
		} else if (PageAnon(page)) {
			swp_entry_t entry = { .val = page_private(subpage) };
			pte_t swp_pte;
			/*
			 * Store the swap location in the pte.
			 * See handle_pte_fault() ...
			 */
			if (unlikely(PageSwapBacked(page) != PageSwapCache(page))) {
				WARN_ON_ONCE(1);
				ret = false;
				/* We have to invalidate as we cleared the pte */
				mmu_notifier_invalidate_range(mm, address,
							address + PAGE_SIZE);
				page_vma_mapped_walk_done(&pvmw);
				break;
			}

			/* MADV_FREE page check */
			if (!PageSwapBacked(page)) {
				int ref_count, map_count;

				/*
				 * Synchronize with gup_pte_range():
				 * - clear PTE; barrier; read refcount
				 * - inc refcount; barrier; read PTE
				 */
				smp_mb();

				ref_count = page_ref_count(page);
				map_count = page_mapcount(page);

				/*
				 * Order reads for page refcount and dirty flag
				 * (see comments in __remove_mapping()).
				 */
				smp_rmb();

				/*
				 * The only page refs must be one from isolation
				 * plus the rmap(s) (dropped by discard:).
				 */
				if (ref_count == 1 + map_count &&
				    !PageDirty(page)) {
					/* Invalidate as we cleared the pte */
					mmu_notifier_invalidate_range(mm,
						address, address + PAGE_SIZE);
					dec_mm_counter(mm, MM_ANONPAGES);
					goto discard;
				}

				/*
				 * If the page was redirtied, it cannot be
				 * discarded. Remap the page to page table.
				 */
				set_pte_at(mm, address, pvmw.pte, pteval);
				SetPageSwapBacked(page);
				ret = false;
				page_vma_mapped_walk_done(&pvmw);
				break;
			}

			if (swap_duplicate(entry) < 0) {
				set_pte_at(mm, address, pvmw.pte, pteval);
				ret = false;
				page_vma_mapped_walk_done(&pvmw);
				break;
			}
			if (arch_unmap_one(mm, vma, address, pteval) < 0) {
				set_pte_at(mm, address, pvmw.pte, pteval);
				ret = false;
				page_vma_mapped_walk_done(&pvmw);
				break;
			}
			if (list_empty(&mm->mmlist)) {
				spin_lock(&mmlist_lock);
				if (list_empty(&mm->mmlist))
					list_add(&mm->mmlist, &init_mm.mmlist);
				spin_unlock(&mmlist_lock);
			}
			dec_mm_counter(mm, MM_ANONPAGES);
			inc_mm_counter(mm, MM_SWAPENTS);
			swp_pte = swp_entry_to_pte(entry);
			if (pte_soft_dirty(pteval))
				swp_pte = pte_swp_mksoft_dirty(swp_pte);
			set_pte_at(mm, address, pvmw.pte, swp_pte);
			/* Invalidate as we cleared the pte */
			mmu_notifier_invalidate_range(mm, address,
						      address + PAGE_SIZE);
		} else {
			/*
			 * This is a locked file-backed page, thus it cannot
			 * be removed from the page cache and replaced by a new
			 * page before mmu_notifier_invalidate_range_end, so no
			 * concurrent thread might update its page table to
			 * point at new page while a device still is using this
			 * page.
			 *
			 * See Documentation/vm/mmu_notifier.rst
			 */
			dec_mm_counter(mm, mm_counter_file(page));
		}
discard:
		/*
		 * No need to call mmu_notifier_invalidate_range() it has be
		 * done above for all cases requiring it to happen under page
		 * table lock before mmu_notifier_invalidate_range_end()
		 *
		 * See Documentation/vm/mmu_notifier.rst
		 */
		page_remove_rmap(subpage, PageHuge(page));
		put_page(page);
	}

	mmu_notifier_invalidate_range_end(&range);

	return ret;
}

bool is_vma_temporary_stack(struct vm_area_struct *vma)
{
	int maybe_stack = vma->vm_flags & (VM_GROWSDOWN | VM_GROWSUP);

	if (!maybe_stack)
		return false;

	if ((vma->vm_flags & VM_STACK_INCOMPLETE_SETUP) ==
						VM_STACK_INCOMPLETE_SETUP)
		return true;

	return false;
}

static bool invalid_migration_vma(struct vm_area_struct *vma, void *arg)
{
	return is_vma_temporary_stack(vma);
}

static int page_not_mapped(struct page *page)
{
	return !page_mapped(page);
}

/**
 * try_to_unmap - try to remove all page table mappings to a page
 * @page: the page to get unmapped
 * @flags: action and flags
 * @vma : target vma for reclaim
 *
 * Tries to remove all the page table entries which are mapping this
 * page, used in the pageout path.  Caller must hold the page lock.
 * If @vma is not NULL, this function try to remove @page from only @vma
 * without peeking all mapped vma for @page.
 *
 * If unmap is successful, return true. Otherwise, false.
 */
bool try_to_unmap(struct page *page, enum ttu_flags flags,
				struct vm_area_struct *vma)
{
	struct rmap_walk_control rwc = {
		.rmap_one = try_to_unmap_one,
		.arg = (void *)flags,
		.done = page_not_mapped,
		.anon_lock = page_lock_anon_vma_read,
		.target_vma = vma,
	};

	/*
	 * During exec, a temporary VMA is setup and later moved.
	 * The VMA is moved under the anon_vma lock but not the
	 * page tables leading to a race where migration cannot
	 * find the migration ptes. Rather than increasing the
	 * locking requirements of exec(), migration skips
	 * temporary VMAs until after exec() completes.
	 */
	if ((flags & (TTU_MIGRATION|TTU_SPLIT_FREEZE))
	    && !PageKsm(page) && PageAnon(page))
		rwc.invalid_vma = invalid_migration_vma;

	if (flags & TTU_RMAP_LOCKED)
		rmap_walk_locked(page, &rwc);
	else
		rmap_walk(page, &rwc);

	/*
	 * When racing against e.g. zap_pte_range() on another cpu,
	 * in between its ptep_get_and_clear_full() and page_remove_rmap(),
	 * try_to_unmap() may return false when it is about to become true,
	 * if page table locking is skipped: use TTU_SYNC to wait for that.
	 */
	return !page_mapcount(page);
}

/**
 * try_to_munlock - try to munlock a page
 * @page: the page to be munlocked
 *
 * Called from munlock code.  Checks all of the VMAs mapping the page
 * to make sure nobody else has this page mlocked. The page will be
 * returned with PG_mlocked cleared if no other vmas have it mlocked.
 */

void try_to_munlock(struct page *page)
{
	struct rmap_walk_control rwc = {
		.rmap_one = try_to_unmap_one,
		.arg = (void *)TTU_MUNLOCK,
		.done = page_not_mapped,
		.anon_lock = page_lock_anon_vma_read,
		.target_vma = NULL,

	};

	VM_BUG_ON_PAGE(!PageLocked(page) || PageLRU(page), page);
	VM_BUG_ON_PAGE(PageCompound(page) && PageDoubleMap(page), page);

	rmap_walk(page, &rwc);
}

void __put_anon_vma(struct anon_vma *anon_vma)
{
	struct anon_vma *root = anon_vma->root;

	anon_vma_free(anon_vma);
	if (root != anon_vma && atomic_dec_and_test(&root->refcount))
		anon_vma_free(root);
}

static struct anon_vma *rmap_walk_anon_lock(struct page *page,
					struct rmap_walk_control *rwc)
{
	struct anon_vma *anon_vma;

	if (rwc->anon_lock)
		return rwc->anon_lock(page, rwc);

	/*
	 * Note: remove_migration_ptes() cannot use page_lock_anon_vma_read()
	 * because that depends on page_mapped(); but not all its usages
	 * are holding mmap_sem. Users without mmap_sem are required to
	 * take a reference count to prevent the anon_vma disappearing
	 */
	anon_vma = page_anon_vma(page);
	if (!anon_vma)
		return NULL;

	if (anon_vma_trylock_read(anon_vma))
		goto out;

	if (rwc->try_lock) {
		anon_vma = NULL;
		rwc->contended = true;
		goto out;
	}

	anon_vma_lock_read(anon_vma);
out:
	return anon_vma;
}

/*
 * rmap_walk_anon - do something to anonymous page using the object-based
 * rmap method
 * @page: the page to be handled
 * @rwc: control variable according to each walk type
 *
 * Find all the mappings of a page using the mapping pointer and the vma chains
 * contained in the anon_vma struct it points to.
 *
 * When called from try_to_munlock(), the mmap_sem of the mm containing the vma
 * where the page was found will be held for write.  So, we won't recheck
 * vm_flags for that VMA.  That should be OK, because that vma shouldn't be
 * LOCKED.
 */
static void rmap_walk_anon(struct page *page, struct rmap_walk_control *rwc,
		bool locked)
{
	struct anon_vma *anon_vma;
	pgoff_t pgoff_start, pgoff_end;
	struct anon_vma_chain *avc;

	if (rwc->target_vma) {
		unsigned long address = vma_address(page, rwc->target_vma);

		rwc->rmap_one(page, rwc->target_vma, address, rwc->arg);
		return;
	}

	if (locked) {
		anon_vma = page_anon_vma(page);
		/* anon_vma disappear under us? */
		VM_BUG_ON_PAGE(!anon_vma, page);
	} else {
		anon_vma = rmap_walk_anon_lock(page, rwc);
	}

	if (!anon_vma)
		return;

	pgoff_start = page_to_pgoff(page);
	pgoff_end = pgoff_start + hpage_nr_pages(page) - 1;
	anon_vma_interval_tree_foreach(avc, &anon_vma->rb_root,
			pgoff_start, pgoff_end) {
		struct vm_area_struct *vma = avc->vma;
		unsigned long address = vma_address(page, vma);

		VM_BUG_ON_VMA(address == -EFAULT, vma);
		cond_resched();

		if (rwc->invalid_vma && rwc->invalid_vma(vma, rwc->arg))
			continue;

		if (!rwc->rmap_one(page, vma, address, rwc->arg))
			break;
		if (rwc->done && rwc->done(page))
			break;
	}

	if (!locked)
		anon_vma_unlock_read(anon_vma);
}

/*
 * rmap_walk_file - do something to file page using the object-based rmap method
 * @page: the page to be handled
 * @rwc: control variable according to each walk type
 *
 * Find all the mappings of a page using the mapping pointer and the vma chains
 * contained in the address_space struct it points to.
 *
 * When called from try_to_munlock(), the mmap_sem of the mm containing the vma
 * where the page was found will be held for write.  So, we won't recheck
 * vm_flags for that VMA.  That should be OK, because that vma shouldn't be
 * LOCKED.
 */
static void rmap_walk_file(struct page *page, struct rmap_walk_control *rwc,
		bool locked)
{
	struct address_space *mapping = page_mapping(page);
	pgoff_t pgoff_start, pgoff_end;
	struct vm_area_struct *vma;
	unsigned long address;

	/*
	 * The page lock not only makes sure that page->mapping cannot
	 * suddenly be NULLified by truncation, it makes sure that the
	 * structure at mapping cannot be freed and reused yet,
	 * so we can safely take mapping->i_mmap_rwsem.
	 */
	VM_BUG_ON_PAGE(!PageLocked(page), page);

	if (!mapping)
		return;

	pgoff_start = page_to_pgoff(page);
	pgoff_end = pgoff_start + hpage_nr_pages(page) - 1;
	if (!locked) {
		if (i_mmap_trylock_read(mapping))
			goto lookup;

		if (rwc->try_lock) {
			rwc->contended = true;
			return;
		}

		i_mmap_lock_read(mapping);
<<<<<<< HEAD

	if (rwc->target_vma) {
		address = vma_address(page, rwc->target_vma);
		rwc->rmap_one(page, rwc->target_vma, address, rwc->arg);
		goto done;
	}

=======
	}
lookup:
>>>>>>> 1866ee1a
	vma_interval_tree_foreach(vma, &mapping->i_mmap,
			pgoff_start, pgoff_end) {
		unsigned long address = vma_address(page, vma);

		VM_BUG_ON_VMA(address == -EFAULT, vma);
		cond_resched();

		if (rwc->invalid_vma && rwc->invalid_vma(vma, rwc->arg))
			continue;

		if (!rwc->rmap_one(page, vma, address, rwc->arg))
			goto done;
		if (rwc->done && rwc->done(page))
			goto done;
	}

done:
	if (!locked)
		i_mmap_unlock_read(mapping);
}

void rmap_walk(struct page *page, struct rmap_walk_control *rwc)
{
	if (unlikely(PageKsm(page)))
		rmap_walk_ksm(page, rwc);
	else if (PageAnon(page))
		rmap_walk_anon(page, rwc, false);
	else
		rmap_walk_file(page, rwc, false);
}

/* Like rmap_walk, but caller holds relevant rmap lock */
void rmap_walk_locked(struct page *page, struct rmap_walk_control *rwc)
{
	/* no ksm support for now */
	VM_BUG_ON_PAGE(PageKsm(page), page);
	if (PageAnon(page))
		rmap_walk_anon(page, rwc, true);
	else
		rmap_walk_file(page, rwc, true);
}

#ifdef CONFIG_HUGETLB_PAGE
/*
 * The following two functions are for anonymous (private mapped) hugepages.
 * Unlike common anonymous pages, anonymous hugepages have no accounting code
 * and no lru code, because we handle hugepages differently from common pages.
 */
void hugepage_add_anon_rmap(struct page *page,
			    struct vm_area_struct *vma, unsigned long address)
{
	struct anon_vma *anon_vma = vma->anon_vma;
	int first;

	BUG_ON(!PageLocked(page));
	BUG_ON(!anon_vma);
	/* address might be in next vma when migration races vma_adjust */
	first = atomic_inc_and_test(compound_mapcount_ptr(page));
	if (first)
		__page_set_anon_rmap(page, vma, address, 0);
}

void hugepage_add_new_anon_rmap(struct page *page,
			struct vm_area_struct *vma, unsigned long address)
{
	BUG_ON(address < vma->vm_start || address >= vma->vm_end);
	atomic_set(compound_mapcount_ptr(page), 0);
	__page_set_anon_rmap(page, vma, address, 1);
}
#endif /* CONFIG_HUGETLB_PAGE */<|MERGE_RESOLUTION|>--- conflicted
+++ resolved
@@ -1958,18 +1958,14 @@
 		}
 
 		i_mmap_lock_read(mapping);
-<<<<<<< HEAD
-
+	}
+lookup:
 	if (rwc->target_vma) {
 		address = vma_address(page, rwc->target_vma);
 		rwc->rmap_one(page, rwc->target_vma, address, rwc->arg);
 		goto done;
 	}
 
-=======
-	}
-lookup:
->>>>>>> 1866ee1a
 	vma_interval_tree_foreach(vma, &mapping->i_mmap,
 			pgoff_start, pgoff_end) {
 		unsigned long address = vma_address(page, vma);
