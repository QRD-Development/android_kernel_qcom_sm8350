/*
 *   (Tentative) USB Audio Driver for ALSA
 *
 *   Copyright (c) 2002 by Takashi Iwai <tiwai@suse.de>
 *
 *   Many codes borrowed from audio.c by
 *	    Alan Cox (alan@lxorguk.ukuu.org.uk)
 *	    Thomas Sailer (sailer@ife.ee.ethz.ch)
 *
 *
 *   This program is free software; you can redistribute it and/or modify
 *   it under the terms of the GNU General Public License as published by
 *   the Free Software Foundation; either version 2 of the License, or
 *   (at your option) any later version.
 *
 *   This program is distributed in the hope that it will be useful,
 *   but WITHOUT ANY WARRANTY; without even the implied warranty of
 *   MERCHANTABILITY or FITNESS FOR A PARTICULAR PURPOSE.  See the
 *   GNU General Public License for more details.
 *
 *   You should have received a copy of the GNU General Public License
 *   along with this program; if not, write to the Free Software
 *   Foundation, Inc., 59 Temple Place, Suite 330, Boston, MA  02111-1307 USA
 *
 *
 *  NOTES:
 *
 *   - the linked URBs would be preferred but not used so far because of
 *     the instability of unlinking.
 *   - type II is not supported properly.  there is no device which supports
 *     this type *correctly*.  SB extigy looks as if it supports, but it's
 *     indeed an AC3 stream packed in SPDIF frames (i.e. no real AC3 stream).
 */


#include <linux/bitops.h>
#include <linux/init.h>
#include <linux/list.h>
#include <linux/slab.h>
#include <linux/string.h>
#include <linux/ctype.h>
#include <linux/usb.h>
#include <linux/moduleparam.h>
#include <linux/mutex.h>
#include <linux/usb/audio.h>
#include <linux/usb/audio-v2.h>
#include <linux/module.h>

#include <sound/control.h>
#include <sound/core.h>
#include <sound/info.h>
#include <sound/pcm.h>
#include <sound/pcm_params.h>
#include <sound/initval.h>

#include "usbaudio.h"
#include "card.h"
#include "midi.h"
#include "mixer.h"
#include "proc.h"
#include "quirks.h"
#include "endpoint.h"
#include "helper.h"
#include "debug.h"
#include "pcm.h"
#include "format.h"
#include "power.h"
#include "stream.h"

MODULE_AUTHOR("Takashi Iwai <tiwai@suse.de>");
MODULE_DESCRIPTION("USB Audio");
MODULE_LICENSE("GPL");
MODULE_SUPPORTED_DEVICE("{{Generic,USB Audio}}");


static int index[SNDRV_CARDS] = SNDRV_DEFAULT_IDX;	/* Index 0-MAX */
static char *id[SNDRV_CARDS] = SNDRV_DEFAULT_STR;	/* ID for this card */
static bool enable[SNDRV_CARDS] = SNDRV_DEFAULT_ENABLE_PNP;/* Enable this card */
/* Vendor/product IDs for this card */
static int vid[SNDRV_CARDS] = { [0 ... (SNDRV_CARDS-1)] = -1 };
static int pid[SNDRV_CARDS] = { [0 ... (SNDRV_CARDS-1)] = -1 };
static int device_setup[SNDRV_CARDS]; /* device parameter for this card */
static bool ignore_ctl_error;
static bool autoclock = true;

module_param_array(index, int, NULL, 0444);
MODULE_PARM_DESC(index, "Index value for the USB audio adapter.");
module_param_array(id, charp, NULL, 0444);
MODULE_PARM_DESC(id, "ID string for the USB audio adapter.");
module_param_array(enable, bool, NULL, 0444);
MODULE_PARM_DESC(enable, "Enable USB audio adapter.");
module_param_array(vid, int, NULL, 0444);
MODULE_PARM_DESC(vid, "Vendor ID for the USB audio device.");
module_param_array(pid, int, NULL, 0444);
MODULE_PARM_DESC(pid, "Product ID for the USB audio device.");
module_param_array(device_setup, int, NULL, 0444);
MODULE_PARM_DESC(device_setup, "Specific device setup (if needed).");
module_param(ignore_ctl_error, bool, 0444);
MODULE_PARM_DESC(ignore_ctl_error,
		 "Ignore errors from USB controller for mixer interfaces.");
module_param(autoclock, bool, 0444);
MODULE_PARM_DESC(autoclock, "Enable auto-clock selection for UAC2 devices (default: yes).");

/*
 * we keep the snd_usb_audio_t instances by ourselves for merging
 * the all interfaces on the same card as one sound device.
 */

static DEFINE_MUTEX(register_mutex);
static struct snd_usb_audio *usb_chip[SNDRV_CARDS];
static struct usb_driver usb_audio_driver;

/*
 * disconnect streams
 * called from usb_audio_disconnect()
 */
static void snd_usb_stream_disconnect(struct snd_usb_stream *as)
{
	int idx;
	struct snd_usb_substream *subs;

	for (idx = 0; idx < 2; idx++) {
		subs = &as->substream[idx];
		if (!subs->num_formats)
			continue;
		subs->interface = -1;
		subs->data_endpoint = NULL;
		subs->sync_endpoint = NULL;
	}
}

static int snd_usb_create_stream(struct snd_usb_audio *chip, int ctrlif, int interface)
{
	struct usb_device *dev = chip->dev;
	struct usb_host_interface *alts;
	struct usb_interface_descriptor *altsd;
	struct usb_interface *iface = usb_ifnum_to_if(dev, interface);

	if (!iface) {
		dev_err(&dev->dev, "%u:%d : does not exist\n",
			ctrlif, interface);
		return -EINVAL;
	}

	alts = &iface->altsetting[0];
	altsd = get_iface_desc(alts);

	/*
	 * Android with both accessory and audio interfaces enabled gets the
	 * interface numbers wrong.
	 */
	if ((chip->usb_id == USB_ID(0x18d1, 0x2d04) ||
	     chip->usb_id == USB_ID(0x18d1, 0x2d05)) &&
	    interface == 0 &&
	    altsd->bInterfaceClass == USB_CLASS_VENDOR_SPEC &&
	    altsd->bInterfaceSubClass == USB_SUBCLASS_VENDOR_SPEC) {
		interface = 2;
		iface = usb_ifnum_to_if(dev, interface);
		if (!iface)
			return -EINVAL;
		alts = &iface->altsetting[0];
		altsd = get_iface_desc(alts);
	}

	if (usb_interface_claimed(iface)) {
		dev_dbg(&dev->dev, "%d:%d: skipping, already claimed\n",
			ctrlif, interface);
		return -EINVAL;
	}

	if ((altsd->bInterfaceClass == USB_CLASS_AUDIO ||
	     altsd->bInterfaceClass == USB_CLASS_VENDOR_SPEC) &&
	    altsd->bInterfaceSubClass == USB_SUBCLASS_MIDISTREAMING) {
		int err = snd_usbmidi_create(chip->card, iface,
					     &chip->midi_list, NULL);
		if (err < 0) {
			dev_err(&dev->dev,
				"%u:%d: cannot create sequencer device\n",
				ctrlif, interface);
			return -EINVAL;
		}
		usb_driver_claim_interface(&usb_audio_driver, iface, (void *)-1L);

		return 0;
	}

	if ((altsd->bInterfaceClass != USB_CLASS_AUDIO &&
	     altsd->bInterfaceClass != USB_CLASS_VENDOR_SPEC) ||
	    altsd->bInterfaceSubClass != USB_SUBCLASS_AUDIOSTREAMING) {
		dev_dbg(&dev->dev,
			"%u:%d: skipping non-supported interface %d\n",
			ctrlif, interface, altsd->bInterfaceClass);
		/* skip non-supported classes */
		return -EINVAL;
	}

	if (snd_usb_get_speed(dev) == USB_SPEED_LOW) {
		dev_err(&dev->dev, "low speed audio streaming not supported\n");
		return -EINVAL;
	}

	if (! snd_usb_parse_audio_interface(chip, interface)) {
		usb_set_interface(dev, interface, 0); /* reset the current interface */
		usb_driver_claim_interface(&usb_audio_driver, iface, (void *)-1L);
		return -EINVAL;
	}

	return 0;
}

/*
 * parse audio control descriptor and create pcm/midi streams
 */
static int snd_usb_create_streams(struct snd_usb_audio *chip, int ctrlif)
{
	struct usb_device *dev = chip->dev;
	struct usb_host_interface *host_iface;
	struct usb_interface_descriptor *altsd;
	void *control_header;
	int i, protocol;

	/* find audiocontrol interface */
	host_iface = &usb_ifnum_to_if(dev, ctrlif)->altsetting[0];
	control_header = snd_usb_find_csint_desc(host_iface->extra,
						 host_iface->extralen,
						 NULL, UAC_HEADER);
	altsd = get_iface_desc(host_iface);
	protocol = altsd->bInterfaceProtocol;

	if (!control_header) {
		dev_err(&dev->dev, "cannot find UAC_HEADER\n");
		return -EINVAL;
	}

	switch (protocol) {
	default:
		dev_warn(&dev->dev,
			 "unknown interface protocol %#02x, assuming v1\n",
			 protocol);
		/* fall through */

	case UAC_VERSION_1: {
		struct uac1_ac_header_descriptor *h1 = control_header;

		if (!h1->bInCollection) {
			dev_info(&dev->dev, "skipping empty audio interface (v1)\n");
			return -EINVAL;
		}

		if (h1->bLength < sizeof(*h1) + h1->bInCollection) {
			dev_err(&dev->dev, "invalid UAC_HEADER (v1)\n");
			return -EINVAL;
		}

		for (i = 0; i < h1->bInCollection; i++)
			snd_usb_create_stream(chip, ctrlif, h1->baInterfaceNr[i]);

		break;
	}

	case UAC_VERSION_2: {
		struct usb_interface_assoc_descriptor *assoc =
			usb_ifnum_to_if(dev, ctrlif)->intf_assoc;

		if (!assoc) {
			/*
			 * Firmware writers cannot count to three.  So to find
			 * the IAD on the NuForce UDH-100, also check the next
			 * interface.
			 */
			struct usb_interface *iface =
				usb_ifnum_to_if(dev, ctrlif + 1);
			if (iface &&
			    iface->intf_assoc &&
			    iface->intf_assoc->bFunctionClass == USB_CLASS_AUDIO &&
			    iface->intf_assoc->bFunctionProtocol == UAC_VERSION_2)
				assoc = iface->intf_assoc;
		}

		if (!assoc) {
			dev_err(&dev->dev, "Audio class v2 interfaces need an interface association\n");
			return -EINVAL;
		}

		for (i = 0; i < assoc->bInterfaceCount; i++) {
			int intf = assoc->bFirstInterface + i;

			if (intf != ctrlif)
				snd_usb_create_stream(chip, ctrlif, intf);
		}

		break;
	}
	}

	return 0;
}

/*
 * free the chip instance
 *
 * here we have to do not much, since pcm and controls are already freed
 *
 */

static int snd_usb_audio_free(struct snd_usb_audio *chip)
{
	struct snd_usb_endpoint *ep, *n;

	list_for_each_entry_safe(ep, n, &chip->ep_list, list)
		snd_usb_endpoint_free(ep);

	mutex_destroy(&chip->mutex);
	kfree(chip);
	return 0;
}

static int snd_usb_audio_dev_free(struct snd_device *device)
{
	struct snd_usb_audio *chip = device->device_data;
	return snd_usb_audio_free(chip);
}

/*
 * create a chip instance and set its names.
 */
static int snd_usb_audio_create(struct usb_interface *intf,
				struct usb_device *dev, int idx,
				const struct snd_usb_audio_quirk *quirk,
				struct snd_usb_audio **rchip)
{
	struct snd_card *card;
	struct snd_usb_audio *chip;
	int err, len;
	char component[14];
	static struct snd_device_ops ops = {
		.dev_free =	snd_usb_audio_dev_free,
	};

	*rchip = NULL;

	switch (snd_usb_get_speed(dev)) {
	case USB_SPEED_LOW:
	case USB_SPEED_FULL:
	case USB_SPEED_HIGH:
	case USB_SPEED_WIRELESS:
	case USB_SPEED_SUPER:
		break;
	default:
		dev_err(&dev->dev, "unknown device speed %d\n", snd_usb_get_speed(dev));
		return -ENXIO;
	}

	err = snd_card_new(&intf->dev, index[idx], id[idx], THIS_MODULE,
			   0, &card);
	if (err < 0) {
		dev_err(&dev->dev, "cannot create card instance %d\n", idx);
		return err;
	}

	chip = kzalloc(sizeof(*chip), GFP_KERNEL);
	if (! chip) {
		snd_card_free(card);
		return -ENOMEM;
	}

	mutex_init(&chip->mutex);
	init_rwsem(&chip->shutdown_rwsem);
	chip->index = idx;
	chip->dev = dev;
	chip->card = card;
	chip->setup = device_setup[idx];
	chip->autoclock = autoclock;
	chip->probing = 1;

	chip->usb_id = USB_ID(le16_to_cpu(dev->descriptor.idVendor),
			      le16_to_cpu(dev->descriptor.idProduct));
	INIT_LIST_HEAD(&chip->pcm_list);
	INIT_LIST_HEAD(&chip->ep_list);
	INIT_LIST_HEAD(&chip->midi_list);
	INIT_LIST_HEAD(&chip->mixer_list);

	if ((err = snd_device_new(card, SNDRV_DEV_LOWLEVEL, chip, &ops)) < 0) {
		snd_usb_audio_free(chip);
		snd_card_free(card);
		return err;
	}

	strcpy(card->driver, "USB-Audio");
	sprintf(component, "USB%04x:%04x",
		USB_ID_VENDOR(chip->usb_id), USB_ID_PRODUCT(chip->usb_id));
	snd_component_add(card, component);

	/* retrieve the device string as shortname */
	if (quirk && quirk->product_name && *quirk->product_name) {
		strlcpy(card->shortname, quirk->product_name, sizeof(card->shortname));
	} else {
		if (!dev->descriptor.iProduct ||
		    usb_string(dev, dev->descriptor.iProduct,
		    card->shortname, sizeof(card->shortname)) <= 0) {
			/* no name available from anywhere, so use ID */
			sprintf(card->shortname, "USB Device %#04x:%#04x",
				USB_ID_VENDOR(chip->usb_id),
				USB_ID_PRODUCT(chip->usb_id));
		}
	}
	strim(card->shortname);

	/* retrieve the vendor and device strings as longname */
	if (quirk && quirk->vendor_name && *quirk->vendor_name) {
		len = strlcpy(card->longname, quirk->vendor_name, sizeof(card->longname));
	} else {
		if (dev->descriptor.iManufacturer)
			len = usb_string(dev, dev->descriptor.iManufacturer,
					 card->longname, sizeof(card->longname));
		else
			len = 0;
		/* we don't really care if there isn't any vendor string */
	}
	if (len > 0) {
		strim(card->longname);
		if (*card->longname)
			strlcat(card->longname, " ", sizeof(card->longname));
	}

	strlcat(card->longname, card->shortname, sizeof(card->longname));

	len = strlcat(card->longname, " at ", sizeof(card->longname));

	if (len < sizeof(card->longname))
		usb_make_path(dev, card->longname + len, sizeof(card->longname) - len);

	switch (snd_usb_get_speed(dev)) {
	case USB_SPEED_LOW:
		strlcat(card->longname, ", low speed", sizeof(card->longname));
		break;
	case USB_SPEED_FULL:
		strlcat(card->longname, ", full speed", sizeof(card->longname));
		break;
	case USB_SPEED_HIGH:
		strlcat(card->longname, ", high speed", sizeof(card->longname));
		break;
	case USB_SPEED_SUPER:
		strlcat(card->longname, ", super speed", sizeof(card->longname));
		break;
	default:
		break;
	}

	snd_usb_audio_create_proc(chip);

	*rchip = chip;
	return 0;
}

/*
 * probe the active usb device
 *
 * note that this can be called multiple times per a device, when it
 * includes multiple audio control interfaces.
 *
 * thus we check the usb device pointer and creates the card instance
 * only at the first time.  the successive calls of this function will
 * append the pcm interface to the corresponding card.
 */
static int usb_audio_probe(struct usb_interface *intf,
			   const struct usb_device_id *usb_id)
{
	struct usb_device *dev = interface_to_usbdev(intf);
	const struct snd_usb_audio_quirk *quirk =
		(const struct snd_usb_audio_quirk *)usb_id->driver_info;
	struct snd_usb_audio *chip;
	int i, err;
	struct usb_host_interface *alts;
	int ifnum;
	u32 id;

	alts = &intf->altsetting[0];
	ifnum = get_iface_desc(alts)->bInterfaceNumber;
	id = USB_ID(le16_to_cpu(dev->descriptor.idVendor),
		    le16_to_cpu(dev->descriptor.idProduct));
	if (quirk && quirk->ifnum >= 0 && ifnum != quirk->ifnum)
		return -ENXIO;

	err = snd_usb_apply_boot_quirk(dev, intf, quirk);
	if (err < 0)
		return err;

	/*
	 * found a config.  now register to ALSA
	 */

	/* check whether it's already registered */
	chip = NULL;
	mutex_lock(&register_mutex);
	for (i = 0; i < SNDRV_CARDS; i++) {
		if (usb_chip[i] && usb_chip[i]->dev == dev) {
			if (usb_chip[i]->shutdown) {
				dev_err(&dev->dev, "USB device is in the shutdown state, cannot create a card instance\n");
				err = -EIO;
				goto __error;
			}
			chip = usb_chip[i];
			chip->probing = 1;
			break;
		}
	}
	if (! chip) {
		/* it's a fresh one.
		 * now look for an empty slot and create a new card instance
		 */
		for (i = 0; i < SNDRV_CARDS; i++)
			if (enable[i] && ! usb_chip[i] &&
			    (vid[i] == -1 || vid[i] == USB_ID_VENDOR(id)) &&
			    (pid[i] == -1 || pid[i] == USB_ID_PRODUCT(id))) {
				err = snd_usb_audio_create(intf, dev, i, quirk,
							   &chip);
				if (err < 0)
					goto __error;
				chip->pm_intf = intf;
				break;
			}
		if (!chip) {
			dev_err(&dev->dev, "no available usb audio device\n");
			err = -ENODEV;
			goto __error;
		}
	}

	/*
	 * For devices with more than one control interface, we assume the
	 * first contains the audio controls. We might need a more specific
	 * check here in the future.
	 */
	if (!chip->ctrl_intf)
		chip->ctrl_intf = alts;

	chip->txfr_quirk = 0;
	err = 1; /* continue */
	if (quirk && quirk->ifnum != QUIRK_NO_INTERFACE) {
		/* need some special handlings */
		err = snd_usb_create_quirk(chip, intf, &usb_audio_driver, quirk);
		if (err < 0)
			goto __error;
	}

	if (err > 0) {
		/* create normal USB audio interfaces */
		err = snd_usb_create_streams(chip, ifnum);
		if (err < 0)
			goto __error;
		err = snd_usb_create_mixer(chip, ifnum, ignore_ctl_error);
		if (err < 0)
			goto __error;
	}

	/* we are allowed to call snd_card_register() many times */
	err = snd_card_register(chip->card);
	if (err < 0)
		goto __error;

	usb_chip[chip->index] = chip;
	chip->num_interfaces++;
	chip->probing = 0;
	usb_set_intfdata(intf, chip);
	mutex_unlock(&register_mutex);
	return 0;

 __error:
	if (chip) {
		if (!chip->num_interfaces)
			snd_card_free(chip->card);
		chip->probing = 0;
	}
	mutex_unlock(&register_mutex);
	return err;
}

/*
 * we need to take care of counter, since disconnection can be called also
 * many times as well as usb_audio_probe().
 */
static void usb_audio_disconnect(struct usb_interface *intf)
{
	struct snd_usb_audio *chip = usb_get_intfdata(intf);
	struct snd_card *card;
	struct list_head *p;
	bool was_shutdown;

	if (chip == (void *)-1L)
		return;

	card = chip->card;
	down_write(&chip->shutdown_rwsem);
	was_shutdown = chip->shutdown;
	chip->shutdown = 1;
	up_write(&chip->shutdown_rwsem);

	mutex_lock(&register_mutex);
<<<<<<< HEAD
	chip->num_interfaces--;
	if (chip->num_interfaces <= 0) {
		struct snd_usb_stream *as;
=======
	if (!was_shutdown) {
>>>>>>> 0725dda2
		struct snd_usb_endpoint *ep;
		struct usb_mixer_interface *mixer;

		snd_card_disconnect(card);
		/* release the pcm resources */
		list_for_each_entry(as, &chip->pcm_list, list) {
			snd_usb_stream_disconnect(as);
		}
		/* release the endpoint resources */
		list_for_each_entry(ep, &chip->ep_list, list) {
			snd_usb_endpoint_release(ep);
		}
		/* release the midi resources */
		list_for_each(p, &chip->midi_list) {
			snd_usbmidi_disconnect(p);
		}
		/* release mixer resources */
		list_for_each_entry(mixer, &chip->mixer_list, list) {
			snd_usb_mixer_disconnect(mixer);
		}
	}

	chip->num_interfaces--;
	if (chip->num_interfaces <= 0) {
		usb_chip[chip->index] = NULL;
		mutex_unlock(&register_mutex);
		snd_card_free_when_closed(card);
	} else {
		mutex_unlock(&register_mutex);
	}
}

#ifdef CONFIG_PM

int snd_usb_autoresume(struct snd_usb_audio *chip)
{
	int err = -ENODEV;

	down_read(&chip->shutdown_rwsem);
	if (chip->probing && chip->in_pm)
		err = 0;
	else if (!chip->shutdown)
		err = usb_autopm_get_interface(chip->pm_intf);
	up_read(&chip->shutdown_rwsem);

	return err;
}

void snd_usb_autosuspend(struct snd_usb_audio *chip)
{
	down_read(&chip->shutdown_rwsem);
	if (!chip->shutdown && !chip->probing && !chip->in_pm)
		usb_autopm_put_interface(chip->pm_intf);
	up_read(&chip->shutdown_rwsem);
}

static int usb_audio_suspend(struct usb_interface *intf, pm_message_t message)
{
	struct snd_usb_audio *chip = usb_get_intfdata(intf);
	struct snd_usb_stream *as;
	struct usb_mixer_interface *mixer;
	struct list_head *p;

	if (chip == (void *)-1L)
		return 0;

	if (!PMSG_IS_AUTO(message)) {
		snd_power_change_state(chip->card, SNDRV_CTL_POWER_D3hot);
		if (!chip->num_suspended_intf++) {
			list_for_each_entry(as, &chip->pcm_list, list) {
				snd_pcm_suspend_all(as->pcm);
				as->substream[0].need_setup_ep =
					as->substream[1].need_setup_ep = true;
			}
			list_for_each(p, &chip->midi_list) {
				snd_usbmidi_suspend(p);
			}
		}
	} else {
		/*
		 * otherwise we keep the rest of the system in the dark
		 * to keep this transparent
		 */
		if (!chip->num_suspended_intf++)
			chip->autosuspended = 1;
	}

	if (chip->num_suspended_intf == 1)
		list_for_each_entry(mixer, &chip->mixer_list, list)
			snd_usb_mixer_suspend(mixer);

	return 0;
}

static int __usb_audio_resume(struct usb_interface *intf, bool reset_resume)
{
	struct snd_usb_audio *chip = usb_get_intfdata(intf);
	struct usb_mixer_interface *mixer;
	struct list_head *p;
	int err = 0;

	if (chip == (void *)-1L)
		return 0;
	if (--chip->num_suspended_intf)
		return 0;

	chip->in_pm = 1;
	/*
	 * ALSA leaves material resumption to user space
	 * we just notify and restart the mixers
	 */
	list_for_each_entry(mixer, &chip->mixer_list, list) {
		err = snd_usb_mixer_resume(mixer, reset_resume);
		if (err < 0)
			goto err_out;
	}

	list_for_each(p, &chip->midi_list) {
		snd_usbmidi_resume(p);
	}

	if (!chip->autosuspended)
		snd_power_change_state(chip->card, SNDRV_CTL_POWER_D0);
	chip->autosuspended = 0;

err_out:
	chip->in_pm = 0;
	return err;
}

static int usb_audio_resume(struct usb_interface *intf)
{
	return __usb_audio_resume(intf, false);
}

static int usb_audio_reset_resume(struct usb_interface *intf)
{
	return __usb_audio_resume(intf, true);
}
#else
#define usb_audio_suspend	NULL
#define usb_audio_resume	NULL
#define usb_audio_reset_resume	NULL
#endif		/* CONFIG_PM */

static struct usb_device_id usb_audio_ids [] = {
#include "quirks-table.h"
    { .match_flags = (USB_DEVICE_ID_MATCH_INT_CLASS | USB_DEVICE_ID_MATCH_INT_SUBCLASS),
      .bInterfaceClass = USB_CLASS_AUDIO,
      .bInterfaceSubClass = USB_SUBCLASS_AUDIOCONTROL },
    { }						/* Terminating entry */
};
MODULE_DEVICE_TABLE(usb, usb_audio_ids);

/*
 * entry point for linux usb interface
 */

static struct usb_driver usb_audio_driver = {
	.name =		"snd-usb-audio",
	.probe =	usb_audio_probe,
	.disconnect =	usb_audio_disconnect,
	.suspend =	usb_audio_suspend,
	.resume =	usb_audio_resume,
	.reset_resume =	usb_audio_reset_resume,
	.id_table =	usb_audio_ids,
	.supports_autosuspend = 1,
};

module_usb_driver(usb_audio_driver);<|MERGE_RESOLUTION|>--- conflicted
+++ resolved
@@ -597,13 +597,8 @@
 	up_write(&chip->shutdown_rwsem);
 
 	mutex_lock(&register_mutex);
-<<<<<<< HEAD
-	chip->num_interfaces--;
-	if (chip->num_interfaces <= 0) {
+	if (!was_shutdown) {
 		struct snd_usb_stream *as;
-=======
-	if (!was_shutdown) {
->>>>>>> 0725dda2
 		struct snd_usb_endpoint *ep;
 		struct usb_mixer_interface *mixer;
 
