--- conflicted
+++ resolved
@@ -3044,10 +3044,6 @@
 	DEFINE_CGROUP_MGCTX(mgctx);
 	struct cgroup_subsys_state *d_css;
 	struct cgroup *dsct;
-<<<<<<< HEAD
-	struct ext_css_set *ext_src_set;
-=======
->>>>>>> ceee9c69
 	bool has_tasks;
 	struct ext_css_set *ext_src_set;
 	int ret;
