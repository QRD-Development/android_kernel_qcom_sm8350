--- conflicted
+++ resolved
@@ -6561,7 +6561,6 @@
 					struct task_struct *p,
 					struct find_best_target_env *fbt_env)
 {
-<<<<<<< HEAD
 	unsigned long min_util = uclamp_task_util(p);
 	long target_max_spare_cap = 0;
 	unsigned long best_idle_cuml_util = ULONG_MAX;
@@ -6583,13 +6582,6 @@
 
 	/* Find start CPU based on boost value */
 	start_cpu = fbt_env->start_cpu;
-=======
-	struct cpumask *pd_mask = perf_domain_span(pd);
-	unsigned long cpu_cap = arch_scale_cpu_capacity(cpumask_first(pd_mask));
-	unsigned long max_util = 0, sum_util = 0;
-	unsigned long energy = 0;
-	int cpu;
->>>>>>> 364ec3d2
 
 	/*
 	 * For higher capacity worth I/O tasks, stop the search
@@ -6631,16 +6623,7 @@
 			long spare_cap;
 			int idle_idx = INT_MAX;
 
-<<<<<<< HEAD
 			trace_sched_cpu_util(i);
-=======
-	trace_android_vh_em_pd_energy(pd->em_pd, max_util, sum_util, &energy);
-	if (!energy)
-		energy = em_pd_energy(pd->em_pd, max_util, sum_util);
-
-	return energy;
-}
->>>>>>> 364ec3d2
 
 			if (!cpu_active(i) || cpu_isolated(i))
 				continue;
@@ -6920,6 +6903,7 @@
 	unsigned long cpu_cap = arch_scale_cpu_capacity(cpumask_first(pd_mask));
 #endif
 	unsigned long max_util = 0, sum_util = 0;
+	unsigned long energy = 0;
 	int cpu;
 	unsigned long cpu_util;
 
@@ -6962,7 +6946,11 @@
 		max_util = max(max_util, cpu_util);
 	}
 
-	return em_pd_energy(pd->em_pd, max_util, sum_util);
+	trace_android_vh_em_pd_energy(pd->em_pd, max_util, sum_util, &energy);
+	if (!energy)
+		energy = em_pd_energy(pd->em_pd, max_util, sum_util);
+
+	return energy;
 }
 
 #ifdef CONFIG_SCHED_WALT
