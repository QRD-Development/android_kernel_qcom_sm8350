--- conflicted
+++ resolved
@@ -3859,7 +3859,7 @@
 	else
 		margin = sched_capacity_margin_up[task_cpu(p)];
 
-	return capacity * 1024 > task_util_est(p) * margin;
+	return capacity * 1024 > uclamp_task_util(p) * margin;
 }
 
 static inline bool task_fits_max(struct task_struct *p, int cpu)
@@ -3887,7 +3887,6 @@
 
 static inline bool task_demand_fits(struct task_struct *p, int cpu)
 {
-<<<<<<< HEAD
 	unsigned long capacity = capacity_orig_of(cpu);
 	unsigned long max_capacity = cpu_rq(cpu)->rd->max_cpu_capacity.val;
 
@@ -3963,9 +3962,6 @@
 
 	if (fbt_env->is_rtg)
 		*best_idle_cpu = -1;
-=======
-	return fits_capacity(uclamp_task_util(p), capacity);
->>>>>>> a5f1397e
 }
 
 static inline void update_misfit_status(struct task_struct *p, struct rq *rq)
@@ -6182,13 +6178,8 @@
 	for_each_cpu_wrap(cpu, cpus, target) {
 		if (!--nr)
 			return si_cpu;
-<<<<<<< HEAD
-		if (!cpumask_test_cpu(cpu, p->cpus_ptr))
-			continue;
 		if (cpu_isolated(cpu))
 			continue;
-=======
->>>>>>> a5f1397e
 		if (available_idle_cpu(cpu))
 			break;
 		if (si_cpu == -1 && sched_idle_cpu(cpu))
@@ -6223,9 +6214,10 @@
 	for_each_cpu_wrap(cpu, cpus, target) {
 		unsigned long cpu_cap = capacity_of(cpu);
 
-		if (!available_idle_cpu(cpu) && !sched_idle_cpu(cpu))
+		if ((!available_idle_cpu(cpu) && !sched_idle_cpu(cpu)) ||
+				cpu_isolated(target))
 			continue;
-		if (task_fits_capacity(p, cpu_cap))
+		if (task_fits_capacity(p, cpu_cap, cpu))
 			return cpu;
 
 		if (cpu_cap > best_cap) {
@@ -6245,10 +6237,6 @@
 	struct sched_domain *sd;
 	int i, recent_used_cpu;
 
-<<<<<<< HEAD
-	if ((available_idle_cpu(target) || sched_idle_cpu(target)) &&
-						!cpu_isolated(target))
-=======
 	/*
 	 * For asymmetric CPU capacity systems, our domain of interest is
 	 * sd_asym_cpucapacity rather than sd_llc.
@@ -6271,8 +6259,8 @@
 	}
 
 symmetric:
-	if (available_idle_cpu(target) || sched_idle_cpu(target))
->>>>>>> a5f1397e
+	if ((available_idle_cpu(target) || sched_idle_cpu(target)) &&
+						!cpu_isolated(target))
 		return target;
 
 	/*
@@ -6315,72 +6303,6 @@
 		return i;
 
 	return target;
-}
-
-<<<<<<< HEAD
-static unsigned int uclamp_task_util(struct task_struct *p)
-{
-#ifdef CONFIG_UCLAMP_TASK
-	unsigned int min_util = uclamp_eff_value(p, UCLAMP_MIN);
-	unsigned int max_util = uclamp_eff_value(p, UCLAMP_MAX);
-	unsigned int est_util = task_util_est(p);
-
-	return clamp(est_util, min_util, max_util);
-#else
-	return task_util_est(p);
-#endif
-=======
-/**
- * Amount of capacity of a CPU that is (estimated to be) used by CFS tasks
- * @cpu: the CPU to get the utilization of
- *
- * The unit of the return value must be the one of capacity so we can compare
- * the utilization with the capacity of the CPU that is available for CFS task
- * (ie cpu_capacity).
- *
- * cfs_rq.avg.util_avg is the sum of running time of runnable tasks plus the
- * recent utilization of currently non-runnable tasks on a CPU. It represents
- * the amount of utilization of a CPU in the range [0..capacity_orig] where
- * capacity_orig is the cpu_capacity available at the highest frequency
- * (arch_scale_freq_capacity()).
- * The utilization of a CPU converges towards a sum equal to or less than the
- * current capacity (capacity_curr <= capacity_orig) of the CPU because it is
- * the running time on this CPU scaled by capacity_curr.
- *
- * The estimated utilization of a CPU is defined to be the maximum between its
- * cfs_rq.avg.util_avg and the sum of the estimated utilization of the tasks
- * currently RUNNABLE on that CPU.
- * This allows to properly represent the expected utilization of a CPU which
- * has just got a big task running since a long sleep period. At the same time
- * however it preserves the benefits of the "blocked utilization" in
- * describing the potential for other tasks waking up on the same CPU.
- *
- * Nevertheless, cfs_rq.avg.util_avg can be higher than capacity_curr or even
- * higher than capacity_orig because of unfortunate rounding in
- * cfs.avg.util_avg or just after migrating tasks and new task wakeups until
- * the average stabilizes with the new running time. We need to check that the
- * utilization stays within the range of [0..capacity_orig] and cap it if
- * necessary. Without utilization capping, a group could be seen as overloaded
- * (CPU0 utilization at 121% + CPU1 utilization at 80%) whereas CPU1 has 20% of
- * available capacity. We allow utilization to overshoot capacity_curr (but not
- * capacity_orig) as it useful for predicting the capacity required after task
- * migrations (scheduler-driven DVFS).
- *
- * Return: the (estimated) utilization for the specified CPU
- */
-static inline unsigned long cpu_util(int cpu)
-{
-	struct cfs_rq *cfs_rq;
-	unsigned int util;
-
-	cfs_rq = &cpu_rq(cpu)->cfs;
-	util = READ_ONCE(cfs_rq->avg.util_avg);
-
-	if (sched_feat(UTIL_EST))
-		util = max(util, READ_ONCE(cfs_rq->avg.util_est.enqueued));
-
-	return min_t(unsigned long, util, capacity_orig_of(cpu));
->>>>>>> a5f1397e
 }
 
 /*
@@ -6490,7 +6412,6 @@
 }
 
 /*
-<<<<<<< HEAD
  * Returns the current capacity of cpu after applying both
  * cpu and freq scaling.
  */
@@ -6520,12 +6441,6 @@
 }
 
 static inline bool task_skip_min_cpu(struct task_struct *p)
-=======
- * Predicts what cpu_util(@cpu) would return if @p was migrated (and enqueued)
- * to @dst_cpu.
- */
-static unsigned long cpu_util_next(int cpu, struct task_struct *p, int dst_cpu)
->>>>>>> a5f1397e
 {
 	return sched_boost() != CONSERVATIVE_BOOST &&
 		get_rtg_status(p) && p->unfilter;
@@ -6917,33 +6832,6 @@
 }
 
 /*
- * Disable WAKE_AFFINE in the case where task @p doesn't fit in the
- * capacity of either the waking CPU @cpu or the previous CPU @prev_cpu.
- *
- * In that case WAKE_AFFINE doesn't make sense and we'll let
- * BALANCE_WAKE sort things out.
- */
-static int wake_cap(struct task_struct *p, int cpu, int prev_cpu)
-{
-	long min_cap, max_cap;
-
-	if (!static_branch_unlikely(&sched_asym_cpucapacity))
-		return 0;
-
-	min_cap = min(capacity_orig_of(prev_cpu), capacity_orig_of(cpu));
-	max_cap = cpu_rq(cpu)->rd->max_cpu_capacity.val;
-
-	/* Minimum capacity is close to max, no need to abort wake_affine */
-	if (max_cap - min_cap < max_cap >> 3)
-		return 0;
-
-	/* Bring task utilization in sync with prev_cpu */
-	sync_entity_load_avg(&p->se);
-
-	return !task_fits_max(p, cpu);
-}
-
-/*
  * Predicts what cpu_util(@cpu) would return if @p was migrated (and enqueued)
  * to @dst_cpu.
  */
@@ -7271,7 +7159,6 @@
 			goto unlock;
 		}
 
-<<<<<<< HEAD
 		if (cpumask_test_cpu(prev_cpu, &p->cpus_mask))
 			prev_delta = best_delta =
 					compute_energy(p, prev_cpu, pd);
@@ -7281,21 +7168,6 @@
 		/* Select the best candidate energy-wise. */
 		for_each_cpu(cpu, candidates) {
 			if (cpu == prev_cpu)
-=======
-			util = cpu_util_next(cpu, p, cpu);
-			cpu_cap = capacity_of(cpu);
-			spare_cap = cpu_cap - util;
-
-			/*
-			 * Skip CPUs that cannot satisfy the capacity request.
-			 * IOW, placing the task there would make the CPU
-			 * overutilized. Take uclamp into account to see how
-			 * much capacity we can get out of the CPU; this is
-			 * aligned with schedutil_cpu_util().
-			 */
-			util = uclamp_rq_util_with(cpu_rq(cpu), util, p);
-			if (!fits_capacity(util, cpu_cap))
->>>>>>> a5f1397e
 				continue;
 
 			cur_energy = compute_energy(p, cpu, pd);
@@ -7314,21 +7186,10 @@
 			}
 		}
 
-<<<<<<< HEAD
 	} else {
 		latency_sensitive = uclamp_latency_sensitive(p);
 		boosted = uclamp_boosted(p);
 		target_cap = boosted ? 0 : ULONG_MAX;
-=======
-			/*
-			 * Find the CPU with the maximum spare capacity in
-			 * the performance domain
-			 */
-			if (spare_cap > max_spare_cap) {
-				max_spare_cap = spare_cap;
-				max_spare_cap_cpu = cpu;
-			}
->>>>>>> a5f1397e
 
 		for (; pd; pd = pd->next) {
 			unsigned long cur_delta, spare_cap, max_spare_cap = 0;
@@ -7343,14 +7204,19 @@
 				if (!cpumask_test_cpu(cpu, p->cpus_ptr))
 					continue;
 
-				/* Skip CPUs that will be overutilized. */
 				util = cpu_util_next(cpu, p, cpu);
 				cpu_cap = capacity_of(cpu);
+				spare_cap = cpu_cap - util;
+
+				/*
+				 * Skip CPUs that cannot satisfy the capacity request.
+				 * IOW, placing the task there would make the CPU
+				 * overutilized. Take uclamp into account to see how
+				 * much capacity we can get out of the CPU; this is
+				 * aligned with schedutil_cpu_util().
+				 */
+				util = uclamp_rq_util_with(cpu_rq(cpu), util, p);
 				if (!fits_capacity(util, cpu_cap))
-					continue;
-
-				/* Skip CPUs which do not fit task requirements */
-				if (cpu_cap < uclamp_task_util(p))
 					continue;
 
 				/* Always use prev_cpu as a candidate. */
@@ -7364,7 +7230,6 @@
 				 * Find the CPU with the maximum spare capacity in
 				 * the performance domain
 				 */
-				spare_cap = cpu_cap - util;
 				if (spare_cap > max_spare_cap) {
 					max_spare_cap = spare_cap;
 					max_spare_cap_cpu = cpu;
@@ -7482,13 +7347,8 @@
 			new_cpu = prev_cpu;
 		}
 
-<<<<<<< HEAD
 		want_affine = !wake_wide(p, sibling_count_hint) &&
-			      !wake_cap(p, cpu, prev_cpu) &&
 			      cpumask_test_cpu(cpu, p->cpus_ptr);
-=======
-		want_affine = !wake_wide(p) && cpumask_test_cpu(cpu, p->cpus_ptr);
->>>>>>> a5f1397e
 	}
 
 	rcu_read_lock();
