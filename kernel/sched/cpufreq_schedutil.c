// SPDX-License-Identifier: GPL-2.0
/*
 * CPUFreq governor based on scheduler-provided CPU utilization data.
 *
 * Copyright (C) 2016, Intel Corporation
 * Author: Rafael J. Wysocki <rafael.j.wysocki@intel.com>
 */

#define pr_fmt(fmt) KBUILD_MODNAME ": " fmt

#include "sched.h"

#include <linux/sched/cpufreq.h>
#include <trace/events/power.h>
<<<<<<< HEAD
#include <linux/sched/sysctl.h>
=======
#include <trace/hooks/sched.h>
>>>>>>> 364ec3d2

#define IOWAIT_BOOST_MIN	(SCHED_CAPACITY_SCALE / 8)

struct sugov_tunables {
	struct gov_attr_set	attr_set;
	unsigned int		up_rate_limit_us;
	unsigned int		down_rate_limit_us;
	unsigned int		hispeed_load;
	unsigned int		hispeed_freq;
	unsigned int		rtg_boost_freq;
	bool			pl;
};

struct sugov_policy {
	struct cpufreq_policy	*policy;

	u64 last_ws;
	u64 curr_cycles;
	u64 last_cyc_update_time;
	unsigned long avg_cap;
	struct sugov_tunables	*tunables;
	struct list_head	tunables_hook;
	unsigned long hispeed_util;
	unsigned long rtg_boost_util;
	unsigned long max;

	raw_spinlock_t		update_lock;	/* For shared policies */
	u64			last_freq_update_time;
	s64			min_rate_limit_ns;
	s64			up_rate_delay_ns;
	s64			down_rate_delay_ns;
	unsigned int		next_freq;
	unsigned int		cached_raw_freq;

	/* The next fields are only needed if fast switch cannot be used: */
	struct			irq_work irq_work;
	struct			kthread_work work;
	struct			mutex work_lock;
	struct			kthread_worker worker;
	struct task_struct	*thread;
	bool			work_in_progress;

	bool			limits_changed;
	bool			need_freq_update;
};

struct sugov_cpu {
	struct update_util_data	update_util;
	struct sugov_policy	*sg_policy;
	unsigned int		cpu;

	bool			iowait_boost_pending;
	unsigned int		iowait_boost;
	u64			last_update;

	struct walt_cpu_load	walt_load;

	unsigned long util;
	unsigned int flags;

	unsigned long		bw_dl;
	unsigned long		max;

	/* The field below is for single-CPU policies only: */
#ifdef CONFIG_NO_HZ_COMMON
	unsigned long		saved_idle_calls;
#endif
};

static DEFINE_PER_CPU(struct sugov_cpu, sugov_cpu);
static unsigned int stale_ns;
static DEFINE_PER_CPU(struct sugov_tunables *, cached_tunables);

/************************ Governor internals ***********************/

static bool sugov_should_update_freq(struct sugov_policy *sg_policy, u64 time)
{
	s64 delta_ns;

	/*
	 * Since cpufreq_update_util() is called with rq->lock held for
	 * the @target_cpu, our per-CPU data is fully serialized.
	 *
	 * However, drivers cannot in general deal with cross-CPU
	 * requests, so while get_next_freq() will work, our
	 * sugov_update_commit() call may not for the fast switching platforms.
	 *
	 * Hence stop here for remote requests if they aren't supported
	 * by the hardware, as calculating the frequency is pointless if
	 * we cannot in fact act on it.
	 *
	 * This is needed on the slow switching platforms too to prevent CPUs
	 * going offline from leaving stale IRQ work items behind.
	 */
	if (!cpufreq_this_cpu_can_update(sg_policy->policy))
		return false;

	if (unlikely(sg_policy->limits_changed)) {
		sg_policy->limits_changed = false;
		sg_policy->need_freq_update = true;
		return true;
	}

	/* No need to recalculate next freq for min_rate_limit_us
	 * at least. However we might still decide to further rate
	 * limit once frequency change direction is decided, according
	 * to the separate rate limits.
	 */

	delta_ns = time - sg_policy->last_freq_update_time;
	return delta_ns >= sg_policy->min_rate_limit_ns;
}

static bool sugov_up_down_rate_limit(struct sugov_policy *sg_policy, u64 time,
				     unsigned int next_freq)
{
	s64 delta_ns;

	delta_ns = time - sg_policy->last_freq_update_time;

	if (next_freq > sg_policy->next_freq &&
	    delta_ns < sg_policy->up_rate_delay_ns)
			return true;

	if (next_freq < sg_policy->next_freq &&
	    delta_ns < sg_policy->down_rate_delay_ns)
			return true;

	return false;
}

static inline bool use_pelt(void)
{
#ifdef CONFIG_SCHED_WALT
	return false;
#else
	return true;
#endif
}

static inline bool conservative_pl(void)
{
#ifdef CONFIG_SCHED_WALT
	return sysctl_sched_conservative_pl;
#else
	return false;
#endif
}

static bool sugov_update_next_freq(struct sugov_policy *sg_policy, u64 time,
				   unsigned int next_freq)
{
	if (sg_policy->next_freq == next_freq)
		return false;

	if (sugov_up_down_rate_limit(sg_policy, time, next_freq))
		return false;

	sg_policy->next_freq = next_freq;
	sg_policy->last_freq_update_time = time;

	return true;
}

static unsigned long freq_to_util(struct sugov_policy *sg_policy,
				  unsigned int freq)
{
	return mult_frac(sg_policy->max, freq,
			 sg_policy->policy->cpuinfo.max_freq);
}

#define KHZ 1000
static void sugov_track_cycles(struct sugov_policy *sg_policy,
				unsigned int prev_freq,
				u64 upto)
{
	u64 delta_ns, cycles;
	u64 next_ws = sg_policy->last_ws + sched_ravg_window;

	if (use_pelt())
		return;

	upto = min(upto, next_ws);
	/* Track cycles in current window */
	delta_ns = upto - sg_policy->last_cyc_update_time;
	delta_ns *= prev_freq;
	do_div(delta_ns, (NSEC_PER_SEC / KHZ));
	cycles = delta_ns;
	sg_policy->curr_cycles += cycles;
	sg_policy->last_cyc_update_time = upto;
}

static void sugov_calc_avg_cap(struct sugov_policy *sg_policy, u64 curr_ws,
				unsigned int prev_freq)
{
	u64 last_ws = sg_policy->last_ws;
	unsigned int avg_freq;

	if (use_pelt())
		return;

	BUG_ON(curr_ws < last_ws);
	if (curr_ws <= last_ws)
		return;

	/* If we skipped some windows */
	if (curr_ws > (last_ws + sched_ravg_window)) {
		avg_freq = prev_freq;
		/* Reset tracking history */
		sg_policy->last_cyc_update_time = curr_ws;
	} else {
		sugov_track_cycles(sg_policy, prev_freq, curr_ws);
		avg_freq = sg_policy->curr_cycles;
		avg_freq /= sched_ravg_window / (NSEC_PER_SEC / KHZ);
	}
	sg_policy->avg_cap = freq_to_util(sg_policy, avg_freq);
	sg_policy->curr_cycles = 0;
	sg_policy->last_ws = curr_ws;
}

static void sugov_fast_switch(struct sugov_policy *sg_policy, u64 time,
			      unsigned int next_freq)
{
	struct cpufreq_policy *policy = sg_policy->policy;
	int cpu;

	if (!sugov_update_next_freq(sg_policy, time, next_freq))
		return;

	sugov_track_cycles(sg_policy, sg_policy->policy->cur, time);
	next_freq = cpufreq_driver_fast_switch(policy, next_freq);
	if (!next_freq)
		return;

	policy->cur = next_freq;

	if (trace_cpu_frequency_enabled()) {
		for_each_cpu(cpu, policy->cpus)
			trace_cpu_frequency(next_freq, cpu);
	}
}

static void sugov_deferred_update(struct sugov_policy *sg_policy, u64 time,
				  unsigned int next_freq)
{
	if (!sugov_update_next_freq(sg_policy, time, next_freq))
		return;

	if (use_pelt())
		sg_policy->work_in_progress = true;
	walt_irq_work_queue(&sg_policy->irq_work);
}

#define TARGET_LOAD 80
/**
 * get_next_freq - Compute a new frequency for a given cpufreq policy.
 * @sg_policy: schedutil policy object to compute the new frequency for.
 * @util: Current CPU utilization.
 * @max: CPU capacity.
 *
 * If the utilization is frequency-invariant, choose the new frequency to be
 * proportional to it, that is
 *
 * next_freq = C * max_freq * util / max
 *
 * Otherwise, approximate the would-be frequency-invariant utilization by
 * util_raw * (curr_freq / max_freq) which leads to
 *
 * next_freq = C * curr_freq * util_raw / max
 *
 * Take C = 1.25 for the frequency tipping point at (util / max) = 0.8.
 *
 * The lowest driver-supported frequency which is equal or greater than the raw
 * next_freq (as calculated above) is returned, subject to policy min/max and
 * cpufreq driver limitations.
 */
static unsigned int get_next_freq(struct sugov_policy *sg_policy,
				  unsigned long util, unsigned long max)
{
	struct cpufreq_policy *policy = sg_policy->policy;
	unsigned int freq = arch_scale_freq_invariant() ?
				policy->cpuinfo.max_freq : policy->cur;
	unsigned long next_freq = 0;

<<<<<<< HEAD
	freq = map_util_freq(util, freq, max);
	trace_sugov_next_freq(policy->cpu, util, max, freq);
=======
	trace_android_vh_map_util_freq(util, freq, max, &next_freq);
	if (next_freq)
		freq = next_freq;
	else
		freq = map_util_freq(util, freq, max);
>>>>>>> 364ec3d2

	if (freq == sg_policy->cached_raw_freq && !sg_policy->need_freq_update)
		return sg_policy->next_freq;

	sg_policy->need_freq_update = false;
	sg_policy->cached_raw_freq = freq;
	return cpufreq_driver_resolve_freq(policy, freq);
}

/*
 * This function computes an effective utilization for the given CPU, to be
 * used for frequency selection given the linear relation: f = u * f_max.
 *
 * The scheduler tracks the following metrics:
 *
 *   cpu_util_{cfs,rt,dl,irq}()
 *   cpu_bw_dl()
 *
 * Where the cfs,rt and dl util numbers are tracked with the same metric and
 * synchronized windows and are thus directly comparable.
 *
 * The cfs,rt,dl utilization are the running times measured with rq->clock_task
 * which excludes things like IRQ and steal-time. These latter are then accrued
 * in the irq utilization.
 *
 * The DL bandwidth number otoh is not a measured metric but a value computed
 * based on the task model parameters and gives the minimal utilization
 * required to meet deadlines.
 */
unsigned long schedutil_cpu_util(int cpu, unsigned long util_cfs,
				 unsigned long max, enum schedutil_type type,
				 struct task_struct *p)
{
	unsigned long dl_util, util, irq;
	struct rq *rq = cpu_rq(cpu);

	if (!IS_BUILTIN(CONFIG_UCLAMP_TASK) && sched_feat(SUGOV_RT_MAX_FREQ) &&
	    type == FREQUENCY_UTIL && rt_rq_is_runnable(&rq->rt)) {
		return max;
	}

	/*
	 * Early check to see if IRQ/steal time saturates the CPU, can be
	 * because of inaccuracies in how we track these -- see
	 * update_irq_load_avg().
	 */
	irq = cpu_util_irq(rq);
	if (unlikely(irq >= max))
		return max;

	/*
	 * Because the time spend on RT/DL tasks is visible as 'lost' time to
	 * CFS tasks and we use the same metric to track the effective
	 * utilization (PELT windows are synchronized) we can directly add them
	 * to obtain the CPU's actual utilization.
	 *
	 * CFS and RT utilization can be boosted or capped, depending on
	 * utilization clamp constraints requested by currently RUNNABLE
	 * tasks.
	 * When there are no CFS RUNNABLE tasks, clamps are released and
	 * frequency will be gracefully reduced with the utilization decay.
	 */
	util = util_cfs + cpu_util_rt(rq);
	if (type == FREQUENCY_UTIL)
		util = uclamp_rq_util_with(rq, util, p);

	dl_util = cpu_util_dl(rq);

	/*
	 * For frequency selection we do not make cpu_util_dl() a permanent part
	 * of this sum because we want to use cpu_bw_dl() later on, but we need
	 * to check if the CFS+RT+DL sum is saturated (ie. no idle time) such
	 * that we select f_max when there is no idle time.
	 *
	 * NOTE: numerical errors or stop class might cause us to not quite hit
	 * saturation when we should -- something for later.
	 */
	if (util + dl_util >= max)
		return max;

	/*
	 * OTOH, for energy computation we need the estimated running time, so
	 * include util_dl and ignore dl_bw.
	 */
	if (type == ENERGY_UTIL)
		util += dl_util;

	/*
	 * There is still idle time; further improve the number by using the
	 * irq metric. Because IRQ/steal time is hidden from the task clock we
	 * need to scale the task numbers:
	 *
	 *              max - irq
	 *   U' = irq + --------- * U
	 *                 max
	 */
	util = scale_irq_capacity(util, irq, max);
	util += irq;

	/*
	 * Bandwidth required by DEADLINE must always be granted while, for
	 * FAIR and RT, we use blocked utilization of IDLE CPUs as a mechanism
	 * to gracefully reduce the frequency when no tasks show up for longer
	 * periods of time.
	 *
	 * Ideally we would like to set bw_dl as min/guaranteed freq and util +
	 * bw_dl as requested freq. However, cpufreq is not yet ready for such
	 * an interface. So, we only do the latter for now.
	 */
	if (type == FREQUENCY_UTIL)
		util += cpu_bw_dl(rq);

	return min(max, util);
}

static unsigned long sugov_get_util(struct sugov_cpu *sg_cpu)
{
	struct rq *rq = cpu_rq(sg_cpu->cpu);
	unsigned long max = arch_scale_cpu_capacity(sg_cpu->cpu);
	unsigned long util;

	sg_cpu->max = max;
	sg_cpu->bw_dl = cpu_bw_dl(rq);

#ifdef CONFIG_SCHED_WALT
	util = cpu_util_freq_walt(sg_cpu->cpu, &sg_cpu->walt_load);

	return uclamp_rq_util_with(rq, util, NULL);
#else
	util = cpu_util_cfs(rq);

	return schedutil_cpu_util(sg_cpu->cpu, util, max, FREQUENCY_UTIL, NULL);
#endif
}

/**
 * sugov_iowait_reset() - Reset the IO boost status of a CPU.
 * @sg_cpu: the sugov data for the CPU to boost
 * @time: the update time from the caller
 * @set_iowait_boost: true if an IO boost has been requested
 *
 * The IO wait boost of a task is disabled after a tick since the last update
 * of a CPU. If a new IO wait boost is requested after more then a tick, then
 * we enable the boost starting from IOWAIT_BOOST_MIN, which improves energy
 * efficiency by ignoring sporadic wakeups from IO.
 */
static bool sugov_iowait_reset(struct sugov_cpu *sg_cpu, u64 time,
			       bool set_iowait_boost)
{
	s64 delta_ns = time - sg_cpu->last_update;

	/* Reset boost only if a tick has elapsed since last request */
	if (delta_ns <= TICK_NSEC)
		return false;

	sg_cpu->iowait_boost = set_iowait_boost ? IOWAIT_BOOST_MIN : 0;
	sg_cpu->iowait_boost_pending = set_iowait_boost;

	return true;
}

/**
 * sugov_iowait_boost() - Updates the IO boost status of a CPU.
 * @sg_cpu: the sugov data for the CPU to boost
 * @time: the update time from the caller
 * @flags: SCHED_CPUFREQ_IOWAIT if the task is waking up after an IO wait
 *
 * Each time a task wakes up after an IO operation, the CPU utilization can be
 * boosted to a certain utilization which doubles at each "frequent and
 * successive" wakeup from IO, ranging from IOWAIT_BOOST_MIN to the utilization
 * of the maximum OPP.
 *
 * To keep doubling, an IO boost has to be requested at least once per tick,
 * otherwise we restart from the utilization of the minimum OPP.
 */
static void sugov_iowait_boost(struct sugov_cpu *sg_cpu, u64 time,
			       unsigned int flags)
{
	bool set_iowait_boost = flags & SCHED_CPUFREQ_IOWAIT;

	/* Reset boost if the CPU appears to have been idle enough */
	if (sg_cpu->iowait_boost &&
	    sugov_iowait_reset(sg_cpu, time, set_iowait_boost))
		return;

	/* Boost only tasks waking up after IO */
	if (!set_iowait_boost)
		return;

	/* Ensure boost doubles only one time at each request */
	if (sg_cpu->iowait_boost_pending)
		return;
	sg_cpu->iowait_boost_pending = true;

	/* Double the boost at each request */
	if (sg_cpu->iowait_boost) {
		sg_cpu->iowait_boost =
			min_t(unsigned int, sg_cpu->iowait_boost << 1, SCHED_CAPACITY_SCALE);
		return;
	}

	/* First wakeup after IO: start with minimum boost */
	sg_cpu->iowait_boost = IOWAIT_BOOST_MIN;
}

/**
 * sugov_iowait_apply() - Apply the IO boost to a CPU.
 * @sg_cpu: the sugov data for the cpu to boost
 * @time: the update time from the caller
 * @util: the utilization to (eventually) boost
 * @max: the maximum value the utilization can be boosted to
 *
 * A CPU running a task which woken up after an IO operation can have its
 * utilization boosted to speed up the completion of those IO operations.
 * The IO boost value is increased each time a task wakes up from IO, in
 * sugov_iowait_apply(), and it's instead decreased by this function,
 * each time an increase has not been requested (!iowait_boost_pending).
 *
 * A CPU which also appears to have been idle for at least one tick has also
 * its IO boost utilization reset.
 *
 * This mechanism is designed to boost high frequently IO waiting tasks, while
 * being more conservative on tasks which does sporadic IO operations.
 */
static unsigned long sugov_iowait_apply(struct sugov_cpu *sg_cpu, u64 time,
					unsigned long util, unsigned long max)
{
	unsigned long boost;

	/* No boost currently required */
	if (!sg_cpu->iowait_boost)
		return util;

	/* Reset boost if the CPU appears to have been idle enough */
	if (sugov_iowait_reset(sg_cpu, time, false))
		return util;

	if (!sg_cpu->iowait_boost_pending) {
		/*
		 * No boost pending; reduce the boost value.
		 */
		sg_cpu->iowait_boost >>= 1;
		if (sg_cpu->iowait_boost < IOWAIT_BOOST_MIN) {
			sg_cpu->iowait_boost = 0;
			return util;
		}
	}

	sg_cpu->iowait_boost_pending = false;

	/*
	 * @util is already in capacity scale; convert iowait_boost
	 * into the same scale so we can compare.
	 */
	boost = (sg_cpu->iowait_boost * max) >> SCHED_CAPACITY_SHIFT;
	return max(boost, util);
}

#ifdef CONFIG_NO_HZ_COMMON
static bool sugov_cpu_is_busy(struct sugov_cpu *sg_cpu)
{
	unsigned long idle_calls = tick_nohz_get_idle_calls_cpu(sg_cpu->cpu);
	bool ret = idle_calls == sg_cpu->saved_idle_calls;

	sg_cpu->saved_idle_calls = idle_calls;
	return ret;
}
#else
static inline bool sugov_cpu_is_busy(struct sugov_cpu *sg_cpu) { return false; }
#endif /* CONFIG_NO_HZ_COMMON */

#define NL_RATIO 75
#define DEFAULT_HISPEED_LOAD 90
#define DEFAULT_CPU0_RTG_BOOST_FREQ 1000000
#define DEFAULT_CPU4_RTG_BOOST_FREQ 0
#define DEFAULT_CPU7_RTG_BOOST_FREQ 0
static void sugov_walt_adjust(struct sugov_cpu *sg_cpu, unsigned long *util,
			      unsigned long *max)
{
	struct sugov_policy *sg_policy = sg_cpu->sg_policy;
	bool is_migration = sg_cpu->flags & SCHED_CPUFREQ_INTERCLUSTER_MIG;
	bool is_rtg_boost = sg_cpu->walt_load.rtgb_active;
	unsigned long nl = sg_cpu->walt_load.nl;
	unsigned long cpu_util = sg_cpu->util;
	bool is_hiload;
	unsigned long pl = sg_cpu->walt_load.pl;

	if (use_pelt())
		return;

	if (is_rtg_boost)
		*util = max(*util, sg_policy->rtg_boost_util);

	is_hiload = (cpu_util >= mult_frac(sg_policy->avg_cap,
					   sg_policy->tunables->hispeed_load,
					   100));

	if (is_hiload && !is_migration)
		*util = max(*util, sg_policy->hispeed_util);

	if (is_hiload && nl >= mult_frac(cpu_util, NL_RATIO, 100))
		*util = *max;

	if (sg_policy->tunables->pl) {
		if (conservative_pl())
			pl = mult_frac(pl, TARGET_LOAD, 100);
		*util = max(*util, pl);
	}
}

/*
 * Make sugov_should_update_freq() ignore the rate limit when DL
 * has increased the utilization.
 */
static inline void ignore_dl_rate_limit(struct sugov_cpu *sg_cpu, struct sugov_policy *sg_policy)
{
	if (cpu_bw_dl(cpu_rq(sg_cpu->cpu)) > sg_cpu->bw_dl)
		sg_policy->limits_changed = true;
}

static inline unsigned long target_util(struct sugov_policy *sg_policy,
				  unsigned int freq)
{
	unsigned long util;

	util = freq_to_util(sg_policy, freq);
	util = mult_frac(util, TARGET_LOAD, 100);
	return util;
}

static void sugov_update_single(struct update_util_data *hook, u64 time,
				unsigned int flags)
{
	struct sugov_cpu *sg_cpu = container_of(hook, struct sugov_cpu, update_util);
	struct sugov_policy *sg_policy = sg_cpu->sg_policy;
	unsigned long util, max, hs_util, boost_util;
	unsigned int next_f;
	bool busy;

	if (!sg_policy->tunables->pl && flags & SCHED_CPUFREQ_PL)
		return;

	sugov_iowait_boost(sg_cpu, time, flags);
	sg_cpu->last_update = time;

	ignore_dl_rate_limit(sg_cpu, sg_policy);

	if (!sugov_should_update_freq(sg_policy, time))
		return;

	/* Limits may have changed, don't skip frequency update */
	busy = use_pelt() && !sg_policy->need_freq_update &&
		sugov_cpu_is_busy(sg_cpu);

	sg_cpu->util = util = sugov_get_util(sg_cpu);
	max = sg_cpu->max;
	sg_cpu->flags = flags;

	if (sg_policy->max != max) {
		sg_policy->max = max;
		hs_util = target_util(sg_policy,
				       sg_policy->tunables->hispeed_freq);
		sg_policy->hispeed_util = hs_util;

		boost_util = target_util(sg_policy,
				    sg_policy->tunables->rtg_boost_freq);
		sg_policy->rtg_boost_util = boost_util;
	}

	util = sugov_iowait_apply(sg_cpu, time, util, max);
	sugov_calc_avg_cap(sg_policy, sg_cpu->walt_load.ws,
			   sg_policy->policy->cur);

	trace_sugov_util_update(sg_cpu->cpu, sg_cpu->util,
				sg_policy->avg_cap, max, sg_cpu->walt_load.nl,
				sg_cpu->walt_load.pl,
				sg_cpu->walt_load.rtgb_active, flags);

	sugov_walt_adjust(sg_cpu, &util, &max);
	next_f = get_next_freq(sg_policy, util, max);
	/*
	 * Do not reduce the frequency if the CPU has not been idle
	 * recently, as the reduction is likely to be premature then.
	 */
	if (busy && next_f < sg_policy->next_freq) {
		next_f = sg_policy->next_freq;

		/* Reset cached freq as next_freq has changed */
		sg_policy->cached_raw_freq = 0;
	}

	/*
	 * This code runs under rq->lock for the target CPU, so it won't run
	 * concurrently on two different CPUs for the same target and it is not
	 * necessary to acquire the lock in the fast switch case.
	 */
	if (sg_policy->policy->fast_switch_enabled) {
		sugov_fast_switch(sg_policy, time, next_f);
	} else {
		raw_spin_lock(&sg_policy->update_lock);
		sugov_deferred_update(sg_policy, time, next_f);
		raw_spin_unlock(&sg_policy->update_lock);
	}
}

static unsigned int sugov_next_freq_shared(struct sugov_cpu *sg_cpu, u64 time)
{
	struct sugov_policy *sg_policy = sg_cpu->sg_policy;
	struct cpufreq_policy *policy = sg_policy->policy;
	u64 last_freq_update_time = sg_policy->last_freq_update_time;
	unsigned long util = 0, max = 1;
	unsigned int j;

	for_each_cpu(j, policy->cpus) {
		struct sugov_cpu *j_sg_cpu = &per_cpu(sugov_cpu, j);
		unsigned long j_util, j_max;
		s64 delta_ns;

		/*
		 * If the CPU utilization was last updated before the previous
		 * frequency update and the time elapsed between the last update
		 * of the CPU utilization and the last frequency update is long
		 * enough, don't take the CPU into account as it probably is
		 * idle now (and clear iowait_boost for it).
		 */
		delta_ns = last_freq_update_time - j_sg_cpu->last_update;
		if (delta_ns > stale_ns) {
			sugov_iowait_reset(j_sg_cpu, last_freq_update_time,
					   false);
			continue;
		}

		/*
		 * If the util value for all CPUs in a policy is 0, just using >
		 * will result in a max value of 1. WALT stats can later update
		 * the aggregated util value, causing get_next_freq() to compute
		 * freq = max_freq * 1.25 * (util / max) for nonzero util,
		 * leading to spurious jumps to fmax.
		 */
		j_util = j_sg_cpu->util;
		j_max = j_sg_cpu->max;
		j_util = sugov_iowait_apply(j_sg_cpu, time, j_util, j_max);

		if (j_util * max >= j_max * util) {
			util = j_util;
			max = j_max;
		}

		sugov_walt_adjust(j_sg_cpu, &util, &max);
	}

	return get_next_freq(sg_policy, util, max);
}

static void
sugov_update_shared(struct update_util_data *hook, u64 time, unsigned int flags)
{
	struct sugov_cpu *sg_cpu = container_of(hook, struct sugov_cpu, update_util);
	struct sugov_policy *sg_policy = sg_cpu->sg_policy;
	unsigned long hs_util, boost_util;
	unsigned int next_f;

	if (!sg_policy->tunables->pl && flags & SCHED_CPUFREQ_PL)
		return;

	sg_cpu->util = sugov_get_util(sg_cpu);
	sg_cpu->flags = flags;
	raw_spin_lock(&sg_policy->update_lock);

	if (sg_policy->max != sg_cpu->max) {
		sg_policy->max = sg_cpu->max;
		hs_util = target_util(sg_policy,
					sg_policy->tunables->hispeed_freq);
		sg_policy->hispeed_util = hs_util;

		boost_util = target_util(sg_policy,
				    sg_policy->tunables->rtg_boost_freq);
		sg_policy->rtg_boost_util = boost_util;
	}

	sugov_iowait_boost(sg_cpu, time, flags);
	sg_cpu->last_update = time;

	sugov_calc_avg_cap(sg_policy, sg_cpu->walt_load.ws,
			   sg_policy->policy->cur);
	ignore_dl_rate_limit(sg_cpu, sg_policy);

	trace_sugov_util_update(sg_cpu->cpu, sg_cpu->util, sg_policy->avg_cap,
				sg_cpu->max, sg_cpu->walt_load.nl,
				sg_cpu->walt_load.pl,
				sg_cpu->walt_load.rtgb_active, flags);

	if (sugov_should_update_freq(sg_policy, time) &&
	    !(flags & SCHED_CPUFREQ_CONTINUE)) {
		next_f = sugov_next_freq_shared(sg_cpu, time);

		if (sg_policy->policy->fast_switch_enabled)
			sugov_fast_switch(sg_policy, time, next_f);
		else
			sugov_deferred_update(sg_policy, time, next_f);
	}

	raw_spin_unlock(&sg_policy->update_lock);
}

static void sugov_work(struct kthread_work *work)
{
	struct sugov_policy *sg_policy = container_of(work, struct sugov_policy, work);
	unsigned int freq;
	unsigned long flags;

	/*
	 * Hold sg_policy->update_lock shortly to handle the case where:
	 * incase sg_policy->next_freq is read here, and then updated by
	 * sugov_deferred_update() just before work_in_progress is set to false
	 * here, we may miss queueing the new update.
	 *
	 * Note: If a work was queued after the update_lock is released,
	 * sugov_work() will just be called again by kthread_work code; and the
	 * request will be proceed before the sugov thread sleeps.
	 */
	raw_spin_lock_irqsave(&sg_policy->update_lock, flags);
	freq = sg_policy->next_freq;
	if (use_pelt())
		sg_policy->work_in_progress = false;
	sugov_track_cycles(sg_policy, sg_policy->policy->cur,
			   ktime_get_ns());
	raw_spin_unlock_irqrestore(&sg_policy->update_lock, flags);

	mutex_lock(&sg_policy->work_lock);
	__cpufreq_driver_target(sg_policy->policy, freq, CPUFREQ_RELATION_L);
	mutex_unlock(&sg_policy->work_lock);
}

static void sugov_irq_work(struct irq_work *irq_work)
{
	struct sugov_policy *sg_policy;

	sg_policy = container_of(irq_work, struct sugov_policy, irq_work);

	kthread_queue_work(&sg_policy->worker, &sg_policy->work);
}

/************************** sysfs interface ************************/

static struct sugov_tunables *global_tunables;
static DEFINE_MUTEX(global_tunables_lock);

static inline struct sugov_tunables *to_sugov_tunables(struct gov_attr_set *attr_set)
{
	return container_of(attr_set, struct sugov_tunables, attr_set);
}

static DEFINE_MUTEX(min_rate_lock);

static void update_min_rate_limit_ns(struct sugov_policy *sg_policy)
{
	mutex_lock(&min_rate_lock);
	sg_policy->min_rate_limit_ns = min(sg_policy->up_rate_delay_ns,
					   sg_policy->down_rate_delay_ns);
	mutex_unlock(&min_rate_lock);
}

static ssize_t up_rate_limit_us_show(struct gov_attr_set *attr_set, char *buf)
{
	struct sugov_tunables *tunables = to_sugov_tunables(attr_set);

	return scnprintf(buf, PAGE_SIZE, "%u\n", tunables->up_rate_limit_us);
}

static ssize_t down_rate_limit_us_show(struct gov_attr_set *attr_set, char *buf)
{
	struct sugov_tunables *tunables = to_sugov_tunables(attr_set);

	return scnprintf(buf, PAGE_SIZE, "%u\n", tunables->down_rate_limit_us);
}

static ssize_t up_rate_limit_us_store(struct gov_attr_set *attr_set,
				      const char *buf, size_t count)
{
	struct sugov_tunables *tunables = to_sugov_tunables(attr_set);
	struct sugov_policy *sg_policy;
	unsigned int rate_limit_us;

	if (kstrtouint(buf, 10, &rate_limit_us))
		return -EINVAL;

	tunables->up_rate_limit_us = rate_limit_us;

	list_for_each_entry(sg_policy, &attr_set->policy_list, tunables_hook) {
		sg_policy->up_rate_delay_ns = rate_limit_us * NSEC_PER_USEC;
		update_min_rate_limit_ns(sg_policy);
	}

	return count;
}

static ssize_t down_rate_limit_us_store(struct gov_attr_set *attr_set,
					const char *buf, size_t count)
{
	struct sugov_tunables *tunables = to_sugov_tunables(attr_set);
	struct sugov_policy *sg_policy;
	unsigned int rate_limit_us;

	if (kstrtouint(buf, 10, &rate_limit_us))
		return -EINVAL;

	tunables->down_rate_limit_us = rate_limit_us;

	list_for_each_entry(sg_policy, &attr_set->policy_list, tunables_hook) {
		sg_policy->down_rate_delay_ns = rate_limit_us * NSEC_PER_USEC;
		update_min_rate_limit_ns(sg_policy);
	}

	return count;
}

static ssize_t hispeed_load_show(struct gov_attr_set *attr_set, char *buf)
{
	struct sugov_tunables *tunables = to_sugov_tunables(attr_set);

	return scnprintf(buf, PAGE_SIZE, "%u\n", tunables->hispeed_load);
}

static ssize_t hispeed_load_store(struct gov_attr_set *attr_set,
				  const char *buf, size_t count)
{
	struct sugov_tunables *tunables = to_sugov_tunables(attr_set);

	if (kstrtouint(buf, 10, &tunables->hispeed_load))
		return -EINVAL;

	tunables->hispeed_load = min(100U, tunables->hispeed_load);

	return count;
}

static ssize_t hispeed_freq_show(struct gov_attr_set *attr_set, char *buf)
{
	struct sugov_tunables *tunables = to_sugov_tunables(attr_set);

	return scnprintf(buf, PAGE_SIZE, "%u\n", tunables->hispeed_freq);
}

static ssize_t hispeed_freq_store(struct gov_attr_set *attr_set,
					const char *buf, size_t count)
{
	struct sugov_tunables *tunables = to_sugov_tunables(attr_set);
	unsigned int val;
	struct sugov_policy *sg_policy;
	unsigned long hs_util;
	unsigned long flags;

	if (kstrtouint(buf, 10, &val))
		return -EINVAL;

	tunables->hispeed_freq = val;
	list_for_each_entry(sg_policy, &attr_set->policy_list, tunables_hook) {
		raw_spin_lock_irqsave(&sg_policy->update_lock, flags);
		hs_util = target_util(sg_policy,
					sg_policy->tunables->hispeed_freq);
		sg_policy->hispeed_util = hs_util;
		raw_spin_unlock_irqrestore(&sg_policy->update_lock, flags);
	}

	return count;
}

static ssize_t rtg_boost_freq_show(struct gov_attr_set *attr_set, char *buf)
{
	struct sugov_tunables *tunables = to_sugov_tunables(attr_set);

	return scnprintf(buf, PAGE_SIZE, "%u\n", tunables->rtg_boost_freq);
}

static ssize_t rtg_boost_freq_store(struct gov_attr_set *attr_set,
				    const char *buf, size_t count)
{
	struct sugov_tunables *tunables = to_sugov_tunables(attr_set);
	unsigned int val;
	struct sugov_policy *sg_policy;
	unsigned long boost_util;
	unsigned long flags;

	if (kstrtouint(buf, 10, &val))
		return -EINVAL;

	tunables->rtg_boost_freq = val;
	list_for_each_entry(sg_policy, &attr_set->policy_list, tunables_hook) {
		raw_spin_lock_irqsave(&sg_policy->update_lock, flags);
		boost_util = target_util(sg_policy,
					  sg_policy->tunables->rtg_boost_freq);
		sg_policy->rtg_boost_util = boost_util;
		raw_spin_unlock_irqrestore(&sg_policy->update_lock, flags);
	}

	return count;
}

static ssize_t pl_show(struct gov_attr_set *attr_set, char *buf)
{
	struct sugov_tunables *tunables = to_sugov_tunables(attr_set);

	return scnprintf(buf, PAGE_SIZE, "%u\n", tunables->pl);
}

static ssize_t pl_store(struct gov_attr_set *attr_set, const char *buf,
				   size_t count)
{
	struct sugov_tunables *tunables = to_sugov_tunables(attr_set);

	if (kstrtobool(buf, &tunables->pl))
		return -EINVAL;

	return count;
}

static struct governor_attr up_rate_limit_us = __ATTR_RW(up_rate_limit_us);
static struct governor_attr down_rate_limit_us = __ATTR_RW(down_rate_limit_us);
static struct governor_attr hispeed_load = __ATTR_RW(hispeed_load);
static struct governor_attr hispeed_freq = __ATTR_RW(hispeed_freq);
static struct governor_attr rtg_boost_freq = __ATTR_RW(rtg_boost_freq);
static struct governor_attr pl = __ATTR_RW(pl);

static struct attribute *sugov_attrs[] = {
	&up_rate_limit_us.attr,
	&down_rate_limit_us.attr,
	&hispeed_load.attr,
	&hispeed_freq.attr,
	&rtg_boost_freq.attr,
	&pl.attr,
	NULL
};
ATTRIBUTE_GROUPS(sugov);

static struct kobj_type sugov_tunables_ktype = {
	.default_groups = sugov_groups,
	.sysfs_ops = &governor_sysfs_ops,
};

/********************** cpufreq governor interface *********************/

static struct cpufreq_governor schedutil_gov;

static struct sugov_policy *sugov_policy_alloc(struct cpufreq_policy *policy)
{
	struct sugov_policy *sg_policy;

	sg_policy = kzalloc(sizeof(*sg_policy), GFP_KERNEL);
	if (!sg_policy)
		return NULL;

	sg_policy->policy = policy;
	raw_spin_lock_init(&sg_policy->update_lock);
	return sg_policy;
}

static void sugov_policy_free(struct sugov_policy *sg_policy)
{
	kfree(sg_policy);
}

static int sugov_kthread_create(struct sugov_policy *sg_policy)
{
	struct task_struct *thread;
	struct sched_param param = { .sched_priority = MAX_USER_RT_PRIO / 2 };
	struct cpufreq_policy *policy = sg_policy->policy;
	int ret;

	/* kthread only required for slow path */
	if (policy->fast_switch_enabled)
		return 0;

	kthread_init_work(&sg_policy->work, sugov_work);
	kthread_init_worker(&sg_policy->worker);
	thread = kthread_create(kthread_worker_fn, &sg_policy->worker,
				"sugov:%d",
				cpumask_first(policy->related_cpus));
	if (IS_ERR(thread)) {
		pr_err("failed to create sugov thread: %ld\n", PTR_ERR(thread));
		return PTR_ERR(thread);
	}

	ret = sched_setscheduler_nocheck(thread, SCHED_FIFO, &param);
	if (ret) {
		kthread_stop(thread);
		pr_warn("%s: failed to set SCHED_FIFO\n", __func__);
		return ret;
	}

	sg_policy->thread = thread;
	kthread_bind_mask(thread, policy->related_cpus);
	init_irq_work(&sg_policy->irq_work, sugov_irq_work);
	mutex_init(&sg_policy->work_lock);

	wake_up_process(thread);

	return 0;
}

static void sugov_kthread_stop(struct sugov_policy *sg_policy)
{
	/* kthread only required for slow path */
	if (sg_policy->policy->fast_switch_enabled)
		return;

	kthread_flush_worker(&sg_policy->worker);
	kthread_stop(sg_policy->thread);
	mutex_destroy(&sg_policy->work_lock);
}

static struct sugov_tunables *sugov_tunables_alloc(struct sugov_policy *sg_policy)
{
	struct sugov_tunables *tunables;

	tunables = kzalloc(sizeof(*tunables), GFP_KERNEL);
	if (tunables) {
		gov_attr_set_init(&tunables->attr_set, &sg_policy->tunables_hook);
		if (!have_governor_per_policy())
			global_tunables = tunables;
	}
	return tunables;
}

static void sugov_tunables_save(struct cpufreq_policy *policy,
		struct sugov_tunables *tunables)
{
	int cpu;
	struct sugov_tunables *cached = per_cpu(cached_tunables, policy->cpu);

	if (!have_governor_per_policy())
		return;

	if (!cached) {
		cached = kzalloc(sizeof(*tunables), GFP_KERNEL);
		if (!cached)
			return;

		for_each_cpu(cpu, policy->related_cpus)
			per_cpu(cached_tunables, cpu) = cached;
	}

	cached->pl = tunables->pl;
	cached->hispeed_load = tunables->hispeed_load;
	cached->rtg_boost_freq = tunables->rtg_boost_freq;
	cached->hispeed_freq = tunables->hispeed_freq;
	cached->up_rate_limit_us = tunables->up_rate_limit_us;
	cached->down_rate_limit_us = tunables->down_rate_limit_us;
}

static void sugov_tunables_free(struct sugov_tunables *tunables)
{
	if (!have_governor_per_policy())
		global_tunables = NULL;

	kfree(tunables);
}

static void sugov_tunables_restore(struct cpufreq_policy *policy)
{
	struct sugov_policy *sg_policy = policy->governor_data;
	struct sugov_tunables *tunables = sg_policy->tunables;
	struct sugov_tunables *cached = per_cpu(cached_tunables, policy->cpu);

	if (!cached)
		return;

	tunables->pl = cached->pl;
	tunables->hispeed_load = cached->hispeed_load;
	tunables->rtg_boost_freq = cached->rtg_boost_freq;
	tunables->hispeed_freq = cached->hispeed_freq;
	tunables->up_rate_limit_us = cached->up_rate_limit_us;
	tunables->down_rate_limit_us = cached->down_rate_limit_us;
	sg_policy->up_rate_delay_ns = cached->up_rate_limit_us;
	sg_policy->down_rate_delay_ns = cached->down_rate_limit_us;
	update_min_rate_limit_ns(sg_policy);
}

static int sugov_init(struct cpufreq_policy *policy)
{
	struct sugov_policy *sg_policy;
	struct sugov_tunables *tunables;
	unsigned long util;
	int ret = 0;

	/* State should be equivalent to EXIT */
	if (policy->governor_data)
		return -EBUSY;

	cpufreq_enable_fast_switch(policy);

	sg_policy = sugov_policy_alloc(policy);
	if (!sg_policy) {
		ret = -ENOMEM;
		goto disable_fast_switch;
	}

	ret = sugov_kthread_create(sg_policy);
	if (ret)
		goto free_sg_policy;

	mutex_lock(&global_tunables_lock);

	if (global_tunables) {
		if (WARN_ON(have_governor_per_policy())) {
			ret = -EINVAL;
			goto stop_kthread;
		}
		policy->governor_data = sg_policy;
		sg_policy->tunables = global_tunables;

		gov_attr_set_get(&global_tunables->attr_set, &sg_policy->tunables_hook);
		goto out;
	}

	tunables = sugov_tunables_alloc(sg_policy);
	if (!tunables) {
		ret = -ENOMEM;
		goto stop_kthread;
	}

	tunables->up_rate_limit_us = cpufreq_policy_transition_delay_us(policy);
	tunables->down_rate_limit_us = cpufreq_policy_transition_delay_us(policy);
	tunables->hispeed_load = DEFAULT_HISPEED_LOAD;
	tunables->hispeed_freq = 0;

	switch (policy->cpu) {
	default:
	case 0:
		tunables->rtg_boost_freq = DEFAULT_CPU0_RTG_BOOST_FREQ;
		break;
	case 4:
		tunables->rtg_boost_freq = DEFAULT_CPU4_RTG_BOOST_FREQ;
		break;
	case 7:
		tunables->rtg_boost_freq = DEFAULT_CPU7_RTG_BOOST_FREQ;
		break;
	}

	policy->governor_data = sg_policy;
	sg_policy->tunables = tunables;

	util = target_util(sg_policy, sg_policy->tunables->rtg_boost_freq);
	sg_policy->rtg_boost_util = util;

	stale_ns = sched_ravg_window + (sched_ravg_window >> 3);

	sugov_tunables_restore(policy);

	ret = kobject_init_and_add(&tunables->attr_set.kobj, &sugov_tunables_ktype,
				   get_governor_parent_kobj(policy), "%s",
				   schedutil_gov.name);
	if (ret)
		goto fail;

out:
	mutex_unlock(&global_tunables_lock);
	return 0;

fail:
	kobject_put(&tunables->attr_set.kobj);
	policy->governor_data = NULL;
	sugov_tunables_free(tunables);

stop_kthread:
	sugov_kthread_stop(sg_policy);
	mutex_unlock(&global_tunables_lock);

free_sg_policy:
	sugov_policy_free(sg_policy);

disable_fast_switch:
	cpufreq_disable_fast_switch(policy);

	pr_err("initialization failed (error %d)\n", ret);
	return ret;
}

static void sugov_exit(struct cpufreq_policy *policy)
{
	struct sugov_policy *sg_policy = policy->governor_data;
	struct sugov_tunables *tunables = sg_policy->tunables;
	unsigned int count;

	mutex_lock(&global_tunables_lock);

	count = gov_attr_set_put(&tunables->attr_set, &sg_policy->tunables_hook);
	policy->governor_data = NULL;
	if (!count) {
		sugov_tunables_save(policy, tunables);
		sugov_tunables_free(tunables);
	}

	mutex_unlock(&global_tunables_lock);

	sugov_kthread_stop(sg_policy);
	sugov_policy_free(sg_policy);
	cpufreq_disable_fast_switch(policy);
}

static int sugov_start(struct cpufreq_policy *policy)
{
	struct sugov_policy *sg_policy = policy->governor_data;
	unsigned int cpu;

	sg_policy->up_rate_delay_ns =
		sg_policy->tunables->up_rate_limit_us * NSEC_PER_USEC;
	sg_policy->down_rate_delay_ns =
		sg_policy->tunables->down_rate_limit_us * NSEC_PER_USEC;
	update_min_rate_limit_ns(sg_policy);
	sg_policy->last_freq_update_time	= 0;
	sg_policy->next_freq			= 0;
	sg_policy->work_in_progress		= false;
	sg_policy->limits_changed		= false;
	sg_policy->need_freq_update		= false;
	sg_policy->cached_raw_freq		= 0;

	for_each_cpu(cpu, policy->cpus) {
		struct sugov_cpu *sg_cpu = &per_cpu(sugov_cpu, cpu);

		memset(sg_cpu, 0, sizeof(*sg_cpu));
		sg_cpu->cpu			= cpu;
		sg_cpu->sg_policy		= sg_policy;
	}

	for_each_cpu(cpu, policy->cpus) {
		struct sugov_cpu *sg_cpu = &per_cpu(sugov_cpu, cpu);

		cpufreq_add_update_util_hook(cpu, &sg_cpu->update_util,
					     policy_is_shared(policy) ?
							sugov_update_shared :
							sugov_update_single);
	}
	return 0;
}

static void sugov_stop(struct cpufreq_policy *policy)
{
	struct sugov_policy *sg_policy = policy->governor_data;
	unsigned int cpu;

	for_each_cpu(cpu, policy->cpus)
		cpufreq_remove_update_util_hook(cpu);

	synchronize_rcu();

	if (!policy->fast_switch_enabled) {
		irq_work_sync(&sg_policy->irq_work);
		kthread_cancel_work_sync(&sg_policy->work);
	}
}

static void sugov_limits(struct cpufreq_policy *policy)
{
	struct sugov_policy *sg_policy = policy->governor_data;
	unsigned long flags, now;
	unsigned int freq;

	if (!policy->fast_switch_enabled) {
		mutex_lock(&sg_policy->work_lock);
		raw_spin_lock_irqsave(&sg_policy->update_lock, flags);
		sugov_track_cycles(sg_policy, sg_policy->policy->cur,
				   ktime_get_ns());
		raw_spin_unlock_irqrestore(&sg_policy->update_lock, flags);
		cpufreq_policy_apply_limits(policy);
		mutex_unlock(&sg_policy->work_lock);
	} else {
		raw_spin_lock_irqsave(&sg_policy->update_lock, flags);
		freq = policy->cur;
		now = ktime_get_ns();

		/*
		 * cpufreq_driver_resolve_freq() has a clamp, so we do not need
		 * to do any sort of additional validation here.
		 */
		freq = cpufreq_driver_resolve_freq(policy, freq);
		sg_policy->cached_raw_freq = freq;
		sugov_fast_switch(sg_policy, now, freq);
		raw_spin_unlock_irqrestore(&sg_policy->update_lock, flags);
	}

	sg_policy->limits_changed = true;
}

static struct cpufreq_governor schedutil_gov = {
	.name			= "schedutil",
	.owner			= THIS_MODULE,
	.dynamic_switching	= true,
	.init			= sugov_init,
	.exit			= sugov_exit,
	.start			= sugov_start,
	.stop			= sugov_stop,
	.limits			= sugov_limits,
};

#ifdef CONFIG_CPU_FREQ_DEFAULT_GOV_SCHEDUTIL
struct cpufreq_governor *cpufreq_default_governor(void)
{
	return &schedutil_gov;
}
#endif

static int __init sugov_register(void)
{
	return cpufreq_register_governor(&schedutil_gov);
}
core_initcall(sugov_register);<|MERGE_RESOLUTION|>--- conflicted
+++ resolved
@@ -12,11 +12,8 @@
 
 #include <linux/sched/cpufreq.h>
 #include <trace/events/power.h>
-<<<<<<< HEAD
 #include <linux/sched/sysctl.h>
-=======
 #include <trace/hooks/sched.h>
->>>>>>> 364ec3d2
 
 #define IOWAIT_BOOST_MIN	(SCHED_CAPACITY_SCALE / 8)
 
@@ -301,17 +298,13 @@
 				policy->cpuinfo.max_freq : policy->cur;
 	unsigned long next_freq = 0;
 
-<<<<<<< HEAD
-	freq = map_util_freq(util, freq, max);
-	trace_sugov_next_freq(policy->cpu, util, max, freq);
-=======
 	trace_android_vh_map_util_freq(util, freq, max, &next_freq);
 	if (next_freq)
 		freq = next_freq;
 	else
 		freq = map_util_freq(util, freq, max);
->>>>>>> 364ec3d2
-
+
+	trace_sugov_next_freq(policy->cpu, util, max, freq);
 	if (freq == sg_policy->cached_raw_freq && !sg_policy->need_freq_update)
 		return sg_policy->next_freq;
 
