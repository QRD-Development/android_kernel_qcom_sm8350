--- conflicted
+++ resolved
@@ -6820,15 +6820,9 @@
 			goto parse_failed;
 		}
 
-<<<<<<< HEAD
-		hdd_debug("channel[%d] = %d", j, temp_int);
-		chan_freq_list[j] = wlan_reg_legacy_chan_to_freq(hdd_ctx->pdev,
-								 temp_int);
-=======
 		hdd_debug("channel[%d] = %d Frequency[%d] = %d", j, temp_int,
 			  j, freq);
 		chan_freq_list[j] = freq;
->>>>>>> 34a8aa24
 	}
 
 	/*extra arguments check*/
