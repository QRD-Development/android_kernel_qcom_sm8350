/*
 * Copyright (c) 2022-2023 Qualcomm Innovation Center, Inc. All rights reserved.
 * Copyright (c) 2014-2021, The Linux Foundation. All rights reserved.
 * Copyright (C) 2013 Red Hat
 * Author: Rob Clark <robdclark@gmail.com>
 *
 * This program is free software; you can redistribute it and/or modify it
 * under the terms of the GNU General Public License version 2 as published by
 * the Free Software Foundation.
 *
 * This program is distributed in the hope that it will be useful, but WITHOUT
 * ANY WARRANTY; without even the implied warranty of MERCHANTABILITY or
 * FITNESS FOR A PARTICULAR PURPOSE.  See the GNU General Public License for
 * more details.
 *
 * You should have received a copy of the GNU General Public License along with
 * this program.  If not, see <http://www.gnu.org/licenses/>.
 */

#define pr_fmt(fmt)	"[drm:%s:%d] " fmt, __func__, __LINE__

#include <drm/drm_crtc.h>
#include <drm/drm_fixed.h>
#include <drm/drm_panel.h>
#include <linux/debugfs.h>
#include <linux/of_address.h>
#include <linux/of_irq.h>
#include <linux/dma-buf.h>
#include <linux/memblock.h>
#include <linux/suspend.h>
#include <drm/drm_atomic_uapi.h>
#include <drm/drm_probe_helper.h>

#include "msm_drv.h"
#include "msm_mmu.h"
#include "msm_gem.h"

#include "dsi_display.h"
#include "dsi_drm.h"
#include "sde_wb.h"
#include "dp_display.h"
#include "dp_drm.h"
#include "dp_mst_drm.h"

#include "sde_kms.h"
#include "sde_core_irq.h"
#include "sde_formats.h"
#include "sde_hw_vbif.h"
#include "sde_vbif.h"
#include "sde_encoder.h"
#include "sde_plane.h"
#include "sde_crtc.h"
#include "sde_color_processing.h"
#include "sde_reg_dma.h"
#include "sde_connector.h"
#include "sde_vm.h"

#include <linux/qcom_scm.h>
#include "soc/qcom/secure_buffer.h"
#include <linux/qtee_shmbridge.h>
#include <linux/haven/hh_irq_lend.h>

#define CREATE_TRACE_POINTS
#include "sde_trace.h"

/* defines for secure channel call */
#define MEM_PROTECT_SD_CTRL_SWITCH 0x18
#define MDP_DEVICE_ID            0x1A

EXPORT_TRACEPOINT_SYMBOL(tracing_mark_write);

static const char * const iommu_ports[] = {
		"mdp_0",
};

/**
 * Controls size of event log buffer. Specified as a power of 2.
 */
#define SDE_EVTLOG_SIZE	1024

/*
 * To enable overall DRM driver logging
 * # echo 0x2 > /sys/module/drm/parameters/debug
 *
 * To enable DRM driver h/w logging
 * # echo <mask> > /sys/kernel/debug/dri/0/debug/hw_log_mask
 *
 * See sde_hw_mdss.h for h/w logging mask definitions (search for SDE_DBG_MASK_)
 */
#define SDE_DEBUGFS_DIR "msm_sde"
#define SDE_DEBUGFS_HWMASKNAME "hw_log_mask"

#define SDE_KMS_MODESET_LOCK_TIMEOUT_US 500
#define SDE_KMS_MODESET_LOCK_MAX_TRIALS 20

/**
 * sdecustom - enable certain driver customizations for sde clients
 *	Enabling this modifies the standard DRM behavior slightly and assumes
 *	that the clients have specific knowledge about the modifications that
 *	are involved, so don't enable this unless you know what you're doing.
 *
 *	Parts of the driver that are affected by this setting may be located by
 *	searching for invocations of the 'sde_is_custom_client()' function.
 *
 *	This is disabled by default.
 */
static bool sdecustom = true;
module_param(sdecustom, bool, 0400);
MODULE_PARM_DESC(sdecustom, "Enable customizations for sde clients");

static int sde_kms_hw_init(struct msm_kms *kms);
static int _sde_kms_mmu_destroy(struct sde_kms *sde_kms);
static int _sde_kms_mmu_init(struct sde_kms *sde_kms);
static int _sde_kms_register_events(struct msm_kms *kms,
		struct drm_mode_object *obj, u32 event, bool en);
static void sde_kms_handle_power_event(u32 event_type, void *usr);

bool sde_is_custom_client(void)
{
	return sdecustom;
}

#ifdef CONFIG_DEBUG_FS
void *sde_debugfs_get_root(struct sde_kms *sde_kms)
{
	struct msm_drm_private *priv;

	if (!sde_kms || !sde_kms->dev || !sde_kms->dev->dev_private)
		return NULL;

	priv = sde_kms->dev->dev_private;
	return priv->debug_root;
}

static int _sde_debugfs_init(struct sde_kms *sde_kms)
{
	void *p;
	int rc;
	void *debugfs_root;

	p = sde_hw_util_get_log_mask_ptr();

	if (!sde_kms || !p)
		return -EINVAL;

	debugfs_root = sde_debugfs_get_root(sde_kms);
	if (!debugfs_root)
		return -EINVAL;

	/* allow debugfs_root to be NULL */
	debugfs_create_x32(SDE_DEBUGFS_HWMASKNAME, 0600, debugfs_root, p);

	(void) sde_debugfs_vbif_init(sde_kms, debugfs_root);
	(void) sde_debugfs_core_irq_init(sde_kms, debugfs_root);

	rc = sde_core_perf_debugfs_init(&sde_kms->perf, debugfs_root);
	if (rc) {
		SDE_ERROR("failed to init perf %d\n", rc);
		return rc;
	}

	if (sde_kms->catalog->qdss_count)
		debugfs_create_u32("qdss", 0600, debugfs_root,
				(u32 *)&sde_kms->qdss_enabled);

	debugfs_create_u32("pm_suspend_clk_dump", 0600, debugfs_root,
			(u32 *)&sde_kms->pm_suspend_clk_dump);

	return 0;
}

static void sde_kms_debugfs_destroy(struct msm_kms *kms)
{
	struct sde_kms *sde_kms = to_sde_kms(kms);

	/* don't need to NULL check debugfs_root */
	if (sde_kms) {
		sde_debugfs_vbif_destroy(sde_kms);
		sde_debugfs_core_irq_destroy(sde_kms);
	}
}

static int _sde_kms_dump_clks_state(struct sde_kms *sde_kms)
{
	int i;
	struct device *dev = sde_kms->dev->dev;

	SDE_INFO("runtime PM suspended:%d", pm_runtime_suspended(dev));

	for (i = 0; i < sde_kms->dsi_display_count; i++)
		dsi_display_dump_clks_state(sde_kms->dsi_displays[i]);

	return 0;
}

#else
static int _sde_debugfs_init(struct sde_kms *sde_kms)
{
	return 0;
}

static void sde_kms_debugfs_destroy(struct msm_kms *kms)
{
}

static int _sde_kms_dump_clks_state(struct sde_kms *sde_kms)
{
	return 0;
}
#endif

static int sde_kms_enable_vblank(struct msm_kms *kms, struct drm_crtc *crtc)
{
	int ret;

	if (!kms || !crtc)
		return -EINVAL;

	SDE_ATRACE_BEGIN("sde_kms_enable_vblank");
	ret = sde_crtc_vblank(crtc, true);
	SDE_ATRACE_END("sde_kms_enable_vblank");

	return ret;
}

static void sde_kms_disable_vblank(struct msm_kms *kms, struct drm_crtc *crtc)
{
	if (!kms || !crtc)
		return;

	SDE_ATRACE_BEGIN("sde_kms_disable_vblank");
	sde_crtc_vblank(crtc, false);
	SDE_ATRACE_END("sde_kms_disable_vblank");
}

static void sde_kms_wait_for_frame_transfer_complete(struct msm_kms *kms,
		struct drm_crtc *crtc)
{
	struct drm_encoder *encoder;
	struct drm_device *dev;
	int ret;

	if (!kms || !crtc || !crtc->state || !crtc->dev) {
		SDE_ERROR("invalid params\n");
		return;
	}

	if (!crtc->state->enable) {
		SDE_DEBUG("[crtc:%d] not enable\n", crtc->base.id);
		return;
	}

	if (!crtc->state->active) {
		SDE_DEBUG("[crtc:%d] not active\n", crtc->base.id);
		return;
	}

	dev = crtc->dev;

	list_for_each_entry(encoder, &dev->mode_config.encoder_list, head) {
		if (encoder->crtc != crtc)
			continue;
		/*
		 * Video Mode - Wait for VSYNC
		 * Cmd Mode   - Wait for PP_DONE. Will be no-op if transfer is
		 *              complete
		 */
		SDE_EVT32_VERBOSE(DRMID(crtc));
		ret = sde_encoder_wait_for_event(encoder, MSM_ENC_TX_COMPLETE);
		if (ret && ret != -EWOULDBLOCK) {
			SDE_ERROR(
			"[crtc: %d][enc: %d] wait for commit done returned %d\n",
			crtc->base.id, encoder->base.id, ret);
			break;
		}
	}
}

static int _sde_kms_secure_ctrl_xin_clients(struct sde_kms *sde_kms,
			struct drm_crtc *crtc, bool enable)
{
	struct drm_device *dev;
	struct msm_drm_private *priv;
	struct sde_mdss_cfg *sde_cfg;
	struct drm_plane *plane;
	int i, ret;

	dev = sde_kms->dev;
	priv = dev->dev_private;
	sde_cfg = sde_kms->catalog;

	ret = sde_vbif_halt_xin_mask(sde_kms,
			sde_cfg->sui_block_xin_mask, enable);
	if (ret) {
		SDE_ERROR("failed to halt some xin-clients, ret:%d\n", ret);
		return ret;
	}

	if (enable) {
		for (i = 0; i < priv->num_planes; i++) {
			plane = priv->planes[i];
			sde_plane_secure_ctrl_xin_client(plane, crtc);
		}
	}

	return 0;
}

/**
 * _sde_kms_scm_call - makes secure channel call to switch the VMIDs
 * @sde_kms: Pointer to sde_kms struct
 * @vimd: switch the stage 2 translation to this VMID
 */
static int _sde_kms_scm_call(struct sde_kms *sde_kms, int vmid)
{
	struct device dummy = {};
	dma_addr_t dma_handle;
	uint32_t num_sids;
	uint32_t *sec_sid;
	struct sde_mdss_cfg *sde_cfg = sde_kms->catalog;
	int ret = 0, i;
	struct qtee_shm shm;
	bool qtee_en = qtee_shmbridge_is_enabled();
	phys_addr_t mem_addr;
	u64 mem_size;

	num_sids = sde_cfg->sec_sid_mask_count;
	if (!num_sids) {
		SDE_ERROR("secure SID masks not configured, vmid 0x%x\n", vmid);
		return -EINVAL;
	}

	if (qtee_en) {
		ret = qtee_shmbridge_allocate_shm(num_sids * sizeof(uint32_t),
			&shm);
		if (ret)
			return -ENOMEM;

		sec_sid = (uint32_t *) shm.vaddr;
		mem_addr = shm.paddr;
		/**
		 * SMMUSecureModeSwitch requires the size to be number of SID's
		 * but shm allocates size in pages. Modify the args as per
		 * client requirement.
		 */
		mem_size = sizeof(uint32_t) * num_sids;
	} else {
		sec_sid = kcalloc(num_sids, sizeof(uint32_t), GFP_KERNEL);
		if (!sec_sid)
			return -ENOMEM;

		mem_addr = virt_to_phys(sec_sid);
		mem_size = sizeof(uint32_t) * num_sids;
	}

	for (i = 0; i < num_sids; i++) {
		sec_sid[i] = sde_cfg->sec_sid_mask[i];
		SDE_DEBUG("sid_mask[%d]: %d\n", i, sec_sid[i]);
	}

	ret = dma_coerce_mask_and_coherent(&dummy, DMA_BIT_MASK(64));
	if (ret) {
		SDE_ERROR("Failed to set dma mask for dummy dev %d\n", ret);
		goto map_error;
	}
	set_dma_ops(&dummy, NULL);

	dma_handle = dma_map_single(&dummy, sec_sid,
				num_sids * sizeof(uint32_t), DMA_TO_DEVICE);
	if (dma_mapping_error(&dummy, dma_handle)) {
		SDE_ERROR("dma_map_single for dummy dev failed vmid 0x%x\n",
									vmid);
		goto map_error;
	}
	SDE_DEBUG("calling scm_call for vmid 0x%x, num_sids %d, qtee_en %d",
				vmid, num_sids, qtee_en);

	ret = qcom_scm_mem_protect_sd_ctrl(MDP_DEVICE_ID, mem_addr,
				mem_size, vmid);
	if (ret)
		SDE_ERROR("Error:scm_call2, vmid %lld, ret%d\n",
				vmid, ret);
	SDE_EVT32(MEM_PROTECT_SD_CTRL_SWITCH, MDP_DEVICE_ID, mem_size,
			vmid, qtee_en, num_sids, ret);

	dma_unmap_single(&dummy, dma_handle,
				num_sids * sizeof(uint32_t), DMA_TO_DEVICE);

map_error:
	if (qtee_en)
		qtee_shmbridge_free_shm(&shm);
	else
		kfree(sec_sid);

	return ret;
}

static int _sde_kms_detach_all_cb(struct sde_kms *sde_kms, u32 vmid)
{
	u32 ret;

	if (atomic_inc_return(&sde_kms->detach_all_cb) > 1)
		return 0;

	/* detach_all_contexts */
	ret = sde_kms_mmu_detach(sde_kms, false);
	if (ret) {
		SDE_ERROR("failed to detach all cb ret:%d\n", ret);
		goto mmu_error;
	}

	ret = _sde_kms_scm_call(sde_kms, vmid);
	if (ret) {
		SDE_ERROR("scm call failed for vmid:%d\n", vmid);
		goto scm_error;
	}

	return 0;

scm_error:
	sde_kms_mmu_attach(sde_kms, false);
mmu_error:
	atomic_dec(&sde_kms->detach_all_cb);
	return ret;
}

static int _sde_kms_attach_all_cb(struct sde_kms *sde_kms, u32 vmid,
		u32 old_vmid)
{
	u32 ret;

	if (atomic_dec_return(&sde_kms->detach_all_cb) != 0)
		return 0;

	ret = _sde_kms_scm_call(sde_kms, vmid);
	if (ret) {
		SDE_ERROR("scm call failed for vmid:%d\n", vmid);
		goto scm_error;
	}

	/* attach_all_contexts */
	ret = sde_kms_mmu_attach(sde_kms, false);
	if (ret) {
		SDE_ERROR("failed to attach all cb ret:%d\n", ret);
		goto mmu_error;
	}

	return 0;

mmu_error:
	_sde_kms_scm_call(sde_kms, old_vmid);
scm_error:
	atomic_inc(&sde_kms->detach_all_cb);
	return ret;
}

static int _sde_kms_detach_sec_cb(struct sde_kms *sde_kms, int vmid)
{
	u32 ret;

	if (atomic_inc_return(&sde_kms->detach_sec_cb) > 1)
		return 0;

	/* detach secure_context */
	ret = sde_kms_mmu_detach(sde_kms, true);
	if (ret) {
		SDE_ERROR("failed to detach sec cb ret:%d\n", ret);
		goto mmu_error;
	}

	ret = _sde_kms_scm_call(sde_kms, vmid);
	if (ret) {
		SDE_ERROR("scm call failed for vmid:%d\n", vmid);
		goto scm_error;
	}

	return 0;

scm_error:
	sde_kms_mmu_attach(sde_kms, true);
mmu_error:
	atomic_dec(&sde_kms->detach_sec_cb);
	return ret;
}

static int _sde_kms_attach_sec_cb(struct sde_kms *sde_kms, u32 vmid,
		u32 old_vmid)
{
	u32 ret;

	if (atomic_dec_return(&sde_kms->detach_sec_cb) != 0)
		return 0;

	ret = _sde_kms_scm_call(sde_kms, vmid);
	if (ret) {
		goto scm_error;
		SDE_ERROR("scm call failed for vmid:%d\n", vmid);
	}

	ret = sde_kms_mmu_attach(sde_kms, true);
	if (ret) {
		SDE_ERROR("failed to attach sec cb ret:%d\n", ret);
		goto mmu_error;
	}

	return 0;

mmu_error:
	_sde_kms_scm_call(sde_kms, old_vmid);
scm_error:
	atomic_inc(&sde_kms->detach_sec_cb);
	return ret;
}

static int _sde_kms_sui_misr_ctrl(struct sde_kms *sde_kms,
		struct drm_crtc *crtc, bool enable)
{
	int ret;

	if (enable) {
		ret = pm_runtime_get_sync(sde_kms->dev->dev);
		if (ret < 0) {
			SDE_ERROR("failed to enable resource, ret:%d\n", ret);
			return ret;
		}

		sde_crtc_misr_setup(crtc, true, 1);

		ret = _sde_kms_secure_ctrl_xin_clients(sde_kms, crtc, true);
		if (ret) {
			sde_crtc_misr_setup(crtc, false, 0);
			pm_runtime_put_sync(sde_kms->dev->dev);
			return ret;
		}

	} else {
		_sde_kms_secure_ctrl_xin_clients(sde_kms, crtc, false);
		sde_crtc_misr_setup(crtc, false, 0);
		pm_runtime_put_sync(sde_kms->dev->dev);
	}

	return 0;
}

static int _sde_kms_secure_ctrl(struct sde_kms *sde_kms, struct drm_crtc *crtc,
		bool post_commit)
{
	struct sde_kms_smmu_state_data *smmu_state = &sde_kms->smmu_state;
	int old_smmu_state = smmu_state->state;
	int ret = 0;
	u32 vmid;

	if (!sde_kms || !crtc) {
		SDE_ERROR("invalid argument(s)\n");
		return -EINVAL;
	}

	SDE_EVT32(DRMID(crtc), smmu_state->state, smmu_state->transition_type,
			post_commit, smmu_state->sui_misr_state,
			smmu_state->secure_level, SDE_EVTLOG_FUNC_ENTRY);

	if ((!smmu_state->transition_type) ||
	    ((smmu_state->transition_type == POST_COMMIT) && !post_commit))
		/* Bail out */
		return 0;

	/* enable sui misr if requested, before the transition */
	if (smmu_state->sui_misr_state == SUI_MISR_ENABLE_REQ) {
		ret = _sde_kms_sui_misr_ctrl(sde_kms, crtc, true);
		if (ret) {
			smmu_state->sui_misr_state = NONE;
			goto end;
		}
	}

	mutex_lock(&sde_kms->secure_transition_lock);
	switch (smmu_state->state) {
	case DETACH_ALL_REQ:
		ret = _sde_kms_detach_all_cb(sde_kms, VMID_CP_SEC_DISPLAY);
		if (!ret)
			smmu_state->state = DETACHED;
		break;

	case ATTACH_ALL_REQ:
		ret = _sde_kms_attach_all_cb(sde_kms, VMID_CP_PIXEL,
				VMID_CP_SEC_DISPLAY);
		if (!ret) {
			smmu_state->state = ATTACHED;
			smmu_state->secure_level = SDE_DRM_SEC_NON_SEC;
		}
		break;

	case DETACH_SEC_REQ:
		vmid = (smmu_state->secure_level == SDE_DRM_SEC_ONLY) ?
				VMID_CP_SEC_DISPLAY : VMID_CP_CAMERA_PREVIEW;

		ret = _sde_kms_detach_sec_cb(sde_kms, vmid);
		if (!ret)
			smmu_state->state = DETACHED_SEC;
		break;

	case ATTACH_SEC_REQ:
		vmid = (smmu_state->secure_level == SDE_DRM_SEC_ONLY) ?
				VMID_CP_SEC_DISPLAY : VMID_CP_CAMERA_PREVIEW;
		ret = _sde_kms_attach_sec_cb(sde_kms, VMID_CP_PIXEL, vmid);
		if (!ret) {
			smmu_state->state = ATTACHED;
			smmu_state->secure_level = SDE_DRM_SEC_NON_SEC;
		}
		break;

	default:
		SDE_ERROR("crtc%d: invalid smmu state %d transition type %d\n",
			DRMID(crtc), smmu_state->state,
			smmu_state->transition_type);
		ret = -EINVAL;
		break;
	}
	mutex_unlock(&sde_kms->secure_transition_lock);

	/* disable sui misr if requested, after the transition */
	if (!ret && (smmu_state->sui_misr_state == SUI_MISR_DISABLE_REQ)) {
		ret = _sde_kms_sui_misr_ctrl(sde_kms, crtc, false);
		if (ret)
			goto end;
	}

end:
	smmu_state->transition_error = false;

	if (ret) {
		smmu_state->transition_error = true;
		SDE_ERROR(
		  "crtc%d: req_state %d, new_state %d, sec_lvl %d, ret %d\n",
			DRMID(crtc), old_smmu_state, smmu_state->state,
			smmu_state->secure_level, ret);

		smmu_state->state = smmu_state->prev_state;
		smmu_state->secure_level = smmu_state->prev_secure_level;

		if (smmu_state->sui_misr_state == SUI_MISR_ENABLE_REQ)
			_sde_kms_sui_misr_ctrl(sde_kms, crtc, false);
	}

	SDE_DEBUG("crtc %d: req_state %d, new_state %d, sec_lvl %d, ret %d\n",
			DRMID(crtc), old_smmu_state, smmu_state->state,
			smmu_state->secure_level, ret);
	SDE_EVT32(DRMID(crtc), smmu_state->state, smmu_state->prev_state,
			smmu_state->transition_type,
			smmu_state->transition_error,
			smmu_state->secure_level, smmu_state->prev_secure_level,
			smmu_state->sui_misr_state, ret, SDE_EVTLOG_FUNC_EXIT);

	smmu_state->sui_misr_state = NONE;
	smmu_state->transition_type = NONE;

	return ret;
}

static int sde_kms_prepare_secure_transition(struct msm_kms *kms,
		struct drm_atomic_state *state)
{
	struct drm_crtc *crtc;
	struct drm_crtc_state *old_crtc_state;
	struct drm_plane_state *old_plane_state, *new_plane_state;

	struct drm_plane *plane;
	struct drm_plane_state *plane_state;
	struct sde_kms *sde_kms = to_sde_kms(kms);
	struct drm_device *dev = sde_kms->dev;
	int i, ops = 0, ret = 0;
	bool old_valid_fb = false;
	struct sde_kms_smmu_state_data *smmu_state = &sde_kms->smmu_state;

	for_each_old_crtc_in_state(state, crtc, old_crtc_state, i) {
		if (!crtc->state || !crtc->state->active)
			continue;
		/*
		 * It is safe to assume only one active crtc,
		 * and compatible translation modes on the
		 * planes staged on this crtc.
		 * otherwise validation would have failed.
		 * For this CRTC,
		 */

		/*
		 * 1. Check if old state on the CRTC has planes
		 * staged with valid fbs
		 */
		for_each_old_plane_in_state(state, plane, plane_state, i) {
			if (!plane_state->crtc)
				continue;
			if (plane_state->fb) {
				old_valid_fb = true;
				break;
			}
		}

		/*
		 * 2.Get the operations needed to be performed before
		 * secure transition can be initiated.
		 */
		ops = sde_crtc_get_secure_transition_ops(crtc,
				old_crtc_state, old_valid_fb);
		if (ops < 0) {
			SDE_ERROR("invalid secure operations %x\n", ops);
			return ops;
		}

		if (!ops) {
			smmu_state->transition_error = false;
			goto no_ops;
		}

		SDE_DEBUG("%d:secure operations(%x) started on state:%pK\n",
				crtc->base.id, ops, crtc->state);
		SDE_EVT32(DRMID(crtc), ops, crtc->state, old_valid_fb);

		/* 3. Perform operations needed for secure transition */
		if  (ops & SDE_KMS_OPS_WAIT_FOR_TX_DONE) {
			SDE_DEBUG("wait_for_transfer_done\n");
			sde_kms_wait_for_frame_transfer_complete(kms, crtc);
		}
		if (ops & SDE_KMS_OPS_CLEANUP_PLANE_FB) {
			SDE_DEBUG("cleanup planes\n");
			drm_atomic_helper_cleanup_planes(dev, state);
			for_each_oldnew_plane_in_state(state, plane,
					old_plane_state, new_plane_state, i)
				sde_plane_destroy_fb(old_plane_state);
		}
		if (ops & SDE_KMS_OPS_SECURE_STATE_CHANGE) {
			SDE_DEBUG("secure ctrl\n");
			_sde_kms_secure_ctrl(sde_kms, crtc, false);
		}
		if (ops & SDE_KMS_OPS_PREPARE_PLANE_FB) {
			SDE_DEBUG("prepare planes %d",
					crtc->state->plane_mask);
			drm_atomic_crtc_for_each_plane(plane,
					crtc) {
				const struct drm_plane_helper_funcs *funcs;

				plane_state = plane->state;
				funcs = plane->helper_private;

				SDE_DEBUG("psde:%d FB[%u]\n",
						plane->base.id,
						plane->fb->base.id);
				if (!funcs)
					continue;

				if (funcs->prepare_fb(plane, plane_state)) {
					ret = funcs->prepare_fb(plane,
							plane_state);
					if (ret)
						return ret;
				}
			}
		}
		SDE_EVT32(DRMID(crtc), SDE_EVTLOG_FUNC_EXIT);
		SDE_DEBUG("secure operations completed\n");
	}

no_ops:
	return 0;
}

static int _sde_kms_release_splash_buffer(unsigned int mem_addr,
					unsigned int splash_buffer_size,
					unsigned int ramdump_base,
					unsigned int ramdump_buffer_size)
{
	unsigned long pfn_start, pfn_end, pfn_idx;
	int ret = 0;

	if (!mem_addr || !splash_buffer_size) {
		SDE_ERROR("invalid params\n");
		return -EINVAL;
	}

	/* leave ramdump memory only if base address matches */
	if (ramdump_base == mem_addr &&
			ramdump_buffer_size <= splash_buffer_size) {
		mem_addr +=  ramdump_buffer_size;
		splash_buffer_size -= ramdump_buffer_size;
	}

	pfn_start = mem_addr >> PAGE_SHIFT;
	pfn_end = (mem_addr + splash_buffer_size) >> PAGE_SHIFT;

	ret = memblock_free(mem_addr, splash_buffer_size);
	if (ret) {
		SDE_ERROR("continuous splash memory free failed:%d\n", ret);
		return ret;
	}
	for (pfn_idx = pfn_start; pfn_idx < pfn_end; pfn_idx++)
		free_reserved_page(pfn_to_page(pfn_idx));

	return ret;

}

static int _sde_kms_splash_mem_get(struct sde_kms *sde_kms,
		struct sde_splash_mem *splash)
{
	struct msm_mmu *mmu = NULL;
	int ret = 0;

	if (!sde_kms->aspace[0]) {
		SDE_ERROR("aspace not found for sde kms node\n");
		return -EINVAL;
	}

	mmu = sde_kms->aspace[0]->mmu;
	if (!mmu) {
		SDE_ERROR("mmu not found for aspace\n");
		return -EINVAL;
	}

	if (!splash || !mmu->funcs || !mmu->funcs->one_to_one_map) {
		SDE_ERROR("invalid input params for map\n");
		return -EINVAL;
	}

	if (!splash->ref_cnt) {
		ret = mmu->funcs->one_to_one_map(mmu, splash->splash_buf_base,
				splash->splash_buf_base,
				splash->splash_buf_size,
				IOMMU_READ | IOMMU_NOEXEC);
		if (ret)
			SDE_ERROR("splash memory smmu map failed:%d\n", ret);
	}

	splash->ref_cnt++;
	SDE_DEBUG("one2one mapping done for base:%lx size:%x ref_cnt:%d\n",
				splash->splash_buf_base,
				splash->splash_buf_size,
				splash->ref_cnt);

	return ret;
}

static int _sde_kms_map_all_splash_regions(struct sde_kms *sde_kms)
{
	int i = 0;
	int ret = 0;

	if (!sde_kms)
		return -EINVAL;

	for (i = 0; i < sde_kms->splash_data.num_splash_displays; i++) {
		ret = _sde_kms_splash_mem_get(sde_kms,
				sde_kms->splash_data.splash_display[i].splash);
		if (ret)
			return ret;
	}

	return ret;
}

static int _sde_kms_splash_mem_put(struct sde_kms *sde_kms,
		struct sde_splash_mem *splash)
{
	struct msm_mmu *mmu = NULL;
	int rc = 0;

	if (!sde_kms || !sde_kms->aspace[0] || !sde_kms->aspace[0]->mmu) {
		SDE_ERROR("invalid params\n");
		return -EINVAL;
	}

	mmu = sde_kms->aspace[0]->mmu;

	if (!splash || !splash->ref_cnt ||
			!mmu || !mmu->funcs || !mmu->funcs->one_to_one_unmap)
		return -EINVAL;

	splash->ref_cnt--;

	SDE_DEBUG("splash base:%lx refcnt:%d\n",
			splash->splash_buf_base, splash->ref_cnt);

	if (!splash->ref_cnt) {
		mmu->funcs->one_to_one_unmap(mmu, splash->splash_buf_base,
				splash->splash_buf_size);
		rc = _sde_kms_release_splash_buffer(splash->splash_buf_base,
				splash->splash_buf_size, splash->ramdump_base,
				splash->ramdump_size);
		splash->splash_buf_base = 0;
		splash->splash_buf_size = 0;
	}

	return rc;
}

static int _sde_kms_unmap_all_splash_regions(struct sde_kms *sde_kms)
{
	int i = 0;
	int ret = 0;

	if (!sde_kms || !sde_kms->splash_data.num_splash_regions)
		return -EINVAL;

	for (i = 0; i < sde_kms->splash_data.num_splash_displays; i++) {
		ret = _sde_kms_splash_mem_put(sde_kms,
				sde_kms->splash_data.splash_display[i].splash);
		if (ret)
			return ret;
	}

	return ret;
}

static int _sde_kms_get_blank(struct drm_crtc_state *crtc_state,
		struct drm_connector_state *conn_state)
{
	int lp_mode, blank;

	if (crtc_state->active)
		lp_mode = sde_connector_get_property(conn_state,
							CONNECTOR_PROP_LP);
	else
		lp_mode = SDE_MODE_DPMS_OFF;

	switch (lp_mode) {
	case SDE_MODE_DPMS_ON:
		blank = DRM_PANEL_BLANK_UNBLANK;
		break;
	case SDE_MODE_DPMS_LP1:
	case SDE_MODE_DPMS_LP2:
		blank = DRM_PANEL_BLANK_LP;
		break;
	case SDE_MODE_DPMS_OFF:
	default:
		blank = DRM_PANEL_BLANK_POWERDOWN;
		break;
	}

	return blank;
}

static void _sde_kms_drm_check_dpms(struct drm_atomic_state *old_state,
			unsigned long event)
{
	struct drm_connector *connector;
	struct drm_connector_state *old_conn_state;
	struct drm_crtc_state *old_crtc_state;
	struct drm_crtc *crtc;
	int i, old_mode, new_mode, old_fps, new_fps;

	for_each_old_connector_in_state(old_state, connector,
			old_conn_state, i) {
		crtc = connector->state->crtc ? connector->state->crtc :
			old_conn_state->crtc;
		if (!crtc)
			continue;

		new_fps = crtc->state->mode.vrefresh;
		new_mode = _sde_kms_get_blank(crtc->state, connector->state);
		if (old_conn_state->crtc) {
			old_crtc_state = drm_atomic_get_existing_crtc_state(
					old_state, old_conn_state->crtc);

			old_fps = old_crtc_state->mode.vrefresh;
			old_mode = _sde_kms_get_blank(old_crtc_state,
							old_conn_state);
		} else {
			old_fps = 0;
			old_mode = DRM_PANEL_BLANK_POWERDOWN;
		}

		if ((old_mode != new_mode) || (old_fps != new_fps)) {
			struct drm_panel_notifier notifier_data;

			SDE_EVT32(old_mode, new_mode, old_fps, new_fps,
				connector->panel, crtc->state->active,
				old_conn_state->crtc, event);
			pr_debug("change detected (power mode %d->%d, fps %d->%d)\n",
				old_mode, new_mode, old_fps, new_fps);

			/* If suspend resume and fps change are happening
			 * at the same time, give preference to power mode
			 * changes rather than fps change.
			 */

			if ((old_mode == new_mode) && (old_fps != new_fps))
				new_mode = DRM_PANEL_BLANK_FPS_CHANGE;

			notifier_data.data = &new_mode;
			notifier_data.refresh_rate = new_fps;
			notifier_data.id = connector->base.id;

			if (connector->panel)
				drm_panel_notifier_call_chain(connector->panel,
							event, &notifier_data);
		}
	}

}

static struct drm_crtc *sde_kms_vm_get_vm_crtc(
		struct drm_atomic_state *state)
{
	int i;
	enum sde_crtc_vm_req vm_req = VM_REQ_NONE;
	struct drm_crtc *crtc, *vm_crtc = NULL;
	struct drm_crtc_state *new_cstate, *old_cstate;
	struct sde_crtc_state *vm_cstate;

	for_each_oldnew_crtc_in_state(state, crtc, old_cstate, new_cstate, i) {
		if (!new_cstate->active && !old_cstate->active)
			continue;

		vm_cstate = to_sde_crtc_state(new_cstate);
		vm_req = sde_crtc_get_property(vm_cstate,
				CRTC_PROP_VM_REQ_STATE);
		if (vm_req != VM_REQ_NONE) {
			SDE_DEBUG("valid vm request:%d found on crtc-%d\n",
					vm_req, crtc->base.id);
			vm_crtc = crtc;
			break;
		}
	}

	return vm_crtc;
}

int sde_kms_vm_primary_prepare_commit(struct sde_kms *sde_kms,
				      struct drm_atomic_state *state)
{
	struct drm_device *ddev;
	struct drm_crtc *crtc;
	struct drm_crtc_state *new_cstate;
	struct drm_encoder *encoder;
	struct drm_connector *connector;
	struct sde_vm_ops *vm_ops;
	struct sde_crtc_state *cstate;
	enum sde_crtc_vm_req vm_req;
	int rc = 0;

	ddev = sde_kms->dev;

	vm_ops = sde_vm_get_ops(sde_kms);
	if (!vm_ops)
		return -EINVAL;

	crtc = sde_kms_vm_get_vm_crtc(state);
	if (!crtc)
		return 0;

	new_cstate = drm_atomic_get_new_crtc_state(state, crtc);
	cstate = to_sde_crtc_state(new_cstate);
	vm_req = sde_crtc_get_property(cstate, CRTC_PROP_VM_REQ_STATE);
	if (vm_req != VM_REQ_ACQUIRE)
		return 0;

	/* enable MDSS irq line */
	sde_irq_update(&sde_kms->base, true);

	/* clear the stale IRQ status bits */
	if (sde_kms->hw_intr && sde_kms->hw_intr->ops.clear_all_irqs)
		sde_kms->hw_intr->ops.clear_all_irqs(sde_kms->hw_intr);

	/* enable the display path IRQ's */
	drm_for_each_encoder_mask(encoder, crtc->dev,
					crtc->state->encoder_mask) {
		if (sde_encoder_in_clone_mode(encoder))
			continue;

		sde_encoder_irq_control(encoder, true);
	}

	/* Schedule ESD work */
	list_for_each_entry(connector, &ddev->mode_config.connector_list, head)
		if (drm_connector_mask(connector) & crtc->state->connector_mask)
			sde_connector_schedule_status_work(connector, true);

	/* enable vblank events */
	drm_crtc_vblank_on(crtc);

	sde_dbg_set_hw_ownership_status(true);

	/* handle non-SDE pre_acquire */
	if (vm_ops->vm_client_post_acquire)
		rc = vm_ops->vm_client_post_acquire(sde_kms);

	return rc;
}

int sde_kms_vm_trusted_prepare_commit(struct sde_kms *sde_kms,
					   struct drm_atomic_state *state)
{
	struct drm_device *ddev;
	struct drm_plane *plane;
	struct drm_crtc *crtc;
	struct drm_crtc_state *new_cstate;
	struct sde_crtc_state *cstate;
	enum sde_crtc_vm_req vm_req;

	ddev = sde_kms->dev;

	crtc = sde_kms_vm_get_vm_crtc(state);
	if (!crtc)
		return 0;

	new_cstate = drm_atomic_get_new_crtc_state(state, crtc);
	cstate = to_sde_crtc_state(new_cstate);
	vm_req = sde_crtc_get_property(cstate, CRTC_PROP_VM_REQ_STATE);
	if (vm_req != VM_REQ_ACQUIRE)
		return 0;

	/* Clear the stale IRQ status bits */
	if (sde_kms->hw_intr && sde_kms->hw_intr->ops.clear_all_irqs)
		sde_kms->hw_intr->ops.clear_all_irqs(sde_kms->hw_intr);

	/* Program the SID's for the trusted VM */
	list_for_each_entry(plane, &ddev->mode_config.plane_list, head)
		sde_plane_set_sid(plane, 1);

	sde_hw_set_lutdma_sid(sde_kms->hw_sid, 1);

	sde_dbg_set_hw_ownership_status(true);

	return 0;
}

static void sde_kms_prepare_commit(struct msm_kms *kms,
		struct drm_atomic_state *state)
{
	struct sde_kms *sde_kms;
	struct msm_drm_private *priv;
	struct drm_device *dev;
	struct drm_encoder *encoder;
	struct drm_crtc *crtc;
	struct drm_crtc_state *crtc_state;
	struct sde_vm_ops *vm_ops;
	int i, rc;

	if (!kms)
		return;
	sde_kms = to_sde_kms(kms);
	dev = sde_kms->dev;

	if (!dev || !dev->dev_private)
		return;
	priv = dev->dev_private;

	SDE_ATRACE_BEGIN("prepare_commit");
	rc = pm_runtime_get_sync(sde_kms->dev->dev);
	if (rc < 0) {
		SDE_ERROR("failed to enable power resources %d\n", rc);
		SDE_EVT32(rc, SDE_EVTLOG_ERROR);
		goto end;
	}

	if (sde_kms->first_kickoff) {
		sde_power_scale_reg_bus(&priv->phandle, VOTE_INDEX_HIGH, false);
		sde_kms->first_kickoff = false;
	}

	for_each_old_crtc_in_state(state, crtc, crtc_state, i) {
		list_for_each_entry(encoder, &dev->mode_config.encoder_list,
				head) {
			if (encoder->crtc != crtc)
				continue;

			if (sde_encoder_prepare_commit(encoder) == -ETIMEDOUT) {
				SDE_ERROR("crtc:%d, initiating hw reset\n",
						DRMID(crtc));
				sde_encoder_needs_hw_reset(encoder);
				sde_crtc_set_needs_hw_reset(crtc);
			}
		}
	}

	/*
	 * NOTE: for secure use cases we want to apply the new HW
	 * configuration only after completing preparation for secure
	 * transitions prepare below if any transtions is required.
	 */
	sde_kms_prepare_secure_transition(kms, state);

	vm_ops = sde_vm_get_ops(sde_kms);
	if (!vm_ops)
		goto end_vm;

	if (vm_ops->vm_prepare_commit)
		vm_ops->vm_prepare_commit(sde_kms, state);

end_vm:
	_sde_kms_drm_check_dpms(state, DRM_PANEL_EARLY_EVENT_BLANK);
end:
	SDE_ATRACE_END("prepare_commit");
}

static void sde_kms_commit(struct msm_kms *kms,
		struct drm_atomic_state *old_state)
{
	struct sde_kms *sde_kms;
	struct drm_crtc *crtc;
	struct drm_crtc_state *old_crtc_state;
	int i;

	if (!kms || !old_state)
		return;
	sde_kms = to_sde_kms(kms);

	if (!sde_kms_power_resource_is_enabled(sde_kms->dev)) {
		SDE_ERROR("power resource is not enabled\n");
		return;
	}

	SDE_ATRACE_BEGIN("sde_kms_commit");
	for_each_old_crtc_in_state(old_state, crtc, old_crtc_state, i) {
		if (crtc->state->active) {
			SDE_EVT32(DRMID(crtc), old_state);
			sde_crtc_commit_kickoff(crtc, old_crtc_state);
		}
	}

	SDE_ATRACE_END("sde_kms_commit");
}

static void _sde_kms_free_splash_display_data(struct sde_kms *sde_kms,
		struct sde_splash_display *splash_display)
{
	if (!sde_kms || !splash_display ||
			!sde_kms->splash_data.num_splash_displays)
		return;

	if (sde_kms->splash_data.num_splash_regions)
		_sde_kms_splash_mem_put(sde_kms, splash_display->splash);
	sde_kms->splash_data.num_splash_displays--;
	SDE_DEBUG("cont_splash handoff done, remaining:%d\n",
				sde_kms->splash_data.num_splash_displays);
	memset(splash_display, 0x0, sizeof(struct sde_splash_display));
}

static void _sde_kms_release_splash_resource(struct sde_kms *sde_kms,
		struct drm_crtc *crtc)
{
	struct msm_drm_private *priv;
	struct sde_splash_display *splash_display;
	struct sde_power_handle *phandle;
	int i;

	if (!sde_kms || !crtc)
		return;

	priv = sde_kms->dev->dev_private;
	phandle = &priv->phandle;

	if (!crtc->state->active || !sde_kms->splash_data.num_splash_displays)
		return;

	SDE_EVT32(DRMID(crtc), crtc->state->active,
			sde_kms->splash_data.num_splash_displays);

	/*remove all votes if eDP displays are done with splash*/
	if (dp_display_get_num_of_boot_displays()) {
		for (i = 0; i < SDE_POWER_HANDLE_DBUS_ID_MAX; i++)
			sde_power_data_bus_set_quota(phandle, i,
				SDE_POWER_HANDLE_ENABLE_BUS_AB_QUOTA,
				phandle->ib_quota[i]);
		pm_runtime_put_sync(sde_kms->dev->dev);
		sde_kms->splash_data.num_splash_displays--;
	}

	for (i = 0; i < MAX_DSI_DISPLAYS; i++) {
		splash_display = &sde_kms->splash_data.splash_display[i];
		if (splash_display->encoder &&
				crtc == splash_display->encoder->crtc)
			break;
	}

	if (i >= MAX_DSI_DISPLAYS)
		return;

	if (splash_display->cont_splash_enabled) {
		sde_encoder_update_caps_for_cont_splash(splash_display->encoder,
				splash_display, false);
		_sde_kms_free_splash_display_data(sde_kms, splash_display);
	}

	/* remove the votes if all displays are done with splash */
	if (!sde_kms->splash_data.num_splash_displays) {
		for (i = 0; i < SDE_POWER_HANDLE_DBUS_ID_MAX; i++)
			sde_power_data_bus_set_quota(phandle, i,
				SDE_POWER_HANDLE_ENABLE_BUS_AB_QUOTA,
				phandle->ib_quota[i]);

		pm_runtime_put_sync(sde_kms->dev->dev);
	}
}

int sde_kms_vm_trusted_post_commit(struct sde_kms *sde_kms,
	struct drm_atomic_state *state)
{
	struct sde_vm_ops *vm_ops;
	struct drm_device *ddev;
	struct drm_crtc *crtc;
	struct drm_plane *plane;
	struct drm_encoder *encoder;
	struct sde_crtc_state *cstate;
	struct drm_crtc_state *new_cstate;
	enum sde_crtc_vm_req vm_req;
	int rc = 0;

	if (!sde_kms || !sde_vm_is_enabled(sde_kms))
		return -EINVAL;

	vm_ops = sde_vm_get_ops(sde_kms);
	ddev = sde_kms->dev;

	crtc = sde_kms_vm_get_vm_crtc(state);
	if (!crtc)
		return 0;

	new_cstate = drm_atomic_get_new_crtc_state(state, crtc);
	cstate = to_sde_crtc_state(new_cstate);
	vm_req = sde_crtc_get_property(cstate, CRTC_PROP_VM_REQ_STATE);
	if (vm_req != VM_REQ_RELEASE)
		return 0;

	/* if vm_req is enabled, once CRTC on the commit is guaranteed */
	sde_kms_wait_for_frame_transfer_complete(&sde_kms->base, crtc);

	drm_for_each_encoder_mask(encoder, crtc->dev,
					crtc->state->encoder_mask) {
		if (sde_encoder_in_clone_mode(encoder))
			continue;

		sde_encoder_irq_control(encoder, false);
	}

	list_for_each_entry(plane, &ddev->mode_config.plane_list, head)
		sde_plane_set_sid(plane, 0);

	sde_hw_set_lutdma_sid(sde_kms->hw_sid, 0);

	sde_dbg_set_hw_ownership_status(false);

	sde_vm_lock(sde_kms);

	if (vm_ops->vm_release)
		rc = vm_ops->vm_release(sde_kms);

	sde_vm_unlock(sde_kms);

	return rc;
}

int sde_kms_vm_pre_release(struct sde_kms *sde_kms,
	struct drm_atomic_state *state)
{
	struct drm_device *ddev;
	struct drm_crtc *crtc;
	struct drm_encoder *encoder;
	struct drm_connector *connector;
	int rc = 0;
	struct msm_drm_private *priv;

	ddev = sde_kms->dev;

	crtc = sde_kms_vm_get_vm_crtc(state);
	if (!crtc)
		return 0;

	priv = crtc->dev->dev_private;
	/* if vm_req is enabled, once CRTC on the commit is guaranteed */
	sde_kms_wait_for_frame_transfer_complete(&sde_kms->base, crtc);

	/* disable ESD work */
	list_for_each_entry(connector,
			&ddev->mode_config.connector_list, head) {
		if (drm_connector_mask(connector) & crtc->state->connector_mask)
			sde_connector_schedule_status_work(connector, false);
	}

	/* disable SDE irq's */
	drm_for_each_encoder_mask(encoder, crtc->dev,
					crtc->state->encoder_mask) {
		if (sde_encoder_in_clone_mode(encoder))
			continue;

		sde_encoder_irq_control(encoder, false);
	}

	/* disable IRQ line */
	sde_irq_update(&sde_kms->base, false);

	/* disable vblank events */
	drm_crtc_vblank_off(crtc);

	/*
	 * Flush event thread queue for any pending events as vblank work
	 * might get scheduled from drm_crtc_vblank_off
	 */
	kthread_flush_worker(&priv->event_thread[crtc->index].worker);

	/* reset sw state */
	sde_crtc_reset_sw_state(crtc);

	sde_dbg_set_hw_ownership_status(false);

	return rc;
}

int sde_kms_vm_primary_post_commit(struct sde_kms *sde_kms,
	struct drm_atomic_state *state)
{
	struct sde_vm_ops *vm_ops;
	struct sde_crtc_state *cstate;
	struct drm_crtc *crtc;
	struct drm_crtc_state *new_cstate;
	enum sde_crtc_vm_req vm_req;
	int rc = 0;

	if (!sde_kms || !sde_vm_is_enabled(sde_kms))
		return -EINVAL;

	vm_ops = sde_vm_get_ops(sde_kms);

	crtc = sde_kms_vm_get_vm_crtc(state);
	if (!crtc)
		return 0;

	new_cstate = drm_atomic_get_new_crtc_state(state, crtc);
	cstate = to_sde_crtc_state(new_cstate);
	vm_req = sde_crtc_get_property(cstate, CRTC_PROP_VM_REQ_STATE);
	if (vm_req != VM_REQ_RELEASE)
		return 0;

	/* handle SDE pre-release */
	rc = sde_kms_vm_pre_release(sde_kms, state);
	if (rc) {
		SDE_ERROR("sde vm pre_release failed, rc=%d\n", rc);
		goto exit;
	}

	/* properly handoff color processing features */
	sde_cp_crtc_vm_primary_handoff(crtc);

	/* handle non-SDE clients pre-release */
	if (vm_ops->vm_client_pre_release) {
		rc = vm_ops->vm_client_pre_release(sde_kms);
		if (rc) {
			SDE_ERROR("sde vm client pre_release failed, rc=%d\n",
					rc);
			goto exit;
		}
	}

	sde_vm_lock(sde_kms);
	/* release HW */
	if (vm_ops->vm_release) {
		rc = vm_ops->vm_release(sde_kms);
		if (rc)
			SDE_ERROR("sde vm assign failed, rc=%d\n", rc);
	}
	sde_vm_unlock(sde_kms);

exit:
	return rc;
}

static void sde_kms_complete_commit(struct msm_kms *kms,
		struct drm_atomic_state *old_state)
{
	struct sde_kms *sde_kms;
	struct msm_drm_private *priv;
	struct drm_crtc *crtc;
	struct drm_crtc_state *old_crtc_state;
	struct drm_connector *connector;
	struct drm_connector_state *old_conn_state;
	struct msm_display_conn_params params;
	struct sde_vm_ops *vm_ops;
	int i, rc = 0;

	if (!kms || !old_state)
		return;
	sde_kms = to_sde_kms(kms);

	if (!sde_kms->dev || !sde_kms->dev->dev_private)
		return;
	priv = sde_kms->dev->dev_private;

	if (sde_kms_power_resource_is_enabled(sde_kms->dev) < 0) {
		SDE_ERROR("power resource is not enabled\n");
		return;
	}

	SDE_ATRACE_BEGIN("sde_kms_complete_commit");

	for_each_old_crtc_in_state(old_state, crtc, old_crtc_state, i) {
		sde_crtc_complete_commit(crtc, old_crtc_state);

		/* complete secure transitions if any */
		if (sde_kms->smmu_state.transition_type == POST_COMMIT)
			_sde_kms_secure_ctrl(sde_kms, crtc, true);
	}

	for_each_old_connector_in_state(old_state, connector,
			old_conn_state, i) {
		struct sde_connector *c_conn;

		c_conn = to_sde_connector(connector);
		if (!c_conn->ops.post_kickoff)
			continue;

		memset(&params, 0, sizeof(params));

		sde_connector_complete_qsync_commit(connector, &params);

		rc = c_conn->ops.post_kickoff(connector, &params);
		if (rc) {
			pr_err("Connector Post kickoff failed rc=%d\n",
					 rc);
		}
	}

	vm_ops = sde_vm_get_ops(sde_kms);
	if (vm_ops && vm_ops->vm_post_commit) {
		rc = vm_ops->vm_post_commit(sde_kms, old_state);
		if (rc)
			SDE_ERROR("vm post commit failed, rc = %d\n",
				  rc);
	}
	_sde_kms_drm_check_dpms(old_state, DRM_PANEL_EVENT_BLANK);

	pm_runtime_put_sync(sde_kms->dev->dev);

	for_each_old_crtc_in_state(old_state, crtc, old_crtc_state, i)
		_sde_kms_release_splash_resource(sde_kms, crtc);

	SDE_EVT32_VERBOSE(SDE_EVTLOG_FUNC_EXIT);
	SDE_ATRACE_END("sde_kms_complete_commit");
}

static void sde_kms_wait_for_commit_done(struct msm_kms *kms,
		struct drm_crtc *crtc)
{
	struct drm_encoder *encoder;
	struct drm_device *dev;
	int ret;
	bool cwb_disabling;

	if (!kms || !crtc || !crtc->state) {
		SDE_ERROR("invalid params\n");
		return;
	}

	dev = crtc->dev;

	if (!crtc->state->enable) {
		SDE_DEBUG("[crtc:%d] not enable\n", crtc->base.id);
		return;
	}

	if (!crtc->state->active) {
		SDE_DEBUG("[crtc:%d] not active\n", crtc->base.id);
		return;
	}

	if (!sde_kms_power_resource_is_enabled(crtc->dev)) {
		SDE_ERROR("power resource is not enabled\n");
		return;
	}

	SDE_ATRACE_BEGIN("sde_kms_wait_for_commit_done");
	list_for_each_entry(encoder, &dev->mode_config.encoder_list, head) {
		cwb_disabling = false;
		if (encoder->crtc != crtc) {
			cwb_disabling = sde_encoder_is_cwb_disabling(encoder,
					crtc);
			if (!cwb_disabling)
				continue;
		}

		/*
		 * Wait for post-flush if necessary to delay before
		 * plane_cleanup. For example, wait for vsync in case of video
		 * mode panels. This may be a no-op for command mode panels.
		 */
		SDE_EVT32_VERBOSE(DRMID(crtc));
		ret = sde_encoder_wait_for_event(encoder, MSM_ENC_COMMIT_DONE);
		if (ret && ret != -EWOULDBLOCK) {
			SDE_ERROR("wait for commit done returned %d\n", ret);
			sde_crtc_request_frame_reset(crtc, encoder);
			break;
		}

		sde_crtc_complete_flip(crtc, NULL);

		if (cwb_disabling)
			sde_encoder_virt_reset(encoder);
	}

	sde_crtc_static_cache_read_kickoff(crtc);

	SDE_ATRACE_END("sde_ksm_wait_for_commit_done");
}

static void sde_kms_prepare_fence(struct msm_kms *kms,
		struct drm_atomic_state *old_state)
{
	struct drm_crtc *crtc;
	struct drm_crtc_state *old_crtc_state;
	int i;

	if (!kms || !old_state || !old_state->dev || !old_state->acquire_ctx) {
		SDE_ERROR("invalid argument(s)\n");
		return;
	}

	SDE_ATRACE_BEGIN("sde_kms_prepare_fence");

	/* old_state actually contains updated crtc pointers */
	for_each_old_crtc_in_state(old_state, crtc, old_crtc_state, i) {
		if (crtc->state->active || crtc->state->active_changed)
			sde_crtc_prepare_commit(crtc, old_crtc_state);
	}

	SDE_ATRACE_END("sde_kms_prepare_fence");
}

/**
 * _sde_kms_get_displays - query for underlying display handles and cache them
 * @sde_kms:    Pointer to sde kms structure
 * Returns:     Zero on success
 */
static int _sde_kms_get_displays(struct sde_kms *sde_kms)
{
	int rc = -ENOMEM;

	if (!sde_kms) {
		SDE_ERROR("invalid sde kms\n");
		return -EINVAL;
	}

	/* dsi */
	sde_kms->dsi_displays = NULL;
	sde_kms->dsi_display_count = dsi_display_get_num_of_displays();
	if (sde_kms->dsi_display_count) {
		sde_kms->dsi_displays = kcalloc(sde_kms->dsi_display_count,
				sizeof(void *),
				GFP_KERNEL);
		if (!sde_kms->dsi_displays) {
			SDE_ERROR("failed to allocate dsi displays\n");
			goto exit_deinit_dsi;
		}
		sde_kms->dsi_display_count =
			dsi_display_get_active_displays(sde_kms->dsi_displays,
					sde_kms->dsi_display_count);
	}

	/* wb */
	sde_kms->wb_displays = NULL;
	sde_kms->wb_display_count = sde_wb_get_num_of_displays();
	if (sde_kms->wb_display_count) {
		sde_kms->wb_displays = kcalloc(sde_kms->wb_display_count,
				sizeof(void *),
				GFP_KERNEL);
		if (!sde_kms->wb_displays) {
			SDE_ERROR("failed to allocate wb displays\n");
			goto exit_deinit_wb;
		}
		sde_kms->wb_display_count =
			wb_display_get_displays(sde_kms->wb_displays,
					sde_kms->wb_display_count);
	}

	/* dp */
	sde_kms->dp_displays = NULL;
	sde_kms->dp_display_count = dp_display_get_num_of_displays();
	if (sde_kms->dp_display_count) {
		sde_kms->dp_displays = kcalloc(sde_kms->dp_display_count,
				sizeof(void *), GFP_KERNEL);
		if (!sde_kms->dp_displays) {
			SDE_ERROR("failed to allocate dp displays\n");
			goto exit_deinit_dp;
		}
		sde_kms->dp_display_count =
			dp_display_get_displays(sde_kms->dp_displays,
					sde_kms->dp_display_count);

		sde_kms->dp_stream_count = dp_display_get_num_of_streams();
	}
	return 0;

exit_deinit_dp:
	kfree(sde_kms->dp_displays);
	sde_kms->dp_stream_count = 0;
	sde_kms->dp_display_count = 0;
	sde_kms->dp_displays = NULL;

exit_deinit_wb:
	kfree(sde_kms->wb_displays);
	sde_kms->wb_display_count = 0;
	sde_kms->wb_displays = NULL;

exit_deinit_dsi:
	kfree(sde_kms->dsi_displays);
	sde_kms->dsi_display_count = 0;
	sde_kms->dsi_displays = NULL;
	return rc;
}

/**
 * _sde_kms_release_displays - release cache of underlying display handles
 * @sde_kms:    Pointer to sde kms structure
 */
static void _sde_kms_release_displays(struct sde_kms *sde_kms)
{
	if (!sde_kms) {
		SDE_ERROR("invalid sde kms\n");
		return;
	}

	kfree(sde_kms->wb_displays);
	sde_kms->wb_displays = NULL;
	sde_kms->wb_display_count = 0;

	kfree(sde_kms->dsi_displays);
	sde_kms->dsi_displays = NULL;
	sde_kms->dsi_display_count = 0;
}

/**
 * _sde_kms_setup_displays - create encoders, bridges and connectors
 *                           for underlying displays
 * @dev:        Pointer to drm device structure
 * @priv:       Pointer to private drm device data
 * @sde_kms:    Pointer to sde kms structure
 * Returns:     Zero on success
 */
static int _sde_kms_setup_displays(struct drm_device *dev,
		struct msm_drm_private *priv,
		struct sde_kms *sde_kms)
{
	static const struct sde_connector_ops dsi_ops = {
		.set_info_blob = dsi_conn_set_info_blob,
		.detect =     dsi_conn_detect,
		.get_modes =  dsi_connector_get_modes,
		.pre_destroy =  dsi_connector_put_modes,
		.mode_valid = dsi_conn_mode_valid,
		.get_info =   dsi_display_get_info,
		.set_backlight = dsi_display_set_backlight,
		.soft_reset   = dsi_display_soft_reset,
		.pre_kickoff  = dsi_conn_pre_kickoff,
		.clk_ctrl = dsi_display_clk_ctrl,
		.set_power = dsi_display_set_power,
		.get_mode_info = dsi_conn_get_mode_info,
		.get_dst_format = dsi_display_get_dst_format,
		.post_kickoff = dsi_conn_post_kickoff,
		.check_status = dsi_display_check_status,
		.enable_event = dsi_conn_enable_event,
		.cmd_transfer = dsi_display_cmd_transfer,
		.cont_splash_config = dsi_display_cont_splash_config,
		.cont_splash_res_disable = dsi_display_cont_splash_res_disable,
		.get_panel_vfp = dsi_display_get_panel_vfp,
		.get_default_lms = dsi_display_get_default_lms,
		.cmd_receive = dsi_display_cmd_receive,
		.install_properties = NULL,
		.set_allowed_mode_switch = dsi_conn_set_allowed_mode_switch,
		.get_qsync_min_fps = dsi_display_get_qsync_min_fps,
		.prepare_commit = dsi_conn_prepare_commit,
		.get_num_lm_from_mode = dsi_conn_get_lm_from_mode,
	};
	static const struct sde_connector_ops wb_ops = {
		.post_init =    sde_wb_connector_post_init,
		.set_info_blob = sde_wb_connector_set_info_blob,
		.detect =       sde_wb_connector_detect,
		.get_modes =    sde_wb_connector_get_modes,
		.set_property = sde_wb_connector_set_property,
		.get_info =     sde_wb_get_info,
		.soft_reset =   NULL,
		.get_mode_info = sde_wb_get_mode_info,
		.get_dst_format = NULL,
		.check_status = NULL,
		.cmd_transfer = NULL,
		.cont_splash_config = NULL,
		.cont_splash_res_disable = NULL,
		.get_panel_vfp = NULL,
		.cmd_receive = NULL,
		.install_properties = NULL,
		.set_allowed_mode_switch = NULL,
	};
	static const struct sde_connector_ops dp_ops = {
		.set_info_blob = dp_connector_set_info_blob,
		.post_init  = dp_connector_post_init,
		.detect     = dp_connector_detect,
		.get_modes  = dp_connector_get_modes,
		.atomic_check = dp_connector_atomic_check,
		.mode_valid = dp_connector_mode_valid,
		.get_info   = dp_connector_get_info,
		.get_mode_info  = dp_connector_get_mode_info,
		.post_open  = dp_connector_post_open,
		.set_backlight = dp_connector_set_backlight,
		.check_status = NULL,
		.set_colorspace = dp_connector_set_colorspace,
		.config_hdr = dp_connector_config_hdr,
		.cmd_transfer = NULL,
		.cont_splash_config = dp_display_cont_splash_config,
		.cont_splash_res_disable = NULL,
		.get_panel_vfp = NULL,
		.update_pps = dp_connector_update_pps,
		.cmd_receive = NULL,
		.install_properties = dp_connector_install_properties,
		.set_allowed_mode_switch = NULL,
	};
	struct msm_display_info info;
	struct drm_encoder *encoder;
	void *display, *connector;
	int i, max_encoders;
	int rc = 0;
	u32 dsc_count = 0, mixer_count = 0;
	u32 max_dp_dsc_count, max_dp_mixer_count;

	if (!dev || !priv || !sde_kms) {
		SDE_ERROR("invalid argument(s)\n");
		return -EINVAL;
	}

	max_encoders = sde_kms->dsi_display_count + sde_kms->wb_display_count +
				sde_kms->dp_display_count +
				sde_kms->dp_stream_count;
	if (max_encoders > ARRAY_SIZE(priv->encoders)) {
		max_encoders = ARRAY_SIZE(priv->encoders);
		SDE_ERROR("capping number of displays to %d", max_encoders);
	}

	/* wb */
	for (i = 0; i < sde_kms->wb_display_count &&
		priv->num_encoders < max_encoders; ++i) {
		display = sde_kms->wb_displays[i];
		encoder = NULL;

		memset(&info, 0x0, sizeof(info));
		rc = sde_wb_get_info(NULL, &info, display);
		if (rc) {
			SDE_ERROR("wb get_info %d failed\n", i);
			continue;
		}

		encoder = sde_encoder_init(dev, &info);
		if (IS_ERR_OR_NULL(encoder)) {
			SDE_ERROR("encoder init failed for wb %d\n", i);
			continue;
		}

		rc = sde_wb_drm_init(display, encoder);
		if (rc) {
			SDE_ERROR("wb bridge %d init failed, %d\n", i, rc);
			sde_encoder_destroy(encoder);
			continue;
		}

		connector = sde_connector_init(dev,
				encoder,
				0,
				display,
				&wb_ops,
				DRM_CONNECTOR_POLL_HPD,
				DRM_MODE_CONNECTOR_VIRTUAL);
		if (connector) {
			priv->encoders[priv->num_encoders++] = encoder;
			priv->connectors[priv->num_connectors++] = connector;
		} else {
			SDE_ERROR("wb %d connector init failed\n", i);
			sde_wb_drm_deinit(display);
			sde_encoder_destroy(encoder);
		}
	}

	/* dsi */
	for (i = 0; i < sde_kms->dsi_display_count &&
		priv->num_encoders < max_encoders; ++i) {
		display = sde_kms->dsi_displays[i];
		encoder = NULL;

		memset(&info, 0x0, sizeof(info));
		rc = dsi_display_get_info(NULL, &info, display);
		if (rc) {
			SDE_ERROR("dsi get_info %d failed\n", i);
			continue;
		}

		encoder = sde_encoder_init(dev, &info);
		if (IS_ERR_OR_NULL(encoder)) {
			SDE_ERROR("encoder init failed for dsi %d\n", i);
			continue;
		}

		rc = dsi_display_drm_bridge_init(display, encoder);
		if (rc) {
			SDE_ERROR("dsi bridge %d init failed, %d\n", i, rc);
			sde_encoder_destroy(encoder);
			continue;
		}

		connector = sde_connector_init(dev,
					encoder,
					dsi_display_get_drm_panel(display),
					display,
					&dsi_ops,
					DRM_CONNECTOR_POLL_HPD,
					DRM_MODE_CONNECTOR_DSI);
		if (connector) {
			priv->encoders[priv->num_encoders++] = encoder;
			priv->connectors[priv->num_connectors++] = connector;
		} else {
			SDE_ERROR("dsi %d connector init failed\n", i);
			dsi_display_drm_bridge_deinit(display);
			sde_encoder_destroy(encoder);
			continue;
		}

		rc = dsi_display_drm_ext_bridge_init(display,
					encoder, connector);
		if (rc) {
			SDE_ERROR("dsi %d ext bridge init failed\n", rc);
			dsi_display_drm_bridge_deinit(display);
			sde_connector_destroy(connector);
			sde_encoder_destroy(encoder);
		}

		dsc_count += info.dsc_count;
		mixer_count += info.lm_count;
	}

	max_dp_mixer_count = sde_kms->catalog->mixer_count > mixer_count ?
				sde_kms->catalog->mixer_count - mixer_count : 0;
	max_dp_dsc_count = sde_kms->catalog->dsc_count > dsc_count ?
				sde_kms->catalog->dsc_count - dsc_count : 0;

	/* dp */
	for (i = 0; i < sde_kms->dp_display_count &&
			priv->num_encoders < max_encoders; ++i) {
		int idx;
		struct dp_display_info dp_info = {0};

		display = sde_kms->dp_displays[i];
		encoder = NULL;

		memset(&info, 0x0, sizeof(info));
		rc = dp_connector_get_info(NULL, &info, display);
		if (rc) {
			SDE_ERROR("dp get_info %d failed\n", i);
			continue;
		}

		rc = dp_display_get_info(display, &dp_info);
		if (rc) {
			SDE_ERROR("failed to read dp info, %d\n", rc);
			continue;
		}

		info.h_tile_instance[0] = dp_info.intf_idx[0];
		encoder = sde_encoder_init(dev, &info);
		if (IS_ERR_OR_NULL(encoder)) {
			SDE_ERROR("dp encoder init failed %d\n", i);
			continue;
		}

		rc = dp_drm_bridge_init(display, encoder,
				max_dp_mixer_count, max_dp_dsc_count);
		if (rc) {
			SDE_ERROR("dp bridge %d init failed, %d\n", i, rc);
			sde_encoder_destroy(encoder);
			continue;
		}

		connector = sde_connector_init(dev,
					encoder,
					NULL,
					display,
					&dp_ops,
					DRM_CONNECTOR_POLL_HPD,
					info.intf_type);
		if (connector) {
			priv->encoders[priv->num_encoders++] = encoder;
			priv->connectors[priv->num_connectors++] = connector;
		} else {
			SDE_ERROR("dp %d connector init failed\n", i);
			dp_drm_bridge_deinit(display);
			sde_encoder_destroy(encoder);
		}

		/* update display cap to MST_MODE for DP MST encoders */
		info.capabilities |= MSM_DISPLAY_CAP_MST_MODE;

		for (idx = 0; idx < dp_info.stream_cnt &&
				priv->num_encoders < max_encoders; idx++) {
			info.h_tile_instance[0] = dp_info.intf_idx[idx];
			encoder = sde_encoder_init(dev, &info);
			if (IS_ERR_OR_NULL(encoder)) {
				SDE_ERROR("dp mst encoder init failed %d\n", i);
				continue;
			}

			rc = dp_mst_drm_bridge_init(display, encoder);
			if (rc) {
				SDE_ERROR("dp mst bridge %d init failed, %d\n",
						i, rc);
				sde_encoder_destroy(encoder);
				continue;
			}
			priv->encoders[priv->num_encoders++] = encoder;
		}
	}

	return 0;
}

static void _sde_kms_drm_obj_destroy(struct sde_kms *sde_kms)
{
	struct msm_drm_private *priv;
	int i;

	if (!sde_kms) {
		SDE_ERROR("invalid sde_kms\n");
		return;
	} else if (!sde_kms->dev) {
		SDE_ERROR("invalid dev\n");
		return;
	} else if (!sde_kms->dev->dev_private) {
		SDE_ERROR("invalid dev_private\n");
		return;
	}
	priv = sde_kms->dev->dev_private;

	for (i = 0; i < priv->num_crtcs; i++)
		priv->crtcs[i]->funcs->destroy(priv->crtcs[i]);
	priv->num_crtcs = 0;

	for (i = 0; i < priv->num_planes; i++)
		priv->planes[i]->funcs->destroy(priv->planes[i]);
	priv->num_planes = 0;

	for (i = 0; i < priv->num_connectors; i++)
		priv->connectors[i]->funcs->destroy(priv->connectors[i]);
	priv->num_connectors = 0;

	for (i = 0; i < priv->num_encoders; i++)
		priv->encoders[i]->funcs->destroy(priv->encoders[i]);
	priv->num_encoders = 0;

	_sde_kms_release_displays(sde_kms);
}

static int _sde_kms_drm_obj_init(struct sde_kms *sde_kms)
{
	struct drm_device *dev;
	struct drm_plane *primary_planes[MAX_PLANES], *plane;
	struct drm_crtc *crtc;

	struct msm_drm_private *priv;
	struct sde_mdss_cfg *catalog;

	int primary_planes_idx = 0, i, ret;
	int max_crtc_count;

	u32 sspp_id[MAX_PLANES];
	u32 master_plane_id[MAX_PLANES];
	u32 num_virt_planes = 0;

	if (!sde_kms || !sde_kms->dev || !sde_kms->dev->dev) {
		SDE_ERROR("invalid sde_kms\n");
		return -EINVAL;
	}

	dev = sde_kms->dev;
	priv = dev->dev_private;
	catalog = sde_kms->catalog;

	ret = sde_core_irq_domain_add(sde_kms);
	if (ret)
		goto fail_irq;
	/*
	 * Query for underlying display drivers, and create connectors,
	 * bridges and encoders for them.
	 */
	if (!_sde_kms_get_displays(sde_kms))
		(void)_sde_kms_setup_displays(dev, priv, sde_kms);

	max_crtc_count = min(catalog->mixer_count, priv->num_encoders);

	/* Create the planes */
	for (i = 0; i < catalog->sspp_count; i++) {
		bool primary = true;

		if (catalog->sspp[i].features & BIT(SDE_SSPP_CURSOR)
			|| primary_planes_idx >= max_crtc_count)
			primary = false;

		plane = sde_plane_init(dev, catalog->sspp[i].id, primary,
				(1UL << max_crtc_count) - 1, 0);
		if (IS_ERR(plane)) {
			SDE_ERROR("sde_plane_init failed\n");
			ret = PTR_ERR(plane);
			goto fail;
		}
		priv->planes[priv->num_planes++] = plane;

		if (primary)
			primary_planes[primary_planes_idx++] = plane;

		if (sde_hw_sspp_multirect_enabled(&catalog->sspp[i]) &&
			sde_is_custom_client()) {
			int priority =
				catalog->sspp[i].sblk->smart_dma_priority;
			sspp_id[priority - 1] = catalog->sspp[i].id;
			master_plane_id[priority - 1] = plane->base.id;
			num_virt_planes++;
		}
	}

	/* Initialize smart DMA virtual planes */
	for (i = 0; i < num_virt_planes; i++) {
		plane = sde_plane_init(dev, sspp_id[i], false,
			(1UL << max_crtc_count) - 1, master_plane_id[i]);
		if (IS_ERR(plane)) {
			SDE_ERROR("sde_plane for virtual SSPP init failed\n");
			ret = PTR_ERR(plane);
			goto fail;
		}
		priv->planes[priv->num_planes++] = plane;
	}

	max_crtc_count = min(max_crtc_count, primary_planes_idx);

	/* Create one CRTC per encoder */
	for (i = 0; i < max_crtc_count; i++) {
		crtc = sde_crtc_init(dev, primary_planes[i]);
		if (IS_ERR(crtc)) {
			ret = PTR_ERR(crtc);
			goto fail;
		}
		priv->crtcs[priv->num_crtcs++] = crtc;
	}

	if (sde_is_custom_client()) {
		/* All CRTCs are compatible with all planes */
		for (i = 0; i < priv->num_planes; i++)
			priv->planes[i]->possible_crtcs =
				(1 << priv->num_crtcs) - 1;
	}

	/* All CRTCs are compatible with all encoders */
	for (i = 0; i < priv->num_encoders; i++)
		priv->encoders[i]->possible_crtcs = (1 << priv->num_crtcs) - 1;

	return 0;
fail:
	_sde_kms_drm_obj_destroy(sde_kms);
fail_irq:
	sde_core_irq_domain_fini(sde_kms);
	return ret;
}

/**
 * sde_kms_timeline_status - provides current timeline status
 *    This API should be called without mode config lock.
 * @dev: Pointer to drm device
 */
void sde_kms_timeline_status(struct drm_device *dev)
{
	struct drm_crtc *crtc;
	struct drm_connector *conn;
	struct drm_connector_list_iter conn_iter;

	if (!dev) {
		SDE_ERROR("invalid drm device node\n");
		return;
	}

	drm_for_each_crtc(crtc, dev)
		sde_crtc_timeline_status(crtc);

	if (mutex_is_locked(&dev->mode_config.mutex)) {
		/*
		 *Probably locked from last close dumping status anyway
		 */
		SDE_ERROR("dumping conn_timeline without mode_config lock\n");
		drm_connector_list_iter_begin(dev, &conn_iter);
		drm_for_each_connector_iter(conn, &conn_iter)
			sde_conn_timeline_status(conn);
		drm_connector_list_iter_end(&conn_iter);
		return;
	}

	mutex_lock(&dev->mode_config.mutex);
	drm_connector_list_iter_begin(dev, &conn_iter);
	drm_for_each_connector_iter(conn, &conn_iter)
		sde_conn_timeline_status(conn);
	drm_connector_list_iter_end(&conn_iter);
	mutex_unlock(&dev->mode_config.mutex);
}

static int sde_kms_postinit(struct msm_kms *kms)
{
	struct sde_kms *sde_kms = to_sde_kms(kms);
	struct drm_device *dev;
	struct drm_crtc *crtc;
	struct drm_connector *conn;
	struct drm_connector_list_iter conn_iter;
	struct msm_drm_private *priv;
	int i, rc;

	if (!sde_kms || !sde_kms->dev || !sde_kms->dev->dev ||
			!sde_kms->dev->dev_private) {
		SDE_ERROR("invalid sde_kms\n");
		return -EINVAL;
	}

	dev = sde_kms->dev;
	priv = sde_kms->dev->dev_private;

	/*
	 * Handle (re)initializations during power enable, the sde power
	 * event call has to be after drm_irq_install to handle irq update.
	 */
	sde_kms_handle_power_event(SDE_POWER_EVENT_POST_ENABLE, sde_kms);
	sde_kms->power_event = sde_power_handle_register_event(&priv->phandle,
			SDE_POWER_EVENT_POST_ENABLE |
			SDE_POWER_EVENT_PRE_DISABLE,
			sde_kms_handle_power_event, sde_kms, "kms");

	if (sde_kms->splash_data.num_splash_displays) {
		SDE_DEBUG("Skipping MDP Resources disable\n");
	} else {
		for (i = 0; i < SDE_POWER_HANDLE_DBUS_ID_MAX; i++)
			sde_power_data_bus_set_quota(&priv->phandle, i,
				SDE_POWER_HANDLE_ENABLE_BUS_AB_QUOTA,
				SDE_POWER_HANDLE_ENABLE_BUS_IB_QUOTA);

		pm_runtime_put_sync(sde_kms->dev->dev);
	}

	rc = _sde_debugfs_init(sde_kms);
	if (rc)
		SDE_ERROR("sde_debugfs init failed: %d\n", rc);

	drm_for_each_crtc(crtc, dev)
		sde_crtc_post_init(dev, crtc);

	drm_connector_list_iter_begin(dev, &conn_iter);
	drm_for_each_connector_iter(conn, &conn_iter)
		sde_connector_post_init(dev, conn);
	drm_connector_list_iter_end(&conn_iter);
	return rc;
}

static long sde_kms_round_pixclk(struct msm_kms *kms, unsigned long rate,
		struct drm_encoder *encoder)
{
	return rate;
}

static void _sde_kms_hw_destroy(struct sde_kms *sde_kms,
		struct platform_device *pdev)
{
	struct drm_device *dev;
	struct msm_drm_private *priv;
	struct sde_vm_ops *vm_ops;
	int i;

	if (!sde_kms || !pdev)
		return;

	dev = sde_kms->dev;
	if (!dev)
		return;

	priv = dev->dev_private;
	if (!priv)
		return;

	if (sde_kms->genpd_init) {
		sde_kms->genpd_init = false;
		pm_genpd_remove(&sde_kms->genpd);
		of_genpd_del_provider(pdev->dev.of_node);
	}

	vm_ops = sde_vm_get_ops(sde_kms);
	if (vm_ops && vm_ops->vm_deinit)
		vm_ops->vm_deinit(sde_kms, vm_ops);

	if (sde_kms->hw_intr)
		sde_hw_intr_destroy(sde_kms->hw_intr);
	sde_kms->hw_intr = NULL;

	if (sde_kms->power_event)
		sde_power_handle_unregister_event(
				&priv->phandle, sde_kms->power_event);

	_sde_kms_release_displays(sde_kms);

	_sde_kms_unmap_all_splash_regions(sde_kms);

	if (sde_kms->catalog) {
		for (i = 0; i < sde_kms->catalog->vbif_count; i++) {
			u32 vbif_idx = sde_kms->catalog->vbif[i].id;

			if ((vbif_idx < VBIF_MAX) && sde_kms->hw_vbif[vbif_idx])
				sde_hw_vbif_destroy(sde_kms->hw_vbif[vbif_idx]);
		}
	}

	if (sde_kms->rm_init)
		sde_rm_destroy(&sde_kms->rm);
	sde_kms->rm_init = false;

	if (sde_kms->catalog)
		sde_hw_catalog_deinit(sde_kms->catalog);
	sde_kms->catalog = NULL;

	if (sde_kms->sid)
		msm_iounmap(pdev, sde_kms->sid);
	sde_kms->sid = NULL;

	if (sde_kms->reg_dma)
		msm_iounmap(pdev, sde_kms->reg_dma);
	sde_kms->reg_dma = NULL;

	if (sde_kms->vbif[VBIF_NRT])
		msm_iounmap(pdev, sde_kms->vbif[VBIF_NRT]);
	sde_kms->vbif[VBIF_NRT] = NULL;

	if (sde_kms->vbif[VBIF_RT])
		msm_iounmap(pdev, sde_kms->vbif[VBIF_RT]);
	sde_kms->vbif[VBIF_RT] = NULL;

	if (sde_kms->mmio)
		msm_iounmap(pdev, sde_kms->mmio);
	sde_kms->mmio = NULL;

	sde_reg_dma_deinit();
	_sde_kms_mmu_destroy(sde_kms);
}

int sde_kms_mmu_detach(struct sde_kms *sde_kms, bool secure_only)
{
	int i;

	if (!sde_kms)
		return -EINVAL;

	for (i = 0; i < MSM_SMMU_DOMAIN_MAX; i++) {
		struct msm_mmu *mmu;
		struct msm_gem_address_space *aspace = sde_kms->aspace[i];

		if (!aspace)
			continue;

		mmu = sde_kms->aspace[i]->mmu;

		if (secure_only &&
			!aspace->mmu->funcs->is_domain_secure(mmu))
			continue;

		/* cleanup aspace before detaching */
		msm_gem_aspace_domain_attach_detach_update(aspace, true);

		SDE_DEBUG("Detaching domain:%d\n", i);
		aspace->mmu->funcs->detach(mmu, (const char **)iommu_ports,
			ARRAY_SIZE(iommu_ports));

		aspace->domain_attached = false;
	}

	return 0;
}

int sde_kms_mmu_attach(struct sde_kms *sde_kms, bool secure_only)
{
	int i;

	if (!sde_kms)
		return -EINVAL;

	for (i = 0; i < MSM_SMMU_DOMAIN_MAX; i++) {
		struct msm_mmu *mmu;
		struct msm_gem_address_space *aspace = sde_kms->aspace[i];

		if (!aspace)
			continue;

		mmu = sde_kms->aspace[i]->mmu;

		if (secure_only &&
			!aspace->mmu->funcs->is_domain_secure(mmu))
			continue;

		SDE_DEBUG("Attaching domain:%d\n", i);
		aspace->mmu->funcs->attach(mmu, (const char **)iommu_ports,
			ARRAY_SIZE(iommu_ports));

		aspace->domain_attached = true;
		msm_gem_aspace_domain_attach_detach_update(aspace, false);
	}

	return 0;
}

static void sde_kms_destroy(struct msm_kms *kms)
{
	struct sde_kms *sde_kms;
	struct drm_device *dev;

	if (!kms) {
		SDE_ERROR("invalid kms\n");
		return;
	}

	sde_kms = to_sde_kms(kms);
	dev = sde_kms->dev;
	if (!dev || !dev->dev) {
		SDE_ERROR("invalid device\n");
		return;
	}

	_sde_kms_hw_destroy(sde_kms, to_platform_device(dev->dev));
	kfree(sde_kms);
}

static void sde_kms_helper_clear_dim_layers(struct drm_atomic_state *state, struct drm_crtc *crtc)
{
	struct drm_crtc_state *crtc_state = NULL;
	struct sde_crtc_state *c_state;

	if (!state || !crtc) {
		SDE_ERROR("invalid params\n");
		return;
	}

	crtc_state = drm_atomic_get_new_crtc_state(state, crtc);
	c_state = to_sde_crtc_state(crtc_state);

	_sde_crtc_clear_dim_layers_v1(crtc_state);
	set_bit(SDE_CRTC_DIRTY_DIM_LAYERS, c_state->dirty);
}

static int sde_kms_set_crtc_for_conn(struct drm_device *dev,
		struct drm_encoder *enc, struct drm_atomic_state *state)
{
	struct drm_connector *conn = NULL;
	struct drm_connector *tmp_conn = NULL;
	struct drm_connector_list_iter conn_iter;
	struct drm_crtc_state *crtc_state = NULL;
	struct drm_connector_state *conn_state = NULL;
	int ret = 0;

	drm_connector_list_iter_begin(dev, &conn_iter);
	drm_for_each_connector_iter(tmp_conn, &conn_iter) {
		if (enc == tmp_conn->state->best_encoder) {
			conn = tmp_conn;
			break;
		}
	}
	drm_connector_list_iter_end(&conn_iter);

	if (!conn || !enc->crtc) {
		SDE_ERROR("invalid params for enc:%d\n", DRMID(enc));
		return -EINVAL;
	}

	crtc_state = drm_atomic_get_crtc_state(state, enc->crtc);
	if (IS_ERR(crtc_state)) {
		ret = PTR_ERR(crtc_state);
		SDE_ERROR("error %d getting crtc %d state\n",
				ret, DRMID(enc->crtc));
		return ret;
	}

	conn_state = drm_atomic_get_connector_state(state, conn);
	if (IS_ERR(conn_state)) {
		ret = PTR_ERR(conn_state);
		SDE_ERROR("error %d getting connector %d state\n",
				ret, DRMID(conn));
		return ret;
	}

	crtc_state->active = true;
	ret = drm_atomic_set_crtc_for_connector(conn_state, enc->crtc);
	if (ret)
		SDE_ERROR("error %d setting the crtc\n", ret);

	return ret;
}

static void _sde_kms_plane_force_remove(struct drm_plane *plane,
			struct drm_atomic_state *state)
{
	struct drm_plane_state *plane_state;
	int ret = 0;

	plane_state = drm_atomic_get_plane_state(state, plane);
	if (IS_ERR(plane_state)) {
		ret = PTR_ERR(plane_state);
		SDE_ERROR("error %d getting plane %d state\n",
				ret, plane->base.id);
		return;
	}

	plane->old_fb = plane->fb;

	SDE_DEBUG("disabling plane %d\n", plane->base.id);

	ret = drm_atomic_set_crtc_for_plane(plane_state, NULL);
	if (ret != 0)
		SDE_ERROR("error %d disabling plane %d\n", ret,
				plane->base.id);

	drm_atomic_set_fb_for_plane(plane_state, NULL);
}

static int _sde_kms_remove_fbs(struct sde_kms *sde_kms, struct drm_file *file,
		struct drm_atomic_state *state)
{
	struct drm_device *dev = sde_kms->dev;
	struct drm_framebuffer *fb, *tfb;
	struct list_head fbs;
	struct drm_plane *plane;
	struct drm_crtc *crtc = NULL;
	unsigned int crtc_mask = 0;
	int ret = 0;

	INIT_LIST_HEAD(&fbs);

	list_for_each_entry_safe(fb, tfb, &file->fbs, filp_head) {
		if (drm_framebuffer_read_refcount(fb) > 1) {
			list_move_tail(&fb->filp_head, &fbs);

			drm_for_each_plane(plane, dev) {
				if (plane->state && plane->state->fb == fb) {
					if (plane->state->crtc)
						crtc_mask |= drm_crtc_mask(plane->state->crtc);
					_sde_kms_plane_force_remove(plane, state);
				}
			}
		} else {
			list_del_init(&fb->filp_head);
			drm_framebuffer_put(fb);
		}
	}

	if (list_empty(&fbs)) {
		SDE_DEBUG("skip commit as no fb(s)\n");
		return 0;
	}

	drm_for_each_crtc(crtc, dev) {
		if ((crtc_mask & drm_crtc_mask(crtc)) && crtc->state->active) {
			struct drm_encoder *drm_enc;

			drm_for_each_encoder_mask(drm_enc, crtc->dev,
					crtc->state->encoder_mask) {
				ret = sde_kms_set_crtc_for_conn(dev, drm_enc, state);
				if (ret)
					goto error;
			}
			sde_kms_helper_clear_dim_layers(state, crtc);
		}
	}

	SDE_EVT32(state, crtc_mask);
	SDE_DEBUG("null commit after removing all the pipes\n");
	ret = drm_atomic_commit(state);

error:
	if (ret) {
		/*
		 * move the fbs back to original list, so it would be
		 * handled during drm_release
		 */
		list_for_each_entry_safe(fb, tfb, &fbs, filp_head)
			list_move_tail(&fb->filp_head, &file->fbs);

		SDE_ERROR("atomic commit failed in preclose, ret:%d\n", ret);
		goto end;
	}

	while (!list_empty(&fbs)) {
		fb = list_first_entry(&fbs, typeof(*fb), filp_head);

		list_del_init(&fb->filp_head);
		drm_framebuffer_put(fb);
	}

end:
	return ret;
}

static void sde_kms_preclose(struct msm_kms *kms, struct drm_file *file)
{
	struct sde_kms *sde_kms = to_sde_kms(kms);
	struct drm_device *dev = sde_kms->dev;
	struct msm_drm_private *priv = dev->dev_private;
	unsigned int i;
	struct drm_atomic_state *state = NULL;
	struct drm_modeset_acquire_ctx ctx;
	int ret = 0;

	/* cancel pending flip event */
	for (i = 0; i < priv->num_crtcs; i++)
		sde_crtc_complete_flip(priv->crtcs[i], file);

	drm_modeset_acquire_init(&ctx, 0);
retry:
	ret = drm_modeset_lock_all_ctx(dev, &ctx);
	if (ret == -EDEADLK) {
		drm_modeset_backoff(&ctx);
		goto retry;
	} else if (WARN_ON(ret)) {
		goto end;
	}

	state = drm_atomic_state_alloc(dev);
	if (!state) {
		ret = -ENOMEM;
		goto end;
	}

	state->acquire_ctx = &ctx;

	for (i = 0; i < TEARDOWN_DEADLOCK_RETRY_MAX; i++) {
		ret = _sde_kms_remove_fbs(sde_kms, file, state);
		if (ret != -EDEADLK)
			break;
		drm_atomic_state_clear(state);
		drm_modeset_backoff(&ctx);
	}

end:
	if (state)
		drm_atomic_state_put(state);

	SDE_DEBUG("sde preclose done, ret:%d\n", ret);
	drm_modeset_drop_locks(&ctx);
	drm_modeset_acquire_fini(&ctx);
}

static int _sde_kms_helper_reset_custom_properties(struct sde_kms *sde_kms,
		struct drm_atomic_state *state)
{
	struct drm_device *dev = sde_kms->dev;
	struct drm_plane *plane;
	struct drm_plane_state *plane_state;
	struct drm_crtc *crtc;
	struct drm_crtc_state *crtc_state;
	struct drm_connector *conn;
	struct drm_connector_state *conn_state;
	struct drm_connector_list_iter conn_iter;
	int ret = 0;

	drm_for_each_plane(plane, dev) {
		plane_state = drm_atomic_get_plane_state(state, plane);
		if (IS_ERR(plane_state)) {
			ret = PTR_ERR(plane_state);
			SDE_ERROR("error %d getting plane %d state\n",
					ret, DRMID(plane));
			return ret;
		}

		ret = sde_plane_helper_reset_custom_properties(plane,
				plane_state);
		if (ret) {
			SDE_ERROR("error %d resetting plane props %d\n",
					ret, DRMID(plane));
			return ret;
		}
	}
	drm_for_each_crtc(crtc, dev) {
		crtc_state = drm_atomic_get_crtc_state(state, crtc);
		if (IS_ERR(crtc_state)) {
			ret = PTR_ERR(crtc_state);
			SDE_ERROR("error %d getting crtc %d state\n",
					ret, DRMID(crtc));
			return ret;
		}

		ret = sde_crtc_helper_reset_custom_properties(crtc, crtc_state);
		if (ret) {
			SDE_ERROR("error %d resetting crtc props %d\n",
					ret, DRMID(crtc));
			return ret;
		}
	}

	drm_connector_list_iter_begin(dev, &conn_iter);
	drm_for_each_connector_iter(conn, &conn_iter) {
		conn_state = drm_atomic_get_connector_state(state, conn);
		if (IS_ERR(conn_state)) {
			ret = PTR_ERR(conn_state);
			SDE_ERROR("error %d getting connector %d state\n",
					ret, DRMID(conn));
			return ret;
		}

		ret = sde_connector_helper_reset_custom_properties(conn,
				conn_state);
		if (ret) {
			SDE_ERROR("error %d resetting connector props %d\n",
					ret, DRMID(conn));
			return ret;
		}
	}
	drm_connector_list_iter_end(&conn_iter);

	return ret;
}

static void sde_kms_lastclose(struct msm_kms *kms)
{
	struct sde_kms *sde_kms;
	struct drm_device *dev;
	struct drm_atomic_state *state;
	struct drm_modeset_acquire_ctx ctx;
	int ret;

	if (!kms) {
		SDE_ERROR("invalid argument\n");
		return;
	}

	sde_kms = to_sde_kms(kms);
	dev = sde_kms->dev;
	drm_modeset_acquire_init(&ctx, 0);

	state = drm_atomic_state_alloc(dev);
	if (!state) {
		ret = -ENOMEM;
		goto out_ctx;
	}

	state->acquire_ctx = &ctx;
	SDE_EVT32(SDE_EVTLOG_FUNC_ENTRY);

retry:
	ret = drm_modeset_lock_all_ctx(dev, &ctx);
	if (ret)
		goto out_state;

	ret = _sde_kms_helper_reset_custom_properties(sde_kms, state);
	if (ret)
		goto out_state;

	ret = drm_atomic_commit(state);
out_state:
	if (ret == -EDEADLK)
		goto backoff;

	drm_atomic_state_put(state);
out_ctx:
	drm_modeset_drop_locks(&ctx);
	drm_modeset_acquire_fini(&ctx);

	if (ret)
		SDE_ERROR("kms lastclose failed: %d\n", ret);

	SDE_EVT32(ret, SDE_EVTLOG_FUNC_EXIT);
	return;

backoff:
	drm_atomic_state_clear(state);
	drm_modeset_backoff(&ctx);
	SDE_EVT32(ret, SDE_EVTLOG_FUNC_CASE1);
	goto retry;
}

static int sde_kms_check_vm_request(struct msm_kms *kms,
				    struct drm_atomic_state *state)
{
	struct sde_kms *sde_kms;
	struct drm_device *dev;
	struct drm_crtc *crtc;
	struct drm_encoder *encoder;
	struct drm_crtc_state *new_cstate, *old_cstate, *active_cstate;
	uint32_t i, commit_crtc_cnt = 0, global_crtc_cnt = 0;
	uint32_t crtc_encoder_cnt = 0;
	struct drm_crtc *active_crtc = NULL, *global_active_crtc = NULL;
	enum sde_crtc_vm_req old_vm_req = VM_REQ_NONE, new_vm_req = VM_REQ_NONE;
	struct sde_vm_ops *vm_ops;
	bool vm_req_active = false;
	enum sde_crtc_idle_pc_state idle_pc_state;
	struct sde_mdss_cfg *catalog;
	int rc = 0;
	struct sde_connector *sde_conn;
	struct dsi_display *dsi_display;
	struct drm_connector *connector;
	struct drm_connector_state *new_connstate;

	if (!kms || !state)
		return -EINVAL;

	sde_kms = to_sde_kms(kms);
	dev = sde_kms->dev;
	catalog = sde_kms->catalog;

	vm_ops = sde_vm_get_ops(sde_kms);
	if (!vm_ops)
		return 0;

	if (!vm_ops->vm_request_valid || !vm_ops->vm_owns_hw ||
				!vm_ops->vm_acquire)
		return -EINVAL;


	for_each_oldnew_crtc_in_state(state, crtc, old_cstate, new_cstate, i) {
		struct sde_crtc_state *old_state = NULL, *new_state = NULL;

		if (!new_cstate->active && !old_cstate->active)
			continue;

		new_state = to_sde_crtc_state(new_cstate);
		new_vm_req = sde_crtc_get_property(new_state,
				CRTC_PROP_VM_REQ_STATE);

		old_state = to_sde_crtc_state(old_cstate);
		old_vm_req = sde_crtc_get_property(old_state,
				CRTC_PROP_VM_REQ_STATE);

		/*
		 * No active request if the transition is from
		 * VM_REQ_NONE to VM_REQ_NONE
		 */
		if (old_vm_req || new_vm_req) {
			if (!vm_req_active)
				sde_vm_lock(sde_kms);

			rc = vm_ops->vm_request_valid(sde_kms,
					old_vm_req, new_vm_req);
			if (rc) {
				SDE_ERROR(
				"VM transition check failed; o_state:%d, n_state:%d, hw_owner:%d, rc:%d\n",
					old_vm_req, new_vm_req,
					vm_ops->vm_owns_hw(sde_kms), rc);
				if (!vm_req_active)
					sde_vm_unlock(sde_kms);
				goto end;
			} else if (old_vm_req == VM_REQ_ACQUIRE &&
					new_vm_req == VM_REQ_NONE) {
				SDE_DEBUG(
				"VM transition valid; ignore further checks\n");
				if (!vm_req_active)
					sde_vm_unlock(sde_kms);
			} else {
				vm_req_active = true;
			}
		}

		idle_pc_state = sde_crtc_get_property(new_state,
						CRTC_PROP_IDLE_PC_STATE);

		active_crtc = crtc;
		active_cstate = new_cstate;
		commit_crtc_cnt++;
	}

	/* return early if no active vm request */
	if (!vm_req_active)
		goto end;

	list_for_each_entry(crtc, &dev->mode_config.crtc_list, head) {
		if (!crtc->state->active)
			continue;

		global_crtc_cnt++;
		global_active_crtc = crtc;
	}

	if (active_crtc) {
		drm_for_each_encoder_mask(encoder, active_crtc->dev,
				active_cstate->encoder_mask)
			crtc_encoder_cnt++;
	}

	SDE_EVT32(old_vm_req, new_vm_req, vm_ops->vm_owns_hw(sde_kms));
	SDE_DEBUG("VM  o_state:%d, n_state:%d, hw_owner:%d\n", old_vm_req,
			new_vm_req, vm_ops->vm_owns_hw(sde_kms));

	for_each_new_connector_in_state(state, connector, new_connstate, i) {
		int conn_mask = active_cstate->connector_mask;

		if (drm_connector_mask(connector) & conn_mask) {
			sde_conn = to_sde_connector(connector);
			dsi_display = (struct dsi_display *) sde_conn->display;

			SDE_EVT32(DRMID(connector), DRMID(active_crtc), i,
					dsi_display->type,
					dsi_display->trusted_vm_env);
			SDE_DEBUG(
			"VM display:%s, conn:%d, crtc:%d, type:%d, tvm:%d,",
					dsi_display->name, DRMID(connector),
					DRMID(active_crtc), dsi_display->type,
					dsi_display->trusted_vm_env);
			break;
		}
	}

	/* Check for single crtc commits only on valid VM requests */
	if (active_crtc && global_active_crtc &&
		(commit_crtc_cnt > catalog->max_trusted_vm_displays ||
			global_crtc_cnt > catalog->max_trusted_vm_displays ||
			active_crtc != global_active_crtc)) {
		SDE_ERROR(
		"VM switch failed; MAX:%d a_cnt:%d g_cnt:%d a_crtc:%d g_crtc:%d\n",
			   catalog->max_trusted_vm_displays,
			   commit_crtc_cnt, global_crtc_cnt, DRMID(active_crtc),
			   DRMID(global_active_crtc));
		rc =  -E2BIG;
		goto end;

	} else if ((new_vm_req == VM_REQ_RELEASE) &&
	    ((idle_pc_state == IDLE_PC_ENABLE) ||
		(crtc_encoder_cnt > TRUSTED_VM_MAX_ENCODER_PER_CRTC))) {
		/*
		 * disable idle-pc before releasing the HW
		 * allow only specified number of encoders on a given crtc
		 */
		SDE_ERROR(
			"VM switch failed; idle-pc:%d max:%d encoder_cnt:%d\n",
				idle_pc_state, TRUSTED_VM_MAX_ENCODER_PER_CRTC,
				crtc_encoder_cnt);
		rc = -EINVAL;
		goto end;
	}

	if ((new_vm_req == VM_REQ_ACQUIRE) && !vm_ops->vm_owns_hw(sde_kms)) {
		rc = vm_ops->vm_acquire(sde_kms);
		if (rc) {
			SDE_ERROR(
			"VM acquire failed; o_state:%d, n_state:%d, hw_owner:%d, rc:%d\n",
				old_vm_req, new_vm_req,
				vm_ops->vm_owns_hw(sde_kms), rc);
			goto end;
		}

		if (vm_ops->vm_resource_init)
			rc = vm_ops->vm_resource_init(sde_kms, state);
	}

end:
	if (vm_req_active)
		sde_vm_unlock(sde_kms);

	return rc;
}


static int sde_kms_check_secure_transition(struct msm_kms *kms,
		struct drm_atomic_state *state)
{
	struct sde_kms *sde_kms;
	struct drm_device *dev;
	struct drm_crtc *crtc;
	struct drm_crtc *cur_crtc = NULL, *global_crtc = NULL;
	struct drm_crtc_state *crtc_state;
	int active_crtc_cnt = 0, global_active_crtc_cnt = 0;
	bool sec_session = false, global_sec_session = false;
	uint32_t fb_ns = 0, fb_sec = 0, fb_sec_dir = 0;
	int i;

	if (!kms || !state) {
		return -EINVAL;
		SDE_ERROR("invalid arguments\n");
	}

	sde_kms = to_sde_kms(kms);
	dev = sde_kms->dev;

	/* iterate state object for active secure/non-secure crtc */
	for_each_new_crtc_in_state(state, crtc, crtc_state, i) {
		if (!crtc_state->active)
			continue;

		active_crtc_cnt++;
		sde_crtc_state_find_plane_fb_modes(crtc_state, &fb_ns,
				&fb_sec, &fb_sec_dir);
		if (fb_sec_dir)
			sec_session = true;
		cur_crtc = crtc;
	}

	/* iterate global list for active and secure/non-secure crtc */
	list_for_each_entry(crtc, &dev->mode_config.crtc_list, head) {
		if (!crtc->state->active)
			continue;

		global_active_crtc_cnt++;
		/* update only when crtc is not the same as current crtc */
		if (crtc != cur_crtc) {
			fb_ns = fb_sec = fb_sec_dir = 0;
			sde_crtc_find_plane_fb_modes(crtc, &fb_ns,
					&fb_sec, &fb_sec_dir);
			if (fb_sec_dir)
				global_sec_session = true;
			global_crtc = crtc;
		}
	}

	if (!global_sec_session && !sec_session)
		return 0;

	/*
	 * - fail crtc commit, if secure-camera/secure-ui session is
	 *   in-progress in any other display
	 * - fail secure-camera/secure-ui crtc commit, if any other display
	 *   session is in-progress
	 */
	if ((global_active_crtc_cnt > MAX_ALLOWED_CRTC_CNT_DURING_SECURE) ||
		    (active_crtc_cnt > MAX_ALLOWED_CRTC_CNT_DURING_SECURE)) {
		SDE_ERROR(
		    "crtc%d secure check failed global_active:%d active:%d\n",
				cur_crtc ? cur_crtc->base.id : -1,
				global_active_crtc_cnt, active_crtc_cnt);
		return -EPERM;

	/*
	 * As only one crtc is allowed during secure session, the crtc
	 * in this commit should match with the global crtc
	 */
	} else if (global_crtc && cur_crtc && (global_crtc != cur_crtc)) {
		SDE_ERROR("crtc%d-sec%d not allowed during crtc%d-sec%d\n",
				cur_crtc->base.id, sec_session,
				global_crtc->base.id, global_sec_session);
		return -EPERM;
	}

	return 0;
}

static void sde_kms_vm_res_release(struct msm_kms *kms,
		struct drm_atomic_state *state)
{
	struct drm_crtc *crtc;
	struct drm_crtc_state *new_cstate;
	struct sde_crtc_state *cstate;
	struct sde_vm_ops *vm_ops;
	enum sde_crtc_vm_req vm_req;
	struct sde_kms *sde_kms = to_sde_kms(kms);

	vm_ops = sde_vm_get_ops(sde_kms);
	if (!vm_ops)
		return;

	crtc = sde_kms_vm_get_vm_crtc(state);
	if (!crtc)
		return;

	new_cstate = drm_atomic_get_new_crtc_state(state, crtc);
	cstate = to_sde_crtc_state(new_cstate);
	vm_req = sde_crtc_get_property(cstate, CRTC_PROP_VM_REQ_STATE);
	if (vm_req != VM_REQ_ACQUIRE)
		return;

	sde_vm_lock(sde_kms);

	if (vm_ops->vm_acquire_fail_handler)
		vm_ops->vm_acquire_fail_handler(sde_kms);

	sde_vm_unlock(sde_kms);
}

static int sde_kms_atomic_check(struct msm_kms *kms,
		struct drm_atomic_state *state)
{
	struct sde_kms *sde_kms;
	struct drm_device *dev;
	int ret;

	if (!kms || !state)
		return -EINVAL;

	sde_kms = to_sde_kms(kms);
	dev = sde_kms->dev;

	SDE_ATRACE_BEGIN("atomic_check");
	if (sde_kms_is_suspend_blocked(dev)) {
		SDE_DEBUG("suspended, skip atomic_check\n");
		ret = -EBUSY;
		goto end;
	}

	ret = sde_kms_check_vm_request(kms, state);
	if (ret) {
		SDE_ERROR("vm switch request checks failed\n");
		goto end;
	}

	ret = drm_atomic_helper_check(dev, state);
	if (ret)
		goto vm_clean_up;
	/*
	 * Check if any secure transition(moving CRTC between secure and
	 * non-secure state and vice-versa) is allowed or not. when moving
	 * to secure state, planes with fb_mode set to dir_translated only can
	 * be staged on the CRTC, and only one CRTC can be active during
	 * Secure state
	 */
	ret = sde_kms_check_secure_transition(kms, state);
	if (ret)
		goto vm_clean_up;

	goto end;

vm_clean_up:
	sde_kms_vm_res_release(kms, state);
end:
	SDE_ATRACE_END("atomic_check");
	return ret;
}

static struct msm_gem_address_space*
_sde_kms_get_address_space(struct msm_kms *kms,
		unsigned int domain)
{
	struct sde_kms *sde_kms;

	if (!kms) {
		SDE_ERROR("invalid kms\n");
		return  NULL;
	}

	sde_kms = to_sde_kms(kms);
	if (!sde_kms) {
		SDE_ERROR("invalid sde_kms\n");
		return NULL;
	}

	if (domain >= MSM_SMMU_DOMAIN_MAX)
		return NULL;

	return (sde_kms->aspace[domain] &&
			sde_kms->aspace[domain]->domain_attached) ?
		sde_kms->aspace[domain] : NULL;
}

static struct device *_sde_kms_get_address_space_device(struct msm_kms *kms,
		unsigned int domain)
{
	struct sde_kms *sde_kms;
	struct msm_gem_address_space *aspace;

	if (!kms) {
		SDE_ERROR("invalid kms\n");
		return  NULL;
	}

	sde_kms = to_sde_kms(kms);
	if (!sde_kms || !sde_kms->dev || !sde_kms->dev->dev) {
		SDE_ERROR("invalid params\n");
		return NULL;
	}

	aspace = _sde_kms_get_address_space(kms, domain);

	return (aspace && aspace->domain_attached) ?
				msm_gem_get_aspace_device(aspace) : NULL;
}

static void _sde_kms_post_open(struct msm_kms *kms, struct drm_file *file)
{
	struct drm_device *dev = NULL;
	struct sde_kms *sde_kms = NULL;
	struct drm_connector *connector = NULL;
	struct drm_connector_list_iter conn_iter;
	struct sde_connector *sde_conn = NULL;

	if (!kms) {
		SDE_ERROR("invalid kms\n");
		return;
	}

	sde_kms = to_sde_kms(kms);
	dev = sde_kms->dev;

	if (!dev) {
		SDE_ERROR("invalid device\n");
		return;
	}

	if (!dev->mode_config.poll_enabled)
		return;

	mutex_lock(&dev->mode_config.mutex);
	drm_connector_list_iter_begin(dev, &conn_iter);
	drm_for_each_connector_iter(connector, &conn_iter) {
		/* Only handle HPD capable connectors. */
		if (!(connector->polled & DRM_CONNECTOR_POLL_HPD))
			continue;

		sde_conn = to_sde_connector(connector);

		if (sde_conn->ops.post_open)
			sde_conn->ops.post_open(&sde_conn->base,
					sde_conn->display);
	}
	drm_connector_list_iter_end(&conn_iter);
	mutex_unlock(&dev->mode_config.mutex);

}

static int _sde_kms_update_planes_for_cont_splash(struct sde_kms *sde_kms,
		struct sde_splash_display *splash_display,
		struct drm_crtc *crtc)
{
	struct msm_drm_private *priv;
	struct drm_plane *plane;
	struct sde_splash_mem *splash;
	enum sde_sspp plane_id;
	bool is_virtual;
	int i, j;

	if (!sde_kms || !splash_display || !crtc) {
		SDE_ERROR("invalid input args\n");
		return -EINVAL;
	}

	priv = sde_kms->dev->dev_private;
	for (i = 0; i < priv->num_planes; i++) {
		plane = priv->planes[i];
		plane_id = sde_plane_pipe(plane);
		is_virtual = is_sde_plane_virtual(plane);
		splash = splash_display->splash;

		for (j = 0; j < splash_display->pipe_cnt; j++) {
			if ((plane_id != splash_display->pipes[j].sspp) ||
					(splash_display->pipes[j].is_virtual
					 != is_virtual))
				continue;

			if (splash && sde_plane_validate_src_addr(plane,
						splash->splash_buf_base,
						splash->splash_buf_size)) {
				SDE_ERROR("invalid adr on pipe:%d crtc:%d\n",
						plane_id, crtc->base.id);
			}

			SDE_DEBUG("set crtc:%d for plane:%d rect:%d\n",
					crtc->base.id, plane_id, is_virtual);
		}
	}

	return 0;
}

static int sde_kms_inform_cont_splash_res_disable(struct msm_kms *kms,
		struct dsi_display *dsi_display)
{
	void *display;
	struct drm_encoder *encoder = NULL;
	struct msm_display_info info;
	struct drm_device *dev;
	struct sde_kms *sde_kms;
	struct drm_connector_list_iter conn_iter;
	struct drm_connector *connector = NULL;
	struct sde_connector *sde_conn = NULL;
	int rc = 0;

	sde_kms = to_sde_kms(kms);
	dev = sde_kms->dev;
	display = dsi_display;
	if (dsi_display) {
		if (dsi_display->bridge->base.encoder) {
			encoder = dsi_display->bridge->base.encoder;
			SDE_DEBUG("encoder name = %s\n", encoder->name);
		}
		memset(&info, 0x0, sizeof(info));
		rc = dsi_display_get_info(NULL, &info, display);
		if (rc) {
			SDE_ERROR("%s: dsi get_info failed: %d\n",
					rc, __func__);
			encoder = NULL;
		}
	}

	drm_connector_list_iter_begin(dev, &conn_iter);
	drm_for_each_connector_iter(connector, &conn_iter) {
		/**
		 * Inform cont_splash is disabled to each interface/connector.
		 * This is currently supported for DSI interface.
		 */
		sde_conn = to_sde_connector(connector);
		if (sde_conn && sde_conn->ops.cont_splash_res_disable) {
			if (!dsi_display || !encoder) {
				sde_conn->ops.cont_splash_res_disable
						(sde_conn->display);
			} else if (connector->encoder_ids[0]
					== encoder->base.id) {
				/**
				 * This handles dual DSI
				 * configuration where one DSI
				 * interface has cont_splash
				 * enabled and the other doesn't.
				 */
				sde_conn->ops.cont_splash_res_disable
						(sde_conn->display);
				break;
			}
		}
	}
	drm_connector_list_iter_end(&conn_iter);

	return 0;
}

static int sde_kms_vm_trusted_cont_splash_res_init(struct sde_kms *sde_kms)
{
	int i;
	void *display;
	struct dsi_display *dsi_display;
	struct drm_encoder *encoder;

	if (!sde_kms)
		return -EINVAL;

	if (!sde_in_trusted_vm(sde_kms))
		return 0;

	for (i = 0; i < sde_kms->dsi_display_count; i++) {
		display = sde_kms->dsi_displays[i];
		dsi_display = (struct dsi_display *)display;

		if (!dsi_display->bridge->base.encoder) {
			SDE_ERROR("no encoder on dsi display:%d", i);
			return -EINVAL;
		}

		encoder = dsi_display->bridge->base.encoder;
		encoder->possible_crtcs = 1 << i;

		SDE_DEBUG(
		"dsi-display:%d encoder id[%d]=%d name=%s crtcs=%x\n", i,
				encoder->index, encoder->base.id,
				encoder->name, encoder->possible_crtcs);
	}

	return 0;
}

static struct drm_display_mode *_sde_kms_get_splash_mode(
		struct sde_kms *sde_kms, struct drm_connector *connector,
		struct drm_atomic_state *state)
{
	struct drm_display_mode *mode, *cur_mode = NULL;
	struct drm_crtc *crtc;
	struct drm_crtc_state *new_cstate, *old_cstate;
	u32 i = 0;

	if (sde_kms->splash_data.type == SDE_SPLASH_HANDOFF) {
		list_for_each_entry(mode, &connector->modes, head) {
			if (mode->type & DRM_MODE_TYPE_PREFERRED) {
				cur_mode = mode;
				break;
			}
		}
	} else if (state) {
		/* get the mode from first atomic_check phase for trusted_vm*/
		for_each_oldnew_crtc_in_state(state, crtc, old_cstate,
				new_cstate, i) {

			if (!new_cstate->active && !old_cstate->active)
				continue;

			list_for_each_entry(mode, &connector->modes, head) {
				if (drm_mode_equal(&new_cstate->mode, mode)) {
					cur_mode = mode;
					break;
				}
			}
		}
	}

	return cur_mode;
}

static int sde_kms_cont_splash_config(struct msm_kms *kms,
		struct drm_atomic_state *state)
{
	void *display;
	struct dsi_display *dsi_display;
	struct dp_display *dp_display;
	struct msm_display_info info;
	struct drm_encoder *encoder = NULL;
	struct drm_crtc *crtc = NULL;
	int i, rc = 0;
	struct drm_display_mode *drm_mode = NULL;
	struct drm_device *dev;
	struct msm_drm_private *priv;
	struct sde_kms *sde_kms;
	struct drm_connector_list_iter conn_iter;
	struct drm_connector *connector = NULL;
	struct sde_connector *sde_conn = NULL;
	struct sde_splash_display *splash_display;

	if (!kms) {
		SDE_ERROR("invalid kms\n");
		return -EINVAL;
	}

	sde_kms = to_sde_kms(kms);
	dev = sde_kms->dev;
	if (!dev) {
		SDE_ERROR("invalid device\n");
		return -EINVAL;
	}

	rc = sde_kms_vm_trusted_cont_splash_res_init(sde_kms);
	if (rc) {
		SDE_ERROR("failed vm cont splash resource init, rc=%d", rc);
		return -EINVAL;
	}

	if (((sde_kms->splash_data.type == SDE_SPLASH_HANDOFF)
		&& (!sde_kms->splash_data.num_splash_regions)) ||
			!sde_kms->splash_data.num_splash_displays) {
		DRM_INFO("cont_splash feature not enabled\n");
		sde_kms_inform_cont_splash_res_disable(kms, NULL);
		return rc;
	}

	DRM_INFO("cont_splash enabled in %d of %d display(s)\n",
				sde_kms->splash_data.num_splash_displays,
				sde_kms->dsi_display_count);

	/* dsi */
	for (i = 0; i < sde_kms->dsi_display_count; ++i) {
		display = sde_kms->dsi_displays[i];
		dsi_display = (struct dsi_display *)display;
		splash_display = &sde_kms->splash_data.splash_display[i];

		if (!splash_display->cont_splash_enabled) {
			SDE_DEBUG("display->name = %s splash not enabled\n",
					dsi_display->name);
			sde_kms_inform_cont_splash_res_disable(kms,
					dsi_display);
			continue;
		}

		SDE_DEBUG("display->name = %s\n", dsi_display->name);

		if (dsi_display->bridge->base.encoder) {
			encoder = dsi_display->bridge->base.encoder;
			SDE_DEBUG("encoder name = %s\n", encoder->name);
		}
		memset(&info, 0x0, sizeof(info));
		rc = dsi_display_get_info(NULL, &info, display);
		if (rc) {
			SDE_ERROR("dsi get_info %d failed\n", i);
			encoder = NULL;
			continue;
		}
		SDE_DEBUG("info.is_connected = %s, info.display_type = %d\n",
			((info.is_connected) ? "true" : "false"),
			info.display_type);

		if (!encoder) {
			SDE_ERROR("encoder not initialized\n");
			return -EINVAL;
		}

		priv = sde_kms->dev->dev_private;
		encoder->crtc = priv->crtcs[i];
		crtc = encoder->crtc;
		splash_display->encoder =  encoder;
		SDE_DEBUG("for dsi-display:%d crtc id[%d]:%d enc id[%d]:%d\n",
				i, crtc->index, crtc->base.id, encoder->index,
				encoder->base.id);

		mutex_lock(&dev->mode_config.mutex);
		drm_connector_list_iter_begin(dev, &conn_iter);
		drm_for_each_connector_iter(connector, &conn_iter) {
			/**
			 * SDE_KMS doesn't attach more than one encoder to
			 * a DSI connector. So it is safe to check only with
			 * the first encoder entry. Revisit this logic if we
			 * ever have to support continuous splash for
			 * external displays in MST configuration.
			 */
			if (connector->encoder_ids[0] == encoder->base.id)
				break;
		}
		drm_connector_list_iter_end(&conn_iter);

		if (!connector) {
			SDE_ERROR("connector not initialized\n");
			mutex_unlock(&dev->mode_config.mutex);
			return -EINVAL;
		}
		mutex_unlock(&dev->mode_config.mutex);

		crtc->state->encoder_mask = (1 << drm_encoder_index(encoder));

		drm_mode = _sde_kms_get_splash_mode(sde_kms, connector, state);
		if (!drm_mode) {
			SDE_ERROR("drm_mode not found; handoff_type:%d\n",
					sde_kms->splash_data.type);
			return -EINVAL;
		}
		SDE_DEBUG(
		  "drm_mode->name:%s, type:0x%x, flags:0x%x, handoff_type:%d\n",
				drm_mode->name, drm_mode->type,
				drm_mode->flags, sde_kms->splash_data.type);

		/* Update CRTC drm structure */
		crtc->state->active = true;
		rc = drm_atomic_set_mode_for_crtc(crtc->state, drm_mode);
		if (rc) {
			SDE_ERROR("Failed: set mode for crtc. rc = %d\n", rc);
			return rc;
		}
		drm_mode_copy(&crtc->state->adjusted_mode, drm_mode);
		drm_mode_copy(&crtc->mode, drm_mode);

		/* Update encoder structure */
		sde_encoder_update_caps_for_cont_splash(encoder,
				splash_display, true);

		sde_crtc_update_cont_splash_settings(crtc);

		sde_conn = to_sde_connector(connector);
		if (sde_conn && sde_conn->ops.cont_splash_config)
			sde_conn->ops.cont_splash_config(sde_conn->display);

		rc = _sde_kms_update_planes_for_cont_splash(sde_kms,
				splash_display, crtc);
		if (rc) {
			SDE_ERROR("Failed: updating plane status rc=%d\n", rc);
			return rc;
		}
	}

	/* dp */
	for (i = 0; i < sde_kms->dp_display_count; ++i) {
		display = sde_kms->dp_displays[i];
		dp_display = (struct dp_display *)display;

		if (!dp_display->cont_splash_enabled) {
			SDE_DEBUG("DP-%d splash not enabled\n", i);
			continue;
		}

		if (dp_display->bridge->base.encoder) {
			encoder = dp_display->bridge->base.encoder;
			SDE_DEBUG("encoder name = %s\n", encoder->name);
		} else {
			SDE_DEBUG("Invalid encoder\n");
			break;
		}

		mutex_lock(&dev->mode_config.mutex);
		drm_connector_list_iter_begin(dev, &conn_iter);
		drm_for_each_connector_iter(connector, &conn_iter) {
			/**
			 * SDE_KMS doesn't attach more than one encoder to
			 * a DSI connector. So it is safe to check only with
			 * the first encoder entry. Revisit this logic if we
			 * ever have to support continuous splash for
			 * external displays in MST configuration.
			 */
			if (connector->encoder_ids[0] == encoder->base.id)
				break;
		}

		drm_connector_list_iter_end(&conn_iter);
		if (!connector) {
			SDE_ERROR("connector not initialized\n");
			mutex_unlock(&dev->mode_config.mutex);
			return -EINVAL;
		}
		mutex_unlock(&dev->mode_config.mutex);

		/* Enable all irqs */
		sde_irq_update(kms, true);

		sde_conn = to_sde_connector(connector);
		if (sde_conn && sde_conn->ops.cont_splash_config)
			sde_conn->ops.cont_splash_config(sde_conn->display);

		/* Disable irqs */
		sde_irq_update(kms, false);
	}

	return rc;
}

static bool sde_kms_check_for_splash(struct msm_kms *kms, struct drm_crtc *crtc)
{
	struct sde_kms *sde_kms;
	struct drm_encoder *encoder;

	if (!kms) {
		SDE_ERROR("invalid kms\n");
		return false;
	}

	sde_kms = to_sde_kms(kms);
	if (!crtc || !sde_kms->splash_data.num_splash_displays)
		return sde_kms->splash_data.num_splash_displays;

	drm_for_each_encoder_mask(encoder, crtc->dev,
			crtc->state->encoder_mask) {
		if (sde_encoder_in_cont_splash(encoder))
			return true;
	}

	return false;
}

static int sde_kms_get_mixer_count(const struct msm_kms *kms,
		const struct drm_display_mode *mode,
		const struct msm_resource_caps_info *res, u32 *num_lm)
{
	struct sde_kms *sde_kms;
	s64 mode_clock_hz = 0;
	s64 max_mdp_clock_hz = 0;
	s64 max_lm_width = 0;
	s64 hdisplay_fp = 0;
	s64 htotal_fp = 0;
	s64 vtotal_fp = 0;
	s64 vrefresh_fp = 0;
	s64 mdp_fudge_factor = 0;
	s64 num_lm_fp = 0;
	s64 lm_clk_fp = 0;
	s64 lm_width_fp = 0;
	int rc = 0;

	if (!num_lm) {
		SDE_ERROR("invalid num_lm pointer\n");
		return -EINVAL;
	}

	/* default to 1 layer mixer */
	*num_lm = 1;
	if (!kms || !mode || !res) {
		SDE_ERROR("invalid input args\n");
		return -EINVAL;
	}

	sde_kms = to_sde_kms(kms);

	max_mdp_clock_hz = drm_int2fixp(sde_kms->perf.max_core_clk_rate);
	max_lm_width = drm_int2fixp(res->max_mixer_width);
	hdisplay_fp = drm_int2fixp(mode->hdisplay);
	htotal_fp = drm_int2fixp(mode->htotal);
	vtotal_fp = drm_int2fixp(mode->vtotal);
	vrefresh_fp = drm_int2fixp(mode->vrefresh);
	mdp_fudge_factor = drm_fixp_from_fraction(105, 100);

	/* mode clock = [(h * v * fps * 1.05) / (num_lm)] */
	mode_clock_hz = drm_fixp_mul(htotal_fp, vtotal_fp);
	mode_clock_hz = drm_fixp_mul(mode_clock_hz, vrefresh_fp);
	mode_clock_hz = drm_fixp_mul(mode_clock_hz, mdp_fudge_factor);

	if (mode_clock_hz > max_mdp_clock_hz ||
			hdisplay_fp > max_lm_width) {
		*num_lm = 0;
		do {
			*num_lm += 2;
			num_lm_fp = drm_int2fixp(*num_lm);
			lm_clk_fp = drm_fixp_div(mode_clock_hz, num_lm_fp);
			lm_width_fp = drm_fixp_div(hdisplay_fp, num_lm_fp);

			if (*num_lm > 4) {
				rc = -EINVAL;
				goto error;
			}

		} while (lm_clk_fp > max_mdp_clock_hz ||
				lm_width_fp > max_lm_width);

		mode_clock_hz = lm_clk_fp;
	}
	SDE_DEBUG("[%s] h=%d v=%d fps=%d lm=%d mode_clk=%llu max_clk=%llu\n",
			mode->name, mode->htotal, mode->vtotal, mode->vrefresh,
			*num_lm, drm_fixp2int(mode_clock_hz),
			sde_kms->perf.max_core_clk_rate);
	return 0;

error:
	SDE_ERROR("required mode clk exceeds max mdp clk\n");
	SDE_ERROR("[%s] h=%d v=%d fps=%d lm=%d mode_clk=%llu max_clk=%llu\n",
			mode->name, mode->htotal, mode->vtotal, mode->vrefresh,
			*num_lm, drm_fixp2int(mode_clock_hz),
			sde_kms->perf.max_core_clk_rate);
	return rc;
}

static int sde_kms_get_dsc_count(const struct msm_kms *kms,
		u32 hdisplay, u32 *num_dsc)
{
	struct sde_kms *sde_kms;
	uint32_t max_dsc_width;

	if (!num_dsc) {
		SDE_ERROR("invalid num_dsc pointer\n");
		return -EINVAL;
	}

	*num_dsc = 0;
	if (!kms || !hdisplay) {
		SDE_ERROR("invalid input args\n");
		return -EINVAL;
	}

	sde_kms = to_sde_kms(kms);
	max_dsc_width = sde_kms->catalog->max_dsc_width;
	*num_dsc = DIV_ROUND_UP(hdisplay, max_dsc_width);

	SDE_DEBUG("h=%d, max_dsc_width=%d, num_dsc=%d\n",
			hdisplay, max_dsc_width,
			*num_dsc);

	return 0;
}

static void _sde_kms_null_commit(struct drm_device *dev,
		struct drm_encoder *enc)
{
	struct drm_modeset_acquire_ctx ctx;
	struct drm_atomic_state *state = NULL;
	int retry_cnt = 0;
	int ret = 0;

	drm_modeset_acquire_init(&ctx, 0);

retry:
	ret = drm_modeset_lock_all_ctx(dev, &ctx);
	if (ret == -EDEADLK && retry_cnt < SDE_KMS_MODESET_LOCK_MAX_TRIALS) {
		drm_modeset_backoff(&ctx);
		retry_cnt++;
		udelay(SDE_KMS_MODESET_LOCK_TIMEOUT_US);
		goto retry;
	} else if (WARN_ON(ret)) {
		goto end;
	}

	state = drm_atomic_state_alloc(dev);
	if (!state) {
		DRM_ERROR("failed to allocate atomic state, %d\n", ret);
		goto end;
	}

	state->acquire_ctx = &ctx;

	ret = sde_kms_set_crtc_for_conn(dev, enc, state);
	if (ret)
		goto end;

	ret = drm_atomic_commit(state);
	if (ret)
		SDE_ERROR("Error %d doing the atomic commit\n", ret);

end:
	if (state)
		drm_atomic_state_put(state);

	drm_modeset_drop_locks(&ctx);
	drm_modeset_acquire_fini(&ctx);
}


void sde_kms_display_early_wakeup(struct drm_device *dev,
				const int32_t connector_id)
{
	struct drm_connector_list_iter conn_iter;
	struct drm_connector *conn;
	struct drm_encoder *drm_enc;

	drm_connector_list_iter_begin(dev, &conn_iter);

	drm_for_each_connector_iter(conn, &conn_iter) {
		if (connector_id != DRM_MSM_WAKE_UP_ALL_DISPLAYS &&
			connector_id != conn->base.id)
			continue;

		if (conn->state && conn->state->best_encoder)
			drm_enc = conn->state->best_encoder;
		else
			drm_enc = conn->encoder;

		if (drm_enc)
			sde_encoder_early_wakeup(drm_enc);
	}

	drm_connector_list_iter_end(&conn_iter);
}

#ifdef CONFIG_DEEPSLEEP
static int _sde_kms_pm_deepsleep_helper(struct sde_kms *sde_kms, bool enter)
{
	int i, rc = 0;
	void *display;
	struct dsi_display *dsi_display;

	if (mem_sleep_current != PM_SUSPEND_MEM)
		return 0;

	SDE_INFO("Deepsleep : enter %d\n", enter);

	for (i = 0; i < sde_kms->dsi_display_count; i++) {
		display = sde_kms->dsi_displays[i];
		dsi_display = (struct dsi_display *)display;


		if (enter) {
			/* During deepsleep, clk_parent are reset at HW
			 * but sw caching is retained in clk framework. To
			 * maintain same state. unset parents and restore
			 * during exit.
			 */
			if (dsi_display->needs_clk_src_reset)
				(void)dsi_display_unset_clk_src(dsi_display);

			/* DSI ctrl regulator can be disabled, even in static
			 * screen, during deepsleep
			 */
			if (dsi_display->needs_ctrl_vreg_disable)
				(void)dsi_display_ctrl_vreg_off(dsi_display);
		} else {
			if (dsi_display->needs_ctrl_vreg_disable)
				(void)dsi_display_ctrl_vreg_on(dsi_display);

			if (dsi_display->needs_clk_src_reset)
				(void)dsi_display_set_clk_src(dsi_display);

		}
	}

	return rc;
}
#else
static inline int _sde_kms_pm_deepsleep_helper(struct sde_kms *sde_kms,
					bool enter)
{
	return 0;
}
#endif

static void _sde_kms_pm_suspend_idle_helper(struct sde_kms *sde_kms,
	struct device *dev)
{
	int i, ret, crtc_id = 0;
	struct drm_device *ddev = dev_get_drvdata(dev);
	struct drm_connector *conn;
	struct drm_connector_list_iter conn_iter;
	struct msm_drm_private *priv = sde_kms->dev->dev_private;

	drm_connector_list_iter_begin(ddev, &conn_iter);
	drm_for_each_connector_iter(conn, &conn_iter) {
		uint64_t lp;

		lp = sde_connector_get_lp(conn);
		if (lp != SDE_MODE_DPMS_LP2)
			continue;

		if (sde_encoder_in_clone_mode(conn->encoder))
			continue;

		crtc_id = drm_crtc_index(conn->state->crtc);
		if (priv->disp_thread[crtc_id].thread)
			kthread_flush_worker(
				&priv->disp_thread[crtc_id].worker);

		ret = sde_encoder_wait_for_event(conn->encoder,
						MSM_ENC_TX_COMPLETE);
		if (ret && ret != -EWOULDBLOCK) {
			SDE_ERROR(
				"[conn: %d] wait for commit done returned %d\n",
				conn->base.id, ret);
		} else if (!ret) {
			if (priv->event_thread[crtc_id].thread)
				kthread_flush_worker(
					&priv->event_thread[crtc_id].worker);
			sde_encoder_idle_request(conn->encoder);
		}
	}
	drm_connector_list_iter_end(&conn_iter);

	for (i = 0; i < priv->num_crtcs; i++) {
		if (priv->disp_thread[i].thread)
			kthread_flush_worker(
				&priv->disp_thread[i].worker);
		if (priv->event_thread[i].thread)
			kthread_flush_worker(
				&priv->event_thread[i].worker);
	}
	kthread_flush_worker(&priv->pp_event_worker);
}

static int sde_kms_pm_suspend(struct device *dev)
{
	struct drm_device *ddev;
	struct drm_modeset_acquire_ctx ctx;
	struct drm_connector *conn;
	struct drm_encoder *enc;
	struct drm_connector_list_iter conn_iter;
	struct drm_atomic_state *state = NULL;
	struct sde_kms *sde_kms;
	int ret = 0, num_crtcs = 0;

	if (!dev)
		return -EINVAL;

	ddev = dev_get_drvdata(dev);
	if (!ddev || !ddev_to_msm_kms(ddev))
		return -EINVAL;

	sde_kms = to_sde_kms(ddev_to_msm_kms(ddev));
	SDE_EVT32(0);

	/* disable hot-plug polling */
	drm_kms_helper_poll_disable(ddev);

	/* if a display stuck in CS trigger a null commit to complete handoff */
	drm_for_each_encoder(enc, ddev) {
		if (sde_encoder_in_cont_splash(enc) && enc->crtc)
			_sde_kms_null_commit(ddev, enc);
	}

	/* acquire modeset lock(s) */
	drm_modeset_acquire_init(&ctx, 0);

retry:
	ret = drm_modeset_lock_all_ctx(ddev, &ctx);
	if (ret)
		goto unlock;

	/* save current state for resume */
	if (sde_kms->suspend_state)
		drm_atomic_state_put(sde_kms->suspend_state);
	sde_kms->suspend_state = drm_atomic_helper_duplicate_state(ddev, &ctx);
	if (IS_ERR_OR_NULL(sde_kms->suspend_state)) {
		ret = PTR_ERR(sde_kms->suspend_state);
		DRM_ERROR("failed to back up suspend state, %d\n", ret);
		sde_kms->suspend_state = NULL;
		goto unlock;
	}

	/* create atomic state to disable all CRTCs */
	state = drm_atomic_state_alloc(ddev);
	if (!state) {
		ret = -ENOMEM;
		DRM_ERROR("failed to allocate crtc disable state, %d\n", ret);
		goto unlock;
	}

	state->acquire_ctx = &ctx;
	drm_connector_list_iter_begin(ddev, &conn_iter);
	drm_for_each_connector_iter(conn, &conn_iter) {
		struct drm_crtc_state *crtc_state;
		uint64_t lp;

		if (!conn->state || !conn->state->crtc ||
			conn->dpms != DRM_MODE_DPMS_ON ||
			sde_encoder_in_clone_mode(conn->encoder))
			continue;

		lp = sde_connector_get_lp(conn);
		if (lp == SDE_MODE_DPMS_LP1) {
			/* transition LP1->LP2 on pm suspend */
			ret = sde_connector_set_property_for_commit(conn, state,
					CONNECTOR_PROP_LP, SDE_MODE_DPMS_LP2);
			if (ret) {
				DRM_ERROR("failed to set lp2 for conn %d\n",
						conn->base.id);
				drm_connector_list_iter_end(&conn_iter);
				goto unlock;
			}
		}

		if (lp != SDE_MODE_DPMS_LP2) {
			/* force CRTC to be inactive */
			crtc_state = drm_atomic_get_crtc_state(state,
					conn->state->crtc);
			if (IS_ERR_OR_NULL(crtc_state)) {
				DRM_ERROR("failed to get crtc %d state\n",
						conn->state->crtc->base.id);
				drm_connector_list_iter_end(&conn_iter);
				ret = -EINVAL;
				goto unlock;
			}

			if (lp != SDE_MODE_DPMS_LP1)
				crtc_state->active = false;
			++num_crtcs;
		}
	}
	drm_connector_list_iter_end(&conn_iter);

	/* check for nothing to do */
	if (num_crtcs == 0) {
		DRM_DEBUG("all crtcs are already in the off state\n");
		sde_kms->suspend_block = true;
		_sde_kms_pm_suspend_idle_helper(sde_kms, dev);
		goto unlock;
	}

	/* commit the "disable all" state */
	ret = drm_atomic_commit(state);
	if (ret < 0) {
		DRM_ERROR("failed to disable crtcs, %d\n", ret);
		goto unlock;
	}

	sde_kms->suspend_block = true;
	_sde_kms_pm_suspend_idle_helper(sde_kms, dev);

unlock:
	if (state) {
		drm_atomic_state_put(state);
		state = NULL;
	}

	if (ret == -EDEADLK) {
		drm_modeset_backoff(&ctx);
		goto retry;
	}

	if ((ret || !num_crtcs) && sde_kms->suspend_state) {
		drm_atomic_state_put(sde_kms->suspend_state);
		sde_kms->suspend_state = NULL;
	}

	drm_modeset_drop_locks(&ctx);
	drm_modeset_acquire_fini(&ctx);

	/*
	 * pm runtime driver avoids multiple runtime_suspend API call by
	 * checking runtime_status. However, this call helps when there is a
	 * race condition between pm_suspend call and doze_suspend/power_off
	 * commit. It removes the extra vote from suspend and adds it back
	 * later to allow power collapse during pm_suspend call
	 */
	pm_runtime_put_sync(dev);
	pm_runtime_get_noresume(dev);

	_sde_kms_pm_deepsleep_helper(sde_kms, true);

	/* dump clock state before entering suspend */
	if (sde_kms->pm_suspend_clk_dump)
		_sde_kms_dump_clks_state(sde_kms);

	return ret;
}

static int sde_kms_pm_resume(struct device *dev)
{
	struct drm_device *ddev;
	struct sde_kms *sde_kms;
	struct drm_modeset_acquire_ctx ctx;
	int ret, i;

	if (!dev)
		return -EINVAL;

	ddev = dev_get_drvdata(dev);
	if (!ddev || !ddev_to_msm_kms(ddev))
		return -EINVAL;

	sde_kms = to_sde_kms(ddev_to_msm_kms(ddev));

	SDE_EVT32(sde_kms->suspend_state != NULL);

	if (sde_kms->suspend_state)
		drm_mode_config_reset(ddev);

	drm_modeset_acquire_init(&ctx, 0);
retry:
	ret = drm_modeset_lock_all_ctx(ddev, &ctx);
	if (ret == -EDEADLK) {
		drm_modeset_backoff(&ctx);
		goto retry;
	} else if (WARN_ON(ret)) {
		goto end;
	}

	/* If coming out of deepsleep, restore resources.*/
	_sde_kms_pm_deepsleep_helper(sde_kms, false);

	sde_kms->suspend_block = false;

	if (sde_kms->suspend_state) {
		sde_kms->suspend_state->acquire_ctx = &ctx;
		for (i = 0; i < TEARDOWN_DEADLOCK_RETRY_MAX; i++) {
			ret = drm_atomic_helper_commit_duplicated_state(
					sde_kms->suspend_state, &ctx);
			if (ret != -EDEADLK)
				break;

			drm_modeset_backoff(&ctx);
		}

		if (ret < 0)
			DRM_ERROR("failed to restore state, %d\n", ret);

		drm_atomic_state_put(sde_kms->suspend_state);
		sde_kms->suspend_state = NULL;
	}

end:
	drm_modeset_drop_locks(&ctx);
	drm_modeset_acquire_fini(&ctx);

	/* enable hot-plug polling */
	drm_kms_helper_poll_enable(ddev);

	return 0;
}

static const struct msm_kms_funcs kms_funcs = {
	.hw_init         = sde_kms_hw_init,
	.postinit        = sde_kms_postinit,
	.irq_preinstall  = sde_irq_preinstall,
	.irq_postinstall = sde_irq_postinstall,
	.irq_uninstall   = sde_irq_uninstall,
	.irq             = sde_irq,
	.preclose        = sde_kms_preclose,
	.lastclose       = sde_kms_lastclose,
	.prepare_fence   = sde_kms_prepare_fence,
	.prepare_commit  = sde_kms_prepare_commit,
	.commit          = sde_kms_commit,
	.complete_commit = sde_kms_complete_commit,
	.wait_for_crtc_commit_done = sde_kms_wait_for_commit_done,
	.wait_for_tx_complete = sde_kms_wait_for_frame_transfer_complete,
	.enable_vblank   = sde_kms_enable_vblank,
	.disable_vblank  = sde_kms_disable_vblank,
	.check_modified_format = sde_format_check_modified_format,
	.atomic_check = sde_kms_atomic_check,
	.get_format      = sde_get_msm_format,
	.round_pixclk    = sde_kms_round_pixclk,
	.display_early_wakeup = sde_kms_display_early_wakeup,
	.pm_suspend      = sde_kms_pm_suspend,
	.pm_resume       = sde_kms_pm_resume,
	.destroy         = sde_kms_destroy,
	.debugfs_destroy = sde_kms_debugfs_destroy,
	.cont_splash_config = sde_kms_cont_splash_config,
	.register_events = _sde_kms_register_events,
	.get_address_space = _sde_kms_get_address_space,
	.get_address_space_device = _sde_kms_get_address_space_device,
	.postopen = _sde_kms_post_open,
	.check_for_splash = sde_kms_check_for_splash,
	.get_mixer_count = sde_kms_get_mixer_count,
	.get_dsc_count = sde_kms_get_dsc_count,
};

static int _sde_kms_mmu_destroy(struct sde_kms *sde_kms)
{
	int i;

	for (i = ARRAY_SIZE(sde_kms->aspace) - 1; i >= 0; i--) {
		if (!sde_kms->aspace[i])
			continue;

		msm_gem_address_space_put(sde_kms->aspace[i]);
		sde_kms->aspace[i] = NULL;
	}

	return 0;
}

static int _sde_kms_mmu_init(struct sde_kms *sde_kms)
{
	struct msm_mmu *mmu;
	int i, ret;
	int early_map = 0;

	if (!sde_kms || !sde_kms->dev || !sde_kms->dev->dev)
		return -EINVAL;

	for (i = 0; i < MSM_SMMU_DOMAIN_MAX; i++) {
		struct msm_gem_address_space *aspace;

		mmu = msm_smmu_new(sde_kms->dev->dev, i);
		if (IS_ERR(mmu)) {
			ret = PTR_ERR(mmu);
			SDE_DEBUG("failed to init iommu id %d: rc:%d\n",
								i, ret);
			continue;
		}

		aspace = msm_gem_smmu_address_space_create(sde_kms->dev,
			mmu, "sde");
		if (IS_ERR(aspace)) {
			ret = PTR_ERR(aspace);
			mmu->funcs->destroy(mmu);
			goto fail;
		}

		sde_kms->aspace[i] = aspace;
		aspace->domain_attached = true;

		/* Mapping splash memory block */
		if ((i == MSM_SMMU_DOMAIN_UNSECURE) &&
				sde_kms->splash_data.num_splash_regions) {
			ret = _sde_kms_map_all_splash_regions(sde_kms);
			if (ret) {
				SDE_ERROR("failed to map ret:%d\n", ret);
				goto fail;
			}
		}

		/*
		 * disable early-map which would have been enabled during
		 * bootup by smmu through the device-tree hint for cont-spash
		 */
		ret = mmu->funcs->set_attribute(mmu, DOMAIN_ATTR_EARLY_MAP,
				 &early_map);
		if (ret) {
			SDE_ERROR("failed to set_att ret:%d, early_map:%d\n",
					ret, early_map);
			goto early_map_fail;
		}
	}

	sde_kms->base.aspace = sde_kms->aspace[0];

	return 0;

early_map_fail:
	_sde_kms_unmap_all_splash_regions(sde_kms);
fail:
	_sde_kms_mmu_destroy(sde_kms);

	return ret;
}

static void sde_kms_init_rot_sid_hw(struct sde_kms *sde_kms)
{
	if (!sde_kms || !sde_kms->hw_sid || sde_in_trusted_vm(sde_kms))
		return;

	sde_hw_set_rotator_sid(sde_kms->hw_sid);
}

static void sde_kms_init_shared_hw(struct sde_kms *sde_kms)
{
	if (!sde_kms || !sde_kms->hw_mdp || !sde_kms->catalog)
		return;

	if (sde_kms->hw_mdp->ops.reset_ubwc)
		sde_kms->hw_mdp->ops.reset_ubwc(sde_kms->hw_mdp,
						sde_kms->catalog);
}

static void _sde_kms_set_lutdma_vbif_remap(struct sde_kms *sde_kms)
{
	struct sde_vbif_set_qos_params qos_params;
	struct sde_mdss_cfg *catalog;

	if (!sde_kms->catalog)
		return;

	catalog = sde_kms->catalog;

	memset(&qos_params, 0, sizeof(qos_params));
	qos_params.vbif_idx = catalog->dma_cfg.vbif_idx;
	qos_params.xin_id = catalog->dma_cfg.xin_id;
	qos_params.clk_ctrl = catalog->dma_cfg.clk_ctrl;
	qos_params.client_type = VBIF_LUTDMA_CLIENT;

	sde_vbif_set_qos_remap(sde_kms, &qos_params);
}

static int _sde_kms_active_override(struct sde_kms *sde_kms, bool enable)
{
	struct sde_hw_uidle *uidle;

	if (!sde_kms) {
		SDE_ERROR("invalid kms\n");
		return -EINVAL;
	}

	uidle = sde_kms->hw_uidle;

	if (uidle && uidle->ops.active_override_enable)
		uidle->ops.active_override_enable(uidle, enable);

	return 0;
}

static void _sde_kms_update_pm_qos_irq_request(struct sde_kms *sde_kms)
{
	struct device *cpu_dev;
	int cpu = 0;
	u32 cpu_irq_latency = sde_kms->catalog->perf.cpu_irq_latency;

	if (cpumask_empty(&sde_kms->irq_cpu_mask)) {
		SDE_DEBUG("%s: irq_cpu_mask is empty\n", __func__);
		return;
	}

	for_each_cpu(cpu, &sde_kms->irq_cpu_mask) {
		cpu_dev = get_cpu_device(cpu);
		if (!cpu_dev) {
			SDE_DEBUG("%s: failed to get cpu%d device\n", __func__,
				cpu);
			continue;
		}

		if (dev_pm_qos_request_active(&sde_kms->pm_qos_irq_req[cpu]))
			dev_pm_qos_update_request(&sde_kms->pm_qos_irq_req[cpu],
					cpu_irq_latency);
		else
			dev_pm_qos_add_request(cpu_dev,
				&sde_kms->pm_qos_irq_req[cpu],
				DEV_PM_QOS_RESUME_LATENCY,
				cpu_irq_latency);
	}
}

static void _sde_kms_remove_pm_qos_irq_request(struct sde_kms *sde_kms)
{
	struct device *cpu_dev;
	int cpu = 0;

	if (cpumask_empty(&sde_kms->irq_cpu_mask)) {
		SDE_DEBUG("%s: irq_cpu_mask is empty\n", __func__);
		return;
	}

	for_each_cpu(cpu, &sde_kms->irq_cpu_mask) {
		cpu_dev = get_cpu_device(cpu);
		if (!cpu_dev) {
			SDE_DEBUG("%s: failed to get cpu%d device\n", __func__,
				cpu);
			continue;
		}

		if (dev_pm_qos_request_active(&sde_kms->pm_qos_irq_req[cpu]))
			dev_pm_qos_remove_request(
					&sde_kms->pm_qos_irq_req[cpu]);
	}
}

void sde_kms_cpu_vote_for_irq(struct sde_kms *sde_kms, bool enable)
{
	struct msm_drm_private *priv = sde_kms->dev->dev_private;

	mutex_lock(&priv->phandle.phandle_lock);

	if (enable && atomic_inc_return(&sde_kms->irq_vote_count) == 1)
		_sde_kms_update_pm_qos_irq_request(sde_kms);
	else if (!enable && atomic_dec_return(&sde_kms->irq_vote_count) == 0)
		_sde_kms_remove_pm_qos_irq_request(sde_kms);

	mutex_unlock(&priv->phandle.phandle_lock);
}

static void sde_kms_irq_affinity_notify(
		struct irq_affinity_notify *affinity_notify,
		const cpumask_t *mask)
{
	struct msm_drm_private *priv;
	struct sde_kms *sde_kms = container_of(affinity_notify,
					struct sde_kms, affinity_notify);

	if (!sde_kms || !sde_kms->dev || !sde_kms->dev->dev_private)
		return;

	priv = sde_kms->dev->dev_private;

	mutex_lock(&priv->phandle.phandle_lock);

	_sde_kms_remove_pm_qos_irq_request(sde_kms);
	// save irq cpu mask
	sde_kms->irq_cpu_mask = *mask;

	// request vote with updated irq cpu mask
	if (atomic_read(&sde_kms->irq_vote_count))
		_sde_kms_update_pm_qos_irq_request(sde_kms);

	mutex_unlock(&priv->phandle.phandle_lock);
}

static void sde_kms_irq_affinity_release(struct kref *ref) {}

static void sde_kms_handle_power_event(u32 event_type, void *usr)
{
	struct sde_kms *sde_kms = usr;
	struct msm_kms *msm_kms;

	msm_kms = &sde_kms->base;
	if (!sde_kms)
		return;

	SDE_DEBUG("event_type:%d\n", event_type);
	SDE_EVT32_VERBOSE(event_type);

	if (event_type == SDE_POWER_EVENT_POST_ENABLE) {
		sde_irq_update(msm_kms, true);
		sde_kms->first_kickoff = true;

		/**
		 * Rotator sid needs to be programmed since uefi doesn't
		 * configure it during continuous splash
		 */
		sde_kms_init_rot_sid_hw(sde_kms);
		if (sde_kms->splash_data.num_splash_displays ||
				sde_in_trusted_vm(sde_kms))
			return;

		sde_vbif_init_memtypes(sde_kms);
		sde_kms_init_shared_hw(sde_kms);
		_sde_kms_set_lutdma_vbif_remap(sde_kms);
	} else if (event_type == SDE_POWER_EVENT_PRE_DISABLE) {
		sde_irq_update(msm_kms, false);
		sde_kms->first_kickoff = false;
		if (sde_in_trusted_vm(sde_kms))
			return;

		_sde_kms_active_override(sde_kms, true);
		if (!is_sde_rsc_available(SDE_RSC_INDEX))
			sde_vbif_axi_halt_request(sde_kms);
	}
}

#define genpd_to_sde_kms(domain) container_of(domain, struct sde_kms, genpd)

static int sde_kms_pd_enable(struct generic_pm_domain *genpd)
{
	struct sde_kms *sde_kms = genpd_to_sde_kms(genpd);
	int rc = -EINVAL;

	SDE_DEBUG("\n");

	rc = pm_runtime_get_sync(sde_kms->dev->dev);
	if (rc > 0)
		rc = 0;

	SDE_EVT32(rc, genpd->device_count);

	return rc;
}

static int sde_kms_pd_disable(struct generic_pm_domain *genpd)
{
	struct sde_kms *sde_kms = genpd_to_sde_kms(genpd);

	SDE_DEBUG("\n");

	pm_runtime_put_sync(sde_kms->dev->dev);

	SDE_EVT32(genpd->device_count);

	return 0;
}

static int _sde_kms_get_splash_data(struct sde_kms *sde_kms,
			struct sde_splash_data *data)
{
	int i = 0;
	int ret = 0;
	struct device_node *parent, *node, *node1;
	struct resource r, r1;
	const char *node_name = "splash_region";
	struct sde_splash_mem *mem;
	bool share_splash_mem = false;
	int num_displays, num_regions;
	struct sde_splash_display *splash_display;

	if (!data)
		return -EINVAL;

	memset(data, 0, sizeof(*data));

	parent = of_find_node_by_path("/reserved-memory");
	if (!parent) {
		SDE_ERROR("failed to find reserved-memory node\n");
		return -EINVAL;
	}

	node = of_find_node_by_name(parent, node_name);
	if (!node) {
		SDE_DEBUG("failed to find node %s\n", node_name);
		return -EINVAL;
	}

	node1 = of_find_node_by_name(NULL, "disp_rdump_region");
	if (!node1)
		SDE_DEBUG("failed to find disp ramdump memory reservation\n");

	/**
	 * Support sharing a single splash memory for all the built in displays
	 * and also independent splash region per displays. Incase of
	 * independent splash region for each connected display, dtsi node of
	 * cont_splash_region  should be collection of all memory regions
	 * Ex: <r1.start r1.end r2.start r2.end  ... rn.start, rn.end>
	 */
	num_displays = dsi_display_get_num_of_displays()
<<<<<<< HEAD
				+dp_display_get_num_of_boot_displays();
=======
				+ dp_display_get_num_of_boot_displays();
>>>>>>> 452e6433
	num_regions = of_property_count_u64_elems(node, "reg") / 2;

	data->num_splash_displays = num_displays;

	SDE_DEBUG("splash mem num_regions:%d\n", num_regions);
	if (num_displays > num_regions) {
		share_splash_mem = true;
		pr_info(":%d displays share same splash buf\n", num_displays);
	}

	for (i = 0; i < num_displays; i++) {
		splash_display = &data->splash_display[i];
		if (!i || !share_splash_mem) {
			if (of_address_to_resource(node, i, &r)) {
				SDE_ERROR("invalid data for:%s\n", node_name);
				return -EINVAL;
			}

			mem =  &data->splash_mem[i];
			if (!node1 || of_address_to_resource(node1, i, &r1)) {
				SDE_DEBUG("failed to find ramdump memory\n");
				mem->ramdump_base = 0;
				mem->ramdump_size = 0;
			} else {
				mem->ramdump_base = (unsigned long)r1.start;
				mem->ramdump_size = (r1.end - r1.start) + 1;
			}

			mem->splash_buf_base = (unsigned long)r.start;
			mem->splash_buf_size = (r.end - r.start) + 1;
			mem->ref_cnt = 0;
			splash_display->splash = mem;
			data->num_splash_regions++;
		} else {
			data->splash_display[i].splash = &data->splash_mem[0];
		}

		SDE_DEBUG("splash mem for disp:%d add:%lx size:%x\n", (i + 1),
				splash_display->splash->splash_buf_base,
				splash_display->splash->splash_buf_size);
	}

	sde_kms->splash_data.type = SDE_SPLASH_HANDOFF;

	return ret;
}

static int _sde_kms_hw_init_ioremap(struct sde_kms *sde_kms,
	struct platform_device *platformdev)
{
	int rc = -EINVAL;

	sde_kms->mmio = msm_ioremap(platformdev, "mdp_phys", "mdp_phys");
	if (IS_ERR(sde_kms->mmio)) {
		rc = PTR_ERR(sde_kms->mmio);
		SDE_ERROR("mdp register memory map failed: %d\n", rc);
		sde_kms->mmio = NULL;
		goto error;
	}
	DRM_INFO("mapped mdp address space @%pK\n", sde_kms->mmio);
	sde_kms->mmio_len = msm_iomap_size(platformdev, "mdp_phys");

	rc = sde_dbg_reg_register_base(SDE_DBG_NAME, sde_kms->mmio,
			sde_kms->mmio_len);
	if (rc)
		SDE_ERROR("dbg base register kms failed: %d\n", rc);

	sde_kms->vbif[VBIF_RT] = msm_ioremap(platformdev, "vbif_phys",
								"vbif_phys");
	if (IS_ERR(sde_kms->vbif[VBIF_RT])) {
		rc = PTR_ERR(sde_kms->vbif[VBIF_RT]);
		SDE_ERROR("vbif register memory map failed: %d\n", rc);
		sde_kms->vbif[VBIF_RT] = NULL;
		goto error;
	}
	sde_kms->vbif_len[VBIF_RT] = msm_iomap_size(platformdev,
								"vbif_phys");
	rc = sde_dbg_reg_register_base("vbif_rt", sde_kms->vbif[VBIF_RT],
				sde_kms->vbif_len[VBIF_RT]);
	if (rc)
		SDE_ERROR("dbg base register vbif_rt failed: %d\n", rc);

	sde_kms->vbif[VBIF_NRT] = msm_ioremap(platformdev, "vbif_nrt_phys",
								"vbif_nrt_phys");
	if (IS_ERR(sde_kms->vbif[VBIF_NRT])) {
		sde_kms->vbif[VBIF_NRT] = NULL;
		SDE_DEBUG("VBIF NRT is not defined");
	} else {
		sde_kms->vbif_len[VBIF_NRT] = msm_iomap_size(platformdev,
							"vbif_nrt_phys");
		rc = sde_dbg_reg_register_base("vbif_nrt",
				sde_kms->vbif[VBIF_NRT],
				sde_kms->vbif_len[VBIF_NRT]);
		if (rc)
			SDE_ERROR("dbg base register vbif_nrt failed: %d\n",
					rc);
	}

	sde_kms->reg_dma = msm_ioremap(platformdev, "regdma_phys",
								"regdma_phys");
	if (IS_ERR(sde_kms->reg_dma)) {
		sde_kms->reg_dma = NULL;
		SDE_DEBUG("REG_DMA is not defined");
	} else {
		sde_kms->reg_dma_len = msm_iomap_size(platformdev,
								"regdma_phys");
		rc =  sde_dbg_reg_register_base("reg_dma",
				sde_kms->reg_dma,
				sde_kms->reg_dma_len);
		if (rc)
			SDE_ERROR("dbg base register reg_dma failed: %d\n",
					rc);
	}

	sde_kms->sid = msm_ioremap(platformdev, "sid_phys",
							"sid_phys");
	if (IS_ERR(sde_kms->sid)) {
		SDE_DEBUG("sid register is not defined: %d\n", rc);
		sde_kms->sid = NULL;
	} else {
		sde_kms->sid_len = msm_iomap_size(platformdev, "sid_phys");
		rc =  sde_dbg_reg_register_base("sid", sde_kms->sid,
				sde_kms->sid_len);
		if (rc)
			SDE_ERROR("dbg base register sid failed: %d\n", rc);
	}

error:
	return rc;
}

static int _sde_kms_hw_init_power_helper(struct drm_device *dev,
			struct sde_kms *sde_kms)
{
	int rc = 0;

	if (of_find_property(dev->dev->of_node, "#power-domain-cells", NULL)) {
		sde_kms->genpd.name = dev->unique;
		sde_kms->genpd.power_off = sde_kms_pd_disable;
		sde_kms->genpd.power_on = sde_kms_pd_enable;

		rc = pm_genpd_init(&sde_kms->genpd, NULL, true);
		if (rc < 0) {
			SDE_ERROR("failed to init genpd provider %s: %d\n",
					sde_kms->genpd.name, rc);
			return rc;
		}

		rc = of_genpd_add_provider_simple(dev->dev->of_node,
				&sde_kms->genpd);
		if (rc < 0) {
			SDE_ERROR("failed to add genpd provider %s: %d\n",
					sde_kms->genpd.name, rc);
			pm_genpd_remove(&sde_kms->genpd);
			return rc;
		}

		sde_kms->genpd_init = true;
		SDE_DEBUG("added genpd provider %s\n", sde_kms->genpd.name);
	}

	return rc;
}

static int _sde_kms_hw_init_blocks(struct sde_kms *sde_kms,
	struct drm_device *dev,
	struct msm_drm_private *priv)
{
	struct sde_rm *rm = NULL;
	int i, rc = -EINVAL;

	sde_kms->catalog = sde_hw_catalog_init(dev);
	if (IS_ERR_OR_NULL(sde_kms->catalog)) {
		rc = PTR_ERR(sde_kms->catalog);
		if (!sde_kms->catalog)
			rc = -EINVAL;
		SDE_ERROR("catalog init failed: %d\n", rc);
		sde_kms->catalog = NULL;
		goto power_error;
	}
	sde_kms->core_rev = sde_kms->catalog->hwversion;

	pr_info("sde hardware revision:0x%x\n", sde_kms->core_rev);

	/* initialize power domain if defined */
	rc = _sde_kms_hw_init_power_helper(dev, sde_kms);
	if (rc) {
		SDE_ERROR("_sde_kms_hw_init_power_helper failed: %d\n", rc);
		goto genpd_err;
	}

	rc = _sde_kms_mmu_init(sde_kms);
	if (rc) {
		SDE_ERROR("sde_kms_mmu_init failed: %d\n", rc);
		goto power_error;
	}

	/* Initialize reg dma block which is a singleton */
	rc = sde_reg_dma_init(sde_kms->reg_dma, sde_kms->catalog,
			sde_kms->dev);
	if (rc) {
		SDE_ERROR("failed: reg dma init failed\n");
		goto power_error;
	}

	sde_dbg_init_dbg_buses(sde_kms->core_rev);

	rm = &sde_kms->rm;
	rc = sde_rm_init(rm, sde_kms->catalog, sde_kms->mmio,
			sde_kms->dev);
	if (rc) {
		SDE_ERROR("rm init failed: %d\n", rc);
		goto power_error;
	}

	sde_kms->rm_init = true;

	sde_kms->hw_intr = sde_hw_intr_init(sde_kms->mmio, sde_kms->catalog);
	if (IS_ERR_OR_NULL(sde_kms->hw_intr)) {
		rc = PTR_ERR(sde_kms->hw_intr);
		SDE_ERROR("hw_intr init failed: %d\n", rc);
		sde_kms->hw_intr = NULL;
		goto hw_intr_init_err;
	}

	/*
	 * Attempt continuous splash handoff only if reserved
	 * splash memory is found & release resources on any error
	 * in finding display hw config in splash
	 */
	if (sde_kms->splash_data.num_splash_regions) {
		struct sde_splash_display *display;
		int ret, display_count =
			sde_kms->splash_data.num_splash_displays;

		ret = sde_rm_cont_splash_res_init(priv, &sde_kms->rm,
				&sde_kms->splash_data, sde_kms->catalog);

		for (i = 0; i < display_count; i++) {
			display = &sde_kms->splash_data.splash_display[i];
			/*
			 * free splash region on resource init failure and
			 * cont-splash disabled case
			 */
			if (!display->cont_splash_enabled || ret)
				_sde_kms_free_splash_display_data(
						sde_kms, display);
		}
	}

	sde_kms->hw_mdp = sde_rm_get_mdp(&sde_kms->rm);
	if (IS_ERR_OR_NULL(sde_kms->hw_mdp)) {
		rc = PTR_ERR(sde_kms->hw_mdp);
		if (!sde_kms->hw_mdp)
			rc = -EINVAL;
		SDE_ERROR("failed to get hw_mdp: %d\n", rc);
		sde_kms->hw_mdp = NULL;
		goto power_error;
	}

	for (i = 0; i < sde_kms->catalog->vbif_count; i++) {
		u32 vbif_idx = sde_kms->catalog->vbif[i].id;

		sde_kms->hw_vbif[i] = sde_hw_vbif_init(vbif_idx,
				sde_kms->vbif[vbif_idx], sde_kms->catalog);
		if (IS_ERR_OR_NULL(sde_kms->hw_vbif[vbif_idx])) {
			rc = PTR_ERR(sde_kms->hw_vbif[vbif_idx]);
			if (!sde_kms->hw_vbif[vbif_idx])
				rc = -EINVAL;
			SDE_ERROR("failed to init vbif %d: %d\n", vbif_idx, rc);
			sde_kms->hw_vbif[vbif_idx] = NULL;
			goto power_error;
		}
	}

	if (sde_kms->catalog->uidle_cfg.uidle_rev) {
		sde_kms->hw_uidle = sde_hw_uidle_init(UIDLE, sde_kms->mmio,
			sde_kms->mmio_len, sde_kms->catalog);
		if (IS_ERR_OR_NULL(sde_kms->hw_uidle)) {
			rc = PTR_ERR(sde_kms->hw_uidle);
			if (!sde_kms->hw_uidle)
				rc = -EINVAL;
			/* uidle is optional, so do not make it a fatal error */
			SDE_ERROR("failed to init uidle rc:%d\n", rc);
			sde_kms->hw_uidle = NULL;
			rc = 0;
		}
	} else {
		sde_kms->hw_uidle = NULL;
	}

	if (sde_kms->sid) {
		sde_kms->hw_sid = sde_hw_sid_init(sde_kms->sid,
				sde_kms->sid_len, sde_kms->catalog);
		if (IS_ERR_OR_NULL(sde_kms->hw_sid)) {
			rc = PTR_ERR(sde_kms->hw_sid);
			SDE_ERROR("failed to init sid %ld\n", rc);
			sde_kms->hw_sid = NULL;
			goto power_error;
		}
	}

	rc = sde_core_perf_init(&sde_kms->perf, dev, sde_kms->catalog,
			&priv->phandle, "core_clk");
	if (rc) {
		SDE_ERROR("failed to init perf %d\n", rc);
		goto perf_err;
	}

	/*
	 * _sde_kms_drm_obj_init should create the DRM related objects
	 * i.e. CRTCs, planes, encoders, connectors and so forth
	 */
	rc = _sde_kms_drm_obj_init(sde_kms);
	if (rc) {
		SDE_ERROR("modeset init failed: %d\n", rc);
		goto drm_obj_init_err;
	}

	return 0;

genpd_err:
drm_obj_init_err:
	sde_core_perf_destroy(&sde_kms->perf);
hw_intr_init_err:
perf_err:
power_error:
	return rc;
}

int sde_kms_get_io_resources(struct sde_kms *sde_kms, struct msm_io_res *io_res)
{
	struct platform_device *pdev = to_platform_device(sde_kms->dev->dev);
	int rc = 0;

	rc = msm_dss_get_io_mem(pdev, &io_res->mem);
	if (rc) {
		SDE_ERROR("failed to get io mem for KMS, rc = %d\n", rc);
		return rc;
	}

	rc = msm_dss_get_pmic_io_mem(pdev, &io_res->mem);
	if (rc) {
		SDE_ERROR("failed to get io mem for pmic, rc:%d\n", rc);
		return rc;
	}

	rc = msm_dss_get_io_irq(pdev, &io_res->irq, HH_IRQ_LABEL_SDE);
	if (rc) {
		SDE_ERROR("failed to get io irq for KMS");
		return rc;
	}

	return rc;
}

static int sde_kms_hw_init(struct msm_kms *kms)
{
	struct sde_kms *sde_kms;
	struct drm_device *dev;
	struct msm_drm_private *priv;
	struct platform_device *platformdev;
	int irq_num, rc = -EINVAL;

	if (!kms) {
		SDE_ERROR("invalid kms\n");
		goto end;
	}

	sde_kms = to_sde_kms(kms);
	dev = sde_kms->dev;
	if (!dev || !dev->dev) {
		SDE_ERROR("invalid device\n");
		goto end;
	}

	platformdev = to_platform_device(dev->dev);
	priv = dev->dev_private;
	if (!priv) {
		SDE_ERROR("invalid private data\n");
		goto end;
	}

	rc = _sde_kms_hw_init_ioremap(sde_kms, platformdev);
	if (rc)
		goto error;

	rc = _sde_kms_get_splash_data(sde_kms, &sde_kms->splash_data);
	if (rc)
		SDE_DEBUG("sde splash data fetch failed: %d\n", rc);

	rc = _sde_kms_hw_init_blocks(sde_kms, dev, priv);
	if (rc)
		goto error;

	dev->mode_config.min_width = sde_kms->catalog->min_display_width;
	dev->mode_config.min_height = sde_kms->catalog->min_display_height;
	dev->mode_config.max_width = sde_kms->catalog->max_display_width;
	dev->mode_config.max_height = sde_kms->catalog->max_display_height;

	mutex_init(&sde_kms->secure_transition_lock);

	atomic_set(&sde_kms->detach_sec_cb, 0);
	atomic_set(&sde_kms->detach_all_cb, 0);
	atomic_set(&sde_kms->irq_vote_count, 0);

	/*
	 * Support format modifiers for compression etc.
	 */
	dev->mode_config.allow_fb_modifiers = true;

	sde_kms->affinity_notify.notify = sde_kms_irq_affinity_notify;
	sde_kms->affinity_notify.release = sde_kms_irq_affinity_release;

	irq_num = platform_get_irq(to_platform_device(sde_kms->dev->dev), 0);
	SDE_DEBUG("Registering for notification of irq_num: %d\n", irq_num);
	irq_set_affinity_notifier(irq_num, &sde_kms->affinity_notify);

	if (sde_in_trusted_vm(sde_kms)) {
		rc = sde_vm_trusted_init(sde_kms);
		sde_dbg_set_hw_ownership_status(false);
	} else {
		rc = sde_vm_primary_init(sde_kms);
		sde_dbg_set_hw_ownership_status(true);
	}
	if (rc) {
		SDE_ERROR("failed to initialize VM ops, rc: %d\n", rc);
		goto error;
	}

	return 0;
error:
	_sde_kms_hw_destroy(sde_kms, platformdev);
end:
	return rc;
}

struct msm_kms *sde_kms_init(struct drm_device *dev)
{
	struct msm_drm_private *priv;
	struct sde_kms *sde_kms;

	if (!dev || !dev->dev_private) {
		SDE_ERROR("drm device node invalid\n");
		return ERR_PTR(-EINVAL);
	}

	priv = dev->dev_private;

	sde_kms = kzalloc(sizeof(*sde_kms), GFP_KERNEL);
	if (!sde_kms) {
		SDE_ERROR("failed to allocate sde kms\n");
		return ERR_PTR(-ENOMEM);
	}

	msm_kms_init(&sde_kms->base, &kms_funcs);
	sde_kms->dev = dev;
	sde_kms->irq_num = -1;

	return &sde_kms->base;
}

void sde_kms_vm_trusted_resource_deinit(struct sde_kms *sde_kms)
{
	struct dsi_display *display;
	struct sde_splash_display *handoff_display;
	int i;

	for (i = 0; i < sde_kms->dsi_display_count; i++) {
		handoff_display = &sde_kms->splash_data.splash_display[i];
		display = (struct dsi_display *)sde_kms->dsi_displays[i];

		if (handoff_display->cont_splash_enabled)
			_sde_kms_free_splash_display_data(sde_kms,
						handoff_display);
		dsi_display_set_active_state(display, false);
	}

	memset(&sde_kms->splash_data, 0, sizeof(struct sde_splash_data));
}

int sde_kms_vm_trusted_resource_init(struct sde_kms *sde_kms,
		struct drm_atomic_state *state)
{
	struct drm_device *dev;
	struct msm_drm_private *priv;
	struct sde_splash_display *handoff_display;
	struct dsi_display *display;
	int ret, i;

	if (!sde_kms || !sde_kms->dev || !sde_kms->dev->dev_private) {
		SDE_ERROR("invalid params\n");
		return -EINVAL;
	}

	dev = sde_kms->dev;
	priv = dev->dev_private;
	sde_kms->splash_data.type = SDE_VM_HANDOFF;
	sde_kms->splash_data.num_splash_displays = sde_kms->dsi_display_count;

	ret = sde_rm_cont_splash_res_init(priv, &sde_kms->rm,
				&sde_kms->splash_data, sde_kms->catalog);
	if (ret) {
		SDE_ERROR("invalid cont splash init, ret:%d\n", ret);
		return -EINVAL;
	}

	for (i = 0; i < sde_kms->dsi_display_count; i++) {
		handoff_display = &sde_kms->splash_data.splash_display[i];
		display = (struct dsi_display *)sde_kms->dsi_displays[i];
		if (!handoff_display->cont_splash_enabled || ret)
			_sde_kms_free_splash_display_data(sde_kms,
							handoff_display);
		else
			dsi_display_set_active_state(display, true);
	}

	if (sde_kms->splash_data.num_splash_displays != 1) {
		SDE_ERROR("no. of displays not supported:%d\n",
				sde_kms->splash_data.num_splash_displays);
		goto error;
	}

	ret = sde_kms_cont_splash_config(&sde_kms->base, state);
	if (ret) {
		SDE_ERROR("error in setting handoff configs\n");
		goto error;
	}

	/**
	 * fill-in vote for the continuous splash hanodff path, which will be
	 * removed on the successful first commit.
	 */
	pm_runtime_get_sync(sde_kms->dev->dev);

	return 0;

error:
	return ret;
}

static int _sde_kms_register_events(struct msm_kms *kms,
		struct drm_mode_object *obj, u32 event, bool en)
{
	int ret = 0;
	struct drm_crtc *crtc = NULL;
	struct drm_connector *conn = NULL;
	struct sde_kms *sde_kms = NULL;
	struct sde_vm_ops *vm_ops;

	if (!kms || !obj) {
		SDE_ERROR("invalid argument kms %pK obj %pK\n", kms, obj);
		return -EINVAL;
	}

	sde_kms = to_sde_kms(kms);

	/* check vm ownership, if event registration requires HW access */
	switch (obj->type) {
	case DRM_MODE_OBJECT_CRTC:
		vm_ops = sde_vm_get_ops(sde_kms);
		sde_vm_lock(sde_kms);

		if (vm_ops && vm_ops->vm_owns_hw
				&& !vm_ops->vm_owns_hw(sde_kms)) {
			sde_vm_unlock(sde_kms);
			SDE_DEBUG("HW is owned by other VM\n");
			return -EACCES;
		}

		crtc = obj_to_crtc(obj);
		ret = sde_crtc_register_custom_event(sde_kms, crtc, event, en);

		sde_vm_unlock(sde_kms);
		break;
	case DRM_MODE_OBJECT_CONNECTOR:
		conn = obj_to_connector(obj);
		ret = sde_connector_register_custom_event(sde_kms, conn, event,
				en);
		break;
	}

	return ret;
}

int sde_kms_handle_recovery(struct drm_encoder *encoder)
{
	SDE_EVT32(DRMID(encoder), MSM_ENC_ACTIVE_REGION);
	return sde_encoder_wait_for_event(encoder, MSM_ENC_ACTIVE_REGION);
}<|MERGE_RESOLUTION|>--- conflicted
+++ resolved
@@ -4490,11 +4490,7 @@
 	 * Ex: <r1.start r1.end r2.start r2.end  ... rn.start, rn.end>
 	 */
 	num_displays = dsi_display_get_num_of_displays()
-<<<<<<< HEAD
-				+dp_display_get_num_of_boot_displays();
-=======
 				+ dp_display_get_num_of_boot_displays();
->>>>>>> 452e6433
 	num_regions = of_property_count_u64_elems(node, "reg") / 2;
 
 	data->num_splash_displays = num_displays;
