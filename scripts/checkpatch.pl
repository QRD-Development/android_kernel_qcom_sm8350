--- conflicted
+++ resolved
@@ -3511,31 +3511,6 @@
 				$orig_commit = lc($1);
 			}
 
-<<<<<<< HEAD
-			$short = 0 if ($line =~ /\bcommit\s+[0-9a-f]{12,40}/i);
-			$long = 1 if ($line =~ /\bcommit\s+[0-9a-f]{41,}/i);
-			$space = 0 if ($line =~ /\bcommit [0-9a-f]/i);
-			$case = 0 if ($line =~ /\b[Cc]ommit\s+[0-9a-f]{5,40}[^A-F]/);
-			if ($line =~ /\bcommit\s+[0-9a-f]{5,}\s+\("(.+)(?="\))/i) {
-				$orig_desc = $1;
-				$hasparens = 1;
-			} elsif ($line =~ /\bcommit\s+[0-9a-f]{5,}\s*$/i &&
-				 defined $rawlines[$linenr] &&
-				 $rawlines[$linenr] =~ /^\s*\("(.+)(?="\))/) {
-				$orig_desc = $1;
-				$hasparens = 1;
-			} elsif ($line =~ /\bcommit\s+[0-9a-f]{5,}\s+\(".+(?!"\))$/i &&
-				 defined $rawlines[$linenr] &&
-				 $rawlines[$linenr] =~ /^\s*.+(?<="\))/) {
-				$line =~ /\bcommit\s+[0-9a-f]{5,}\s+\("(.+)$/i;
-				$orig_desc = $1;
-				$rawlines[$linenr] =~ /^\s*(.+)(?="\))/;
-				$orig_desc .= " " . $1;
-				$hasparens = 1;
-			}
-
-=======
->>>>>>> 70db018a
 			($id, $description) = git_commit_info($orig_commit,
 							      $id, $orig_desc);
 
