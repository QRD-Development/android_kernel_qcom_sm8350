--- conflicted
+++ resolved
@@ -276,7 +276,6 @@
 		    IEEE80211_HW_AMPDU_AGGREGATION |
 		    IEEE80211_HW_TIMING_BEACON_ONLY |
 		    IEEE80211_HW_CONNECTION_MONITOR |
-		    IEEE80211_HW_SUPPORTS_UAPSD |
 		    IEEE80211_HW_SUPPORTS_DYNAMIC_SMPS |
 		    IEEE80211_HW_SUPPORTS_STATIC_SMPS;
 
@@ -286,8 +285,6 @@
 				    IEEE80211_RADIOTAP_MCS_HAVE_STBC;
 	hw->radiotap_vht_details |= IEEE80211_RADIOTAP_VHT_KNOWN_STBC;
 	hw->rate_control_algorithm = "iwl-mvm-rs";
-	hw->uapsd_queues = IWL_UAPSD_AC_INFO;
-	hw->uapsd_max_sp_len = IWL_UAPSD_MAX_SP;
 
 	/*
 	 * Enable 11w if advertised by firmware and software crypto
@@ -298,11 +295,6 @@
 	    !iwlwifi_mod_params.sw_crypto)
 		hw->flags |= IEEE80211_HW_MFP_CAPABLE;
 
-<<<<<<< HEAD
-	/* Disable uAPSD due to firmware issues */
-	if (true)
-		hw->flags &= ~IEEE80211_HW_SUPPORTS_UAPSD;
-=======
 	if (mvm->fw->ucode_capa.flags & IWL_UCODE_TLV_FLAGS_UAPSD_SUPPORT &&
 	    IWL_UCODE_API(mvm->fw->ucode_ver) >= 9 &&
 	    !iwlwifi_mod_params.uapsd_disable) {
@@ -310,7 +302,6 @@
 		hw->uapsd_queues = IWL_UAPSD_AC_INFO;
 		hw->uapsd_max_sp_len = IWL_UAPSD_MAX_SP;
 	}
->>>>>>> af7c603e
 
 	hw->sta_data_size = sizeof(struct iwl_mvm_sta);
 	hw->vif_data_size = sizeof(struct iwl_mvm_vif);
