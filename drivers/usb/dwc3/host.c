--- conflicted
+++ resolved
@@ -139,10 +139,6 @@
 void dwc3_host_exit(struct dwc3 *dwc)
 {
 	platform_device_unregister(dwc->xhci);
-<<<<<<< HEAD
+	dwc->xhci = NULL;
 }
 EXPORT_SYMBOL(dwc3_host_exit);
-=======
-	dwc->xhci = NULL;
-}
->>>>>>> bf9c71bd
