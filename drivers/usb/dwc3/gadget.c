--- conflicted
+++ resolved
@@ -4307,19 +4307,11 @@
 
 	if (!evt)
 		return IRQ_NONE;
-<<<<<<< HEAD
 
 	dwc = evt->dwc;
 	start_time = ktime_get();
 	atomic_inc(&dwc->irq_cnt);
 
-=======
-
-	dwc = evt->dwc;
-	start_time = ktime_get();
-	atomic_inc(&dwc->irq_cnt);
-
->>>>>>> b49a006d
 	/* controller reset is still pending */
 	if (dwc->err_evt_seen)
 		return IRQ_HANDLED;
@@ -4375,7 +4367,6 @@
 	struct dwc3     *dwc = _dwc;
 	irqreturn_t     ret = IRQ_NONE;
 	irqreturn_t     status;
-<<<<<<< HEAD
 
 	status = dwc3_check_event_buf(dwc->ev_buf);
 	if (status == IRQ_WAKE_THREAD)
@@ -4384,16 +4375,6 @@
 	if (ret == IRQ_WAKE_THREAD)
 		queue_work(dwc->dwc_wq, &dwc->bh_work);
 
-=======
-
-	status = dwc3_check_event_buf(dwc->ev_buf);
-	if (status == IRQ_WAKE_THREAD)
-		ret = status;
-
-	if (ret == IRQ_WAKE_THREAD)
-		queue_work(dwc->dwc_wq, &dwc->bh_work);
-
->>>>>>> b49a006d
 	return IRQ_HANDLED;
 }
 
