// SPDX-License-Identifier: GPL-2.0
/*
 * gadget.c - DesignWare USB3 DRD Controller Gadget Framework Link
 *
 * Copyright (C) 2010-2011 Texas Instruments Incorporated - http://www.ti.com
 *
 * Authors: Felipe Balbi <balbi@ti.com>,
 *	    Sebastian Andrzej Siewior <bigeasy@linutronix.de>
 */

#include <linux/kernel.h>
#include <linux/delay.h>
#include <linux/slab.h>
#include <linux/spinlock.h>
#include <linux/platform_device.h>
#include <linux/pm_runtime.h>
#include <linux/interrupt.h>
#include <linux/io.h>
#include <linux/list.h>
#include <linux/dma-mapping.h>

#include <linux/usb/ch9.h>
#include <linux/usb/gadget.h>

#include "debug.h"
#include "core.h"
#include "gadget.h"
#include "io.h"

#define DWC3_ALIGN_FRAME(d, n)	(((d)->frame_number + ((d)->interval * (n))) \
					& ~((d)->interval - 1))

static int __dwc3_gadget_start(struct dwc3 *dwc);
static void dwc3_gadget_disconnect_interrupt(struct dwc3 *dwc);
static void dwc3_gadget_wakeup_interrupt(struct dwc3 *dwc, bool remote_wakeup);

/**
 * dwc3_gadget_set_test_mode - enables usb2 test modes
 * @dwc: pointer to our context structure
 * @mode: the mode to set (J, K SE0 NAK, Force Enable)
 *
 * Caller should take care of locking. This function will return 0 on
 * success or -EINVAL if wrong Test Selector is passed.
 */
int dwc3_gadget_set_test_mode(struct dwc3 *dwc, int mode)
{
	u32		reg;

	reg = dwc3_readl(dwc->regs, DWC3_DCTL);
	reg &= ~DWC3_DCTL_TSTCTRL_MASK;

	switch (mode) {
	case TEST_J:
	case TEST_K:
	case TEST_SE0_NAK:
	case TEST_PACKET:
	case TEST_FORCE_EN:
		reg |= mode << 1;
		break;
	default:
		return -EINVAL;
	}

	dwc3_writel(dwc->regs, DWC3_DCTL, reg);

	return 0;
}

/**
 * dwc3_gadget_get_link_state - gets current state of usb link
 * @dwc: pointer to our context structure
 *
 * Caller should take care of locking. This function will
 * return the link state on success (>= 0) or -ETIMEDOUT.
 */
int dwc3_gadget_get_link_state(struct dwc3 *dwc)
{
	u32		reg;

	reg = dwc3_readl(dwc->regs, DWC3_DSTS);

	return DWC3_DSTS_USBLNKST(reg);
}
EXPORT_SYMBOL(dwc3_gadget_get_link_state);

/**
 * dwc3_gadget_set_link_state - sets usb link to a particular state
 * @dwc: pointer to our context structure
 * @state: the state to put link into
 *
 * Caller should take care of locking. This function will
 * return 0 on success or -ETIMEDOUT.
 */
int dwc3_gadget_set_link_state(struct dwc3 *dwc, enum dwc3_link_state state)
{
	int		retries = 10000;
	u32		reg;

	/*
	 * Wait until device controller is ready. Only applies to 1.94a and
	 * later RTL.
	 */
	if (dwc->revision >= DWC3_REVISION_194A) {
		while (--retries) {
			reg = dwc3_readl(dwc->regs, DWC3_DSTS);
			if (reg & DWC3_DSTS_DCNRD)
				udelay(5);
			else
				break;
		}

		if (retries <= 0)
			return -ETIMEDOUT;
	}

	reg = dwc3_readl(dwc->regs, DWC3_DCTL);
	reg &= ~DWC3_DCTL_ULSTCHNGREQ_MASK;

	/* set requested state */
	reg |= DWC3_DCTL_ULSTCHNGREQ(state);
	dwc3_writel(dwc->regs, DWC3_DCTL, reg);

	/*
	 * The following code is racy when called from dwc3_gadget_wakeup,
	 * and is not needed, at least on newer versions
	 */
	if (dwc->revision >= DWC3_REVISION_194A)
		return 0;

	/* wait for a change in DSTS */
	retries = 10000;
	while (--retries) {
		reg = dwc3_readl(dwc->regs, DWC3_DSTS);

		if (DWC3_DSTS_USBLNKST(reg) == state)
			return 0;

		udelay(5);
	}

	return -ETIMEDOUT;
}

/**
 * dwc3_ep_inc_trb - increment a trb index.
 * @index: Pointer to the TRB index to increment.
 *
 * The index should never point to the link TRB. After incrementing,
 * if it is point to the link TRB, wrap around to the beginning. The
 * link TRB is always at the last TRB entry.
 */
static void dwc3_ep_inc_trb(u8 *index)
{
	(*index)++;
	if (*index == (DWC3_TRB_NUM - 1))
		*index = 0;
}

/**
 * dwc3_ep_inc_enq - increment endpoint's enqueue pointer
 * @dep: The endpoint whose enqueue pointer we're incrementing
 */
static void dwc3_ep_inc_enq(struct dwc3_ep *dep)
{
	dwc3_ep_inc_trb(&dep->trb_enqueue);
}

/**
 * dwc3_ep_inc_deq - increment endpoint's dequeue pointer
 * @dep: The endpoint whose enqueue pointer we're incrementing
 */
static void dwc3_ep_inc_deq(struct dwc3_ep *dep)
{
	dwc3_ep_inc_trb(&dep->trb_dequeue);
}

/*
 * dwc3_gadget_resize_tx_fifos - reallocate fifo spaces for current use-case
 * @dwc: pointer to our context structure
 *
 * This function will a best effort FIFO allocation in order
 * to improve FIFO usage and throughput, while still allowing
 * us to enable as many endpoints as possible.
 *
 * Keep in mind that this operation will be highly dependent
 * on the configured size for RAM1 - which contains TxFifo -,
 * the amount of endpoints enabled on coreConsultant tool, and
 * the width of the Master Bus.
 *
 * In the ideal world, we would always be able to satisfy the
 * following equation:
 *
 * ((512 + 2 * MDWIDTH-Bytes) + (Number of IN Endpoints - 1) * \
 * (3 * (1024 + MDWIDTH-Bytes) + MDWIDTH-Bytes)) / MDWIDTH-Bytes
 *
 * Unfortunately, due to many variables that's not always the case.
 */
int dwc3_gadget_resize_tx_fifos(struct dwc3 *dwc, struct dwc3_ep *dep)
{
	int		fifo_size, mdwidth, max_packet = 1024;
	int		tmp, mult = 1, fifo_0_start;

	if (!dwc->needs_fifo_resize || !dwc->tx_fifo_size)
		return 0;

	/* resize IN endpoints excepts ep0 */
	if (!usb_endpoint_dir_in(dep->endpoint.desc) || dep->number <= 1)
		return 0;

	/* Don't resize already resized IN endpoint */
	if (dep->fifo_depth) {
		dev_dbg(dwc->dev, "%s fifo_depth:%d is already set\n",
				dep->endpoint.name, dep->fifo_depth);
		return 0;
	}

	mdwidth = DWC3_MDWIDTH(dwc->hwparams.hwparams0);
	/* MDWIDTH is represented in bits, we need it in bytes */
	mdwidth >>= 3;

	if (((dep->endpoint.maxburst > 1) &&
			usb_endpoint_xfer_bulk(dep->endpoint.desc))
			|| usb_endpoint_xfer_isoc(dep->endpoint.desc))
		mult = 3;

	if ((dep->endpoint.maxburst > 6) &&
			usb_endpoint_xfer_bulk(dep->endpoint.desc)
			&& dwc3_is_usb31(dwc))
		mult = 6;

	tmp = ((max_packet + mdwidth) * mult) + mdwidth;
	fifo_size = DIV_ROUND_UP(tmp, mdwidth);
	dep->fifo_depth = fifo_size;

	/* Check if TXFIFOs start at non-zero addr */
	tmp = dwc3_readl(dwc->regs, DWC3_GTXFIFOSIZ(0));
	fifo_0_start = DWC3_GTXFIFOSIZ_TXFSTADDR(tmp);

	fifo_size |= (fifo_0_start + (dwc->last_fifo_depth << 16));
	if (dwc3_is_usb31(dwc))
		dwc->last_fifo_depth += DWC31_GTXFIFOSIZ_TXFDEF(fifo_size);
	else
		dwc->last_fifo_depth += DWC3_GTXFIFOSIZ_TXFDEF(fifo_size);

	dev_dbg(dwc->dev, "%s ep_num:%d last_fifo_depth:%04x fifo_depth:%d\n",
		dep->endpoint.name, dep->number >> 1, dwc->last_fifo_depth,
		dep->fifo_depth);

	dbg_event(0xFF, "resize_fifo", dep->number);
	dbg_event(0xFF, "fifo_depth", dep->fifo_depth);
	/* Check fifo size allocation doesn't exceed available RAM size. */
	if ((dwc->last_fifo_depth * mdwidth) >= dwc->tx_fifo_size) {
		dev_err(dwc->dev, "Fifosize(%d) > RAM size(%d) %s depth:%d\n",
			(dwc->last_fifo_depth * mdwidth), dwc->tx_fifo_size,
			dep->endpoint.name, fifo_size);
		if (dwc3_is_usb31(dwc))
			fifo_size = DWC31_GTXFIFOSIZ_TXFDEF(fifo_size);
		else
			fifo_size = DWC3_GTXFIFOSIZ_TXFDEF(fifo_size);
		dwc->last_fifo_depth -= fifo_size;
		dep->fifo_depth = 0;
		WARN_ON(1);
		return -ENOMEM;
	}

	dwc3_writel(dwc->regs, DWC3_GTXFIFOSIZ(dep->number >> 1), fifo_size);
	return 0;
}
EXPORT_SYMBOL(dwc3_gadget_resize_tx_fifos);

static void dwc3_gadget_del_and_unmap_request(struct dwc3_ep *dep,
		struct dwc3_request *req, int status)
{
	struct dwc3			*dwc = dep->dwc;

	list_del(&req->list);
	req->remaining = 0;
	req->needs_extra_trb = false;

	if (req->request.status == -EINPROGRESS)
		req->request.status = status;

	if (req->trb) {
		dbg_ep_unmap(dep->number, req);
		usb_gadget_unmap_request_by_dev(dwc->sysdev,
				&req->request, req->direction);
	}

	req->trb = NULL;
	trace_dwc3_gadget_giveback(req);
}

/**
 * dwc3_gadget_giveback - call struct usb_request's ->complete callback
 * @dep: The endpoint to whom the request belongs to
 * @req: The request we're giving back
 * @status: completion code for the request
 *
 * Must be called with controller's lock held and interrupts disabled. This
 * function will unmap @req and call its ->complete() callback to notify upper
 * layers that it has completed.
 */
void dwc3_gadget_giveback(struct dwc3_ep *dep, struct dwc3_request *req,
		int status)
{
	struct dwc3			*dwc = dep->dwc;

	dwc3_gadget_del_and_unmap_request(dep, req, status);
	req->status = DWC3_REQUEST_STATUS_COMPLETED;

	spin_unlock(&dwc->lock);
	usb_gadget_giveback_request(&dep->endpoint, &req->request);
	spin_lock(&dwc->lock);
}

#define DWC_CMD_TIMEOUT 5000
/**
 * dwc3_send_gadget_generic_command - issue a generic command for the controller
 * @dwc: pointer to the controller context
 * @cmd: the command to be issued
 * @param: command parameter
 *
 * Caller should take care of locking. Issue @cmd with a given @param to @dwc
 * and wait for its completion.
 */
int dwc3_send_gadget_generic_command(struct dwc3 *dwc, unsigned cmd, u32 param)
{
	u32		timeout = DWC_CMD_TIMEOUT;
	int		status = 0;
	int		ret = 0;
	u32		reg;

	dwc3_writel(dwc->regs, DWC3_DGCMDPAR, param);
	dwc3_writel(dwc->regs, DWC3_DGCMD, cmd | DWC3_DGCMD_CMDACT);

	do {
		reg = dwc3_readl(dwc->regs, DWC3_DGCMD);
		if (!(reg & DWC3_DGCMD_CMDACT)) {
			status = DWC3_DGCMD_STATUS(reg);
			if (status)
				ret = -EINVAL;
			break;
		}
	} while (--timeout);

	if (!timeout) {
		ret = -ETIMEDOUT;
		status = -ETIMEDOUT;
	}

	trace_dwc3_gadget_generic_cmd(cmd, param, status);

	return ret;
}

/**
 * dwc3_send_gadget_ep_cmd - issue an endpoint command
 * @dep: the endpoint to which the command is going to be issued
 * @cmd: the command to be issued
 * @params: parameters to the command
 *
 * Caller should handle locking. This function will issue @cmd with given
 * @params to @dep and wait for its completion.
 */
int dwc3_send_gadget_ep_cmd(struct dwc3_ep *dep, unsigned cmd,
		struct dwc3_gadget_ep_cmd_params *params)
{
	const struct usb_endpoint_descriptor *desc = dep->endpoint.desc;
	struct dwc3		*dwc = dep->dwc;
	u32			timeout = DWC_CMD_TIMEOUT;
	u32			saved_config = 0;
	u32			reg;

	int			cmd_status = 0;
	int			ret = -EINVAL;

	/*
	 * When operating in USB 2.0 speeds (HS/FS), if GUSB2PHYCFG.ENBLSLPM or
	 * GUSB2PHYCFG.SUSPHY is set, it must be cleared before issuing an
	 * endpoint command.
	 *
	 * Save and clear both GUSB2PHYCFG.ENBLSLPM and GUSB2PHYCFG.SUSPHY
	 * settings. Restore them after the command is completed.
	 *
	 * DWC_usb3 3.30a and DWC_usb31 1.90a programming guide section 3.2.2
	 */
	if (dwc->gadget.speed <= USB_SPEED_HIGH) {
		reg = dwc3_readl(dwc->regs, DWC3_GUSB2PHYCFG(0));
		if (unlikely(reg & DWC3_GUSB2PHYCFG_SUSPHY)) {
			saved_config |= DWC3_GUSB2PHYCFG_SUSPHY;
			reg &= ~DWC3_GUSB2PHYCFG_SUSPHY;
		}

		if (reg & DWC3_GUSB2PHYCFG_ENBLSLPM) {
			saved_config |= DWC3_GUSB2PHYCFG_ENBLSLPM;
			reg &= ~DWC3_GUSB2PHYCFG_ENBLSLPM;
		}

		if (saved_config)
			dwc3_writel(dwc->regs, DWC3_GUSB2PHYCFG(0), reg);
	}

	dwc3_writel(dep->regs, DWC3_DEPCMDPAR0, params->param0);
	dwc3_writel(dep->regs, DWC3_DEPCMDPAR1, params->param1);
	dwc3_writel(dep->regs, DWC3_DEPCMDPAR2, params->param2);

	/*
	 * Synopsys Databook 2.60a states in section 6.3.2.5.6 of that if we're
	 * not relying on XferNotReady, we can make use of a special "No
	 * Response Update Transfer" command where we should clear both CmdAct
	 * and CmdIOC bits.
	 *
	 * With this, we don't need to wait for command completion and can
	 * straight away issue further commands to the endpoint.
	 *
	 * NOTICE: We're making an assumption that control endpoints will never
	 * make use of Update Transfer command. This is a safe assumption
	 * because we can never have more than one request at a time with
	 * Control Endpoints. If anybody changes that assumption, this chunk
	 * needs to be updated accordingly.
	 */
	if (DWC3_DEPCMD_CMD(cmd) == DWC3_DEPCMD_UPDATETRANSFER &&
			!usb_endpoint_xfer_isoc(desc))
		cmd &= ~(DWC3_DEPCMD_CMDIOC | DWC3_DEPCMD_CMDACT);
	else
		cmd |= DWC3_DEPCMD_CMDACT;

	dwc3_writel(dep->regs, DWC3_DEPCMD, cmd);
	do {
		reg = dwc3_readl(dep->regs, DWC3_DEPCMD);
		if (!(reg & DWC3_DEPCMD_CMDACT)) {
			cmd_status = DWC3_DEPCMD_STATUS(reg);

			switch (cmd_status) {
			case 0:
				ret = 0;
				break;
			case DEPEVT_TRANSFER_NO_RESOURCE:
				dev_WARN(dwc->dev, "No resource for %s\n",
					 dep->name);
				ret = -EINVAL;
				break;
			case DEPEVT_TRANSFER_BUS_EXPIRY:
				/*
				 * SW issues START TRANSFER command to
				 * isochronous ep with future frame interval. If
				 * future interval time has already passed when
				 * core receives the command, it will respond
				 * with an error status of 'Bus Expiry'.
				 *
				 * Instead of always returning -EINVAL, let's
				 * give a hint to the gadget driver that this is
				 * the case by returning -EAGAIN.
				 */
				ret = -EAGAIN;
				break;
			default:
				dev_WARN(dwc->dev, "UNKNOWN cmd status\n");
			}

			break;
		}
	} while (--timeout);

	if (timeout == 0) {
		ret = -ETIMEDOUT;
		dev_err(dwc->dev, "%s command timeout for %s\n",
			dwc3_gadget_ep_cmd_string(cmd), dep->name);
		dwc->ep_cmd_timeout_cnt++;
		cmd_status = -ETIMEDOUT;
	}

	trace_dwc3_gadget_ep_cmd(dep, cmd, params, cmd_status);

	if (ret == 0 && DWC3_DEPCMD_CMD(cmd) == DWC3_DEPCMD_STARTTRANSFER) {
		dep->flags |= DWC3_EP_TRANSFER_STARTED;
		dwc3_gadget_ep_get_transfer_index(dep);
	}

	if (saved_config) {
		reg = dwc3_readl(dwc->regs, DWC3_GUSB2PHYCFG(0));
		reg |= saved_config;
		dwc3_writel(dwc->regs, DWC3_GUSB2PHYCFG(0), reg);
	}

	return ret;
}
EXPORT_SYMBOL(dwc3_send_gadget_ep_cmd);

static int dwc3_send_clear_stall_ep_cmd(struct dwc3_ep *dep)
{
	struct dwc3 *dwc = dep->dwc;
	struct dwc3_gadget_ep_cmd_params params;
	u32 cmd = DWC3_DEPCMD_CLEARSTALL;

	/*
	 * As of core revision 2.60a the recommended programming model
	 * is to set the ClearPendIN bit when issuing a Clear Stall EP
	 * command for IN endpoints. This is to prevent an issue where
	 * some (non-compliant) hosts may not send ACK TPs for pending
	 * IN transfers due to a mishandled error condition. Synopsys
	 * STAR 9000614252.
	 */
	if (dep->direction && (dwc->revision >= DWC3_REVISION_260A) &&
	    (dwc->gadget.speed >= USB_SPEED_SUPER))
		cmd |= DWC3_DEPCMD_CLEARPENDIN;

	memset(&params, 0, sizeof(params));

	return dwc3_send_gadget_ep_cmd(dep, cmd, &params);
}

static int dwc3_alloc_trb_pool(struct dwc3_ep *dep)
{
	struct dwc3		*dwc = dep->dwc;

	if (dep->trb_pool)
		return 0;

	dep->trb_pool = dma_alloc_coherent(dwc->sysdev,
			sizeof(struct dwc3_trb) * DWC3_TRB_NUM,
			&dep->trb_pool_dma, GFP_KERNEL);
	if (!dep->trb_pool) {
		dev_err(dep->dwc->dev, "failed to allocate trb pool for %s\n",
				dep->name);
		return -ENOMEM;
	}
	dep->num_trbs = DWC3_TRB_NUM;

	return 0;
}

static void dwc3_free_trb_pool(struct dwc3_ep *dep)
{
	struct dwc3		*dwc = dep->dwc;

	/* Freeing of GSI EP TRBs are handled by GSI EP ops. */
	if (dep->gsi)
		return;

	/*
	 * Clean up ep ring to avoid getting xferInProgress due to stale trbs
	 * with HWO bit set from previous composition when update transfer cmd
	 * is issued.
	 */
	if (dep->number > 1 && dep->trb_pool && dep->trb_pool_dma) {
		memset(&dep->trb_pool[0], 0,
			sizeof(struct dwc3_trb) * dep->num_trbs);
		dbg_event(dep->number, "Clr_TRB", 0);
		dev_dbg(dwc->dev, "Clr_TRB ring of %s\n", dep->name);

		dma_free_coherent(dwc->sysdev,
				sizeof(struct dwc3_trb) * DWC3_TRB_NUM,
				dep->trb_pool, dep->trb_pool_dma);
		dep->trb_pool = NULL;
		dep->trb_pool_dma = 0;
	}
}

static int dwc3_gadget_set_xfer_resource(struct dwc3_ep *dep)
{
	struct dwc3_gadget_ep_cmd_params params;

	memset(&params, 0x00, sizeof(params));

	params.param0 = DWC3_DEPXFERCFG_NUM_XFER_RES(1);

	return dwc3_send_gadget_ep_cmd(dep, DWC3_DEPCMD_SETTRANSFRESOURCE,
			&params);
}

/**
 * dwc3_gadget_start_config - configure ep resources
 * @dep: endpoint that is being enabled
 *
 * Issue a %DWC3_DEPCMD_DEPSTARTCFG command to @dep. After the command's
 * completion, it will set Transfer Resource for all available endpoints.
 *
 * The assignment of transfer resources cannot perfectly follow the data book
 * due to the fact that the controller driver does not have all knowledge of the
 * configuration in advance. It is given this information piecemeal by the
 * composite gadget framework after every SET_CONFIGURATION and
 * SET_INTERFACE. Trying to follow the databook programming model in this
 * scenario can cause errors. For two reasons:
 *
 * 1) The databook says to do %DWC3_DEPCMD_DEPSTARTCFG for every
 * %USB_REQ_SET_CONFIGURATION and %USB_REQ_SET_INTERFACE (8.1.5). This is
 * incorrect in the scenario of multiple interfaces.
 *
 * 2) The databook does not mention doing more %DWC3_DEPCMD_DEPXFERCFG for new
 * endpoint on alt setting (8.1.6).
 *
 * The following simplified method is used instead:
 *
 * All hardware endpoints can be assigned a transfer resource and this setting
 * will stay persistent until either a core reset or hibernation. So whenever we
 * do a %DWC3_DEPCMD_DEPSTARTCFG(0) we can go ahead and do
 * %DWC3_DEPCMD_DEPXFERCFG for every hardware endpoint as well. We are
 * guaranteed that there are as many transfer resources as endpoints.
 *
 * This function is called for each endpoint when it is being enabled but is
 * triggered only when called for EP0-out, which always happens first, and which
 * should only happen in one of the above conditions.
 */
static int dwc3_gadget_start_config(struct dwc3_ep *dep)
{
	struct dwc3_gadget_ep_cmd_params params;
	struct dwc3		*dwc;
	u32			cmd;
	int			i;
	int			ret;

	if (dep->number)
		return 0;

	memset(&params, 0x00, sizeof(params));
	cmd = DWC3_DEPCMD_DEPSTARTCFG;
	dwc = dep->dwc;

	ret = dwc3_send_gadget_ep_cmd(dep, cmd, &params);
	if (ret)
		return ret;

	for (i = 0; i < DWC3_ENDPOINTS_NUM; i++) {
		struct dwc3_ep *dep = dwc->eps[i];

		if (!dep)
			continue;

		ret = dwc3_gadget_set_xfer_resource(dep);
		if (ret)
			return ret;
	}

	return 0;
}

static int dwc3_gadget_set_ep_config(struct dwc3_ep *dep, unsigned int action)
{
	const struct usb_ss_ep_comp_descriptor *comp_desc;
	const struct usb_endpoint_descriptor *desc;
	struct dwc3_gadget_ep_cmd_params params;
	struct dwc3 *dwc = dep->dwc;

	comp_desc = dep->endpoint.comp_desc;
	desc = dep->endpoint.desc;

	memset(&params, 0x00, sizeof(params));

	params.param0 = DWC3_DEPCFG_EP_TYPE(usb_endpoint_type(desc))
		| DWC3_DEPCFG_MAX_PACKET_SIZE(usb_endpoint_maxp(desc));

	/* Burst size is only needed in SuperSpeed mode */
	if (dwc->gadget.speed >= USB_SPEED_SUPER) {
		u32 burst = dep->endpoint.maxburst;
		params.param0 |= DWC3_DEPCFG_BURST_SIZE(burst - 1);
	}

	params.param0 |= action;
	if (action == DWC3_DEPCFG_ACTION_RESTORE)
		params.param2 |= dep->saved_state;

	if (usb_endpoint_xfer_control(desc))
		params.param1 = DWC3_DEPCFG_XFER_COMPLETE_EN;

	if (dep->number <= 1 || usb_endpoint_xfer_isoc(desc))
		params.param1 |= DWC3_DEPCFG_XFER_NOT_READY_EN;

	if (usb_ss_max_streams(comp_desc) && usb_endpoint_xfer_bulk(desc)) {
		params.param1 |= DWC3_DEPCFG_STREAM_CAPABLE
			| DWC3_DEPCFG_STREAM_EVENT_EN;
		dep->stream_capable = true;
	}

	if (!usb_endpoint_xfer_control(desc))
		params.param1 |= DWC3_DEPCFG_XFER_IN_PROGRESS_EN;

	/*
	 * We are doing 1:1 mapping for endpoints, meaning
	 * Physical Endpoints 2 maps to Logical Endpoint 2 and
	 * so on. We consider the direction bit as part of the physical
	 * endpoint number. So USB endpoint 0x81 is 0x03.
	 */
	params.param1 |= DWC3_DEPCFG_EP_NUMBER(dep->number);

	/*
	 * We must use the lower 16 TX FIFOs even though
	 * HW might have more
	 */
	if (dep->direction)
		params.param0 |= DWC3_DEPCFG_FIFO_NUMBER(dep->number >> 1);

	if (desc->bInterval) {
		u8 bInterval_m1;

		/*
		 * Valid range for DEPCFG.bInterval_m1 is from 0 to 13, and it
		 * must be set to 0 when the controller operates in full-speed.
		 */
		bInterval_m1 = min_t(u8, desc->bInterval - 1, 13);
		if (dwc->gadget.speed == USB_SPEED_FULL)
			bInterval_m1 = 0;

		if (usb_endpoint_type(desc) == USB_ENDPOINT_XFER_INT &&
		    dwc->gadget.speed == USB_SPEED_FULL)
			dep->interval = desc->bInterval;
		else
			dep->interval = 1 << (desc->bInterval - 1);

		params.param1 |= DWC3_DEPCFG_BINTERVAL_M1(bInterval_m1);
	}

	return dwc3_send_gadget_ep_cmd(dep, DWC3_DEPCMD_SETEPCONFIG, &params);
}

/**
 * __dwc3_gadget_ep_enable - initializes a hw endpoint
 * @dep: endpoint to be initialized
 * @action: one of INIT, MODIFY or RESTORE
 *
 * Caller should take care of locking. Execute all necessary commands to
 * initialize a HW endpoint so it can be used by a gadget driver.
 */
static int __dwc3_gadget_ep_enable(struct dwc3_ep *dep, unsigned int action)
{
	const struct usb_endpoint_descriptor *desc = dep->endpoint.desc;
	struct dwc3		*dwc = dep->dwc;

	u32			reg;
	int			ret;

	if (!(dep->flags & DWC3_EP_ENABLED)) {
		ret = dwc3_gadget_resize_tx_fifos(dwc, dep);
		if (ret)
			return ret;

		ret = dwc3_gadget_start_config(dep);
		if (ret) {
			dev_err(dwc->dev, "start_config() failed for %s\n",
								dep->name);
			return ret;
		}
	}

	ret = dwc3_gadget_set_ep_config(dep, action);
	if (ret) {
		dev_err(dwc->dev, "set_ep_config() failed for %s\n", dep->name);
		return ret;
	}

	if (!(dep->flags & DWC3_EP_ENABLED)) {
		struct dwc3_trb	*trb_st_hw;
		struct dwc3_trb	*trb_link;

		dep->type = usb_endpoint_type(desc);
		dep->flags |= DWC3_EP_ENABLED;

		reg = dwc3_readl(dwc->regs, DWC3_DALEPENA);
		reg |= DWC3_DALEPENA_EP(dep->number);
		dwc3_writel(dwc->regs, DWC3_DALEPENA, reg);

		dep->trb_dequeue = 0;
		dep->trb_enqueue = 0;

		if (usb_endpoint_xfer_control(desc))
			goto out;

		/* Initialize the TRB ring */
		memset(dep->trb_pool, 0,
		       sizeof(struct dwc3_trb) * DWC3_TRB_NUM);

		/* Link TRB. The HWO bit is never reset */
		trb_st_hw = &dep->trb_pool[0];

		trb_link = &dep->trb_pool[DWC3_TRB_NUM - 1];
		trb_link->bpl = lower_32_bits(dwc3_trb_dma_offset(dep, trb_st_hw));
		trb_link->bph = upper_32_bits(dwc3_trb_dma_offset(dep, trb_st_hw));
		trb_link->ctrl |= DWC3_TRBCTL_LINK_TRB;
		trb_link->ctrl |= DWC3_TRB_CTRL_HWO;
	}

	/*
	 * Issue StartTransfer here with no-op TRB so we can always rely on No
	 * Response Update Transfer command.
	 */
	if ((usb_endpoint_xfer_bulk(desc) && !dep->stream_capable
			&& !dep->endless) || usb_endpoint_xfer_int(desc)) {
		struct dwc3_gadget_ep_cmd_params params;
		struct dwc3_trb	*trb;
		dma_addr_t trb_dma;
		u32 cmd;

		memset(&params, 0, sizeof(params));
		trb = &dep->trb_pool[0];
		trb_dma = dwc3_trb_dma_offset(dep, trb);

		params.param0 = upper_32_bits(trb_dma);
		params.param1 = lower_32_bits(trb_dma);

		cmd = DWC3_DEPCMD_STARTTRANSFER;

		ret = dwc3_send_gadget_ep_cmd(dep, cmd, &params);
		if (ret < 0)
			return ret;
	}

out:
	trace_dwc3_gadget_ep_enable(dep);

	return 0;
}

static void dwc3_remove_requests(struct dwc3 *dwc, struct dwc3_ep *dep)
{
	struct dwc3_request		*req;
	int ret = -EINVAL;

	if (dep->number == 0) {
		unsigned int dir;

		dbg_log_string("CTRLPEND", dwc->ep0state);
		dir = !!dwc->ep0_expect_in;
		if (dwc->ep0state == EP0_DATA_PHASE)
			dwc3_ep0_end_control_data(dwc, dwc->eps[dir]);
		else
			dwc3_ep0_end_control_data(dwc, dwc->eps[!dir]);

		dwc->eps[0]->trb_enqueue = 0;
		dwc->eps[1]->trb_enqueue = 0;
	}

	ret = dwc3_stop_active_transfer(dep, true, false);
	if (ret < 0) {
		dbg_log_string("transfer not stopped for %s(%d), status:%d",
				dep->name, dep->number, ret);
		return;
	}

	if (dep->flags & DWC3_EP_END_TRANSFER_PENDING)
		udelay(2000);

	if (dep->flags & DWC3_EP_END_TRANSFER_PENDING)
		dbg_log_string("ep end_xfer cmd completion timeout for %d",
				dep->number);

	/* - giveback all requests to gadget driver */
	while (!list_empty(&dep->started_list)) {
		req = next_request(&dep->started_list);
		if (req)
			dwc3_gadget_giveback(dep, req, -ESHUTDOWN);
	}

	while (!list_empty(&dep->pending_list)) {
		req = next_request(&dep->pending_list);
		if (req)
			dwc3_gadget_giveback(dep, req, -ESHUTDOWN);
	}

	while (!list_empty(&dep->cancelled_list)) {
		req = next_request(&dep->cancelled_list);
		if (req)
			dwc3_gadget_giveback(dep, req, -ESHUTDOWN);
	}

	dbg_log_string("DONE for %s(%d)", dep->name, dep->number);
}

/**
 * __dwc3_gadget_ep_disable - disables a hw endpoint
 * @dep: the endpoint to disable
 *
 * This function undoes what __dwc3_gadget_ep_enable did and also removes
 * requests which are currently being processed by the hardware and those which
 * are not yet scheduled.
 *
 * Caller should take care of locking.
 */
static int __dwc3_gadget_ep_disable(struct dwc3_ep *dep)
{
	struct dwc3		*dwc = dep->dwc;
	u32			reg;

	trace_dwc3_gadget_ep_disable(dep);

	dwc3_remove_requests(dwc, dep);

	/* make sure HW endpoint isn't stalled */
	if (dep->flags & DWC3_EP_STALL)
		__dwc3_gadget_ep_set_halt(dep, 0, false);

	reg = dwc3_readl(dwc->regs, DWC3_DALEPENA);
	reg &= ~DWC3_DALEPENA_EP(dep->number);
	dwc3_writel(dwc->regs, DWC3_DALEPENA, reg);

	dep->stream_capable = false;
	dep->type = 0;
	dep->flags = 0;

	/* Clear out the ep descriptors for non-ep0 */
	if (dep->number > 1) {
		dep->endpoint.comp_desc = NULL;
		dep->endpoint.desc = NULL;
	}

	return 0;
}

/* -------------------------------------------------------------------------- */

static int dwc3_gadget_ep0_enable(struct usb_ep *ep,
		const struct usb_endpoint_descriptor *desc)
{
	return -EINVAL;
}

static int dwc3_gadget_ep0_disable(struct usb_ep *ep)
{
	return -EINVAL;
}

/* -------------------------------------------------------------------------- */

static int dwc3_gadget_ep_enable(struct usb_ep *ep,
		const struct usb_endpoint_descriptor *desc)
{
	struct dwc3_ep			*dep;
	struct dwc3			*dwc;
	unsigned long			flags;
	int				ret;

	if (!ep || !desc || desc->bDescriptorType != USB_DT_ENDPOINT) {
		pr_debug("dwc3: invalid parameters\n");
		return -EINVAL;
	}

	if (!desc->wMaxPacketSize) {
		pr_debug("dwc3: missing wMaxPacketSize\n");
		return -EINVAL;
	}

	dep = to_dwc3_ep(ep);
	dwc = dep->dwc;

	if (dev_WARN_ONCE(dwc->dev, dep->flags & DWC3_EP_ENABLED,
					"%s is already enabled\n",
					dep->name))
		return 0;

	if (pm_runtime_suspended(dwc->sysdev)) {
		dev_err(dwc->dev, "fail ep_enable %s device is into LPM\n",
					dep->name);
		return -EINVAL;
	}

	spin_lock_irqsave(&dwc->lock, flags);
	ret = __dwc3_gadget_ep_enable(dep, DWC3_DEPCFG_ACTION_INIT);
	dbg_event(dep->number, "ENABLE", ret);
	spin_unlock_irqrestore(&dwc->lock, flags);

	return ret;
}

static int dwc3_gadget_ep_disable(struct usb_ep *ep)
{
	struct dwc3_ep			*dep;
	struct dwc3			*dwc;
	unsigned long			flags;
	int				ret;

	if (!ep) {
		pr_debug("dwc3: invalid parameters\n");
		return -EINVAL;
	}

	dep = to_dwc3_ep(ep);
	dwc = dep->dwc;

	if (dev_WARN_ONCE(dwc->dev, !(dep->flags & DWC3_EP_ENABLED),
					"%s is already disabled\n",
					dep->name))
		return 0;

	spin_lock_irqsave(&dwc->lock, flags);
	ret = __dwc3_gadget_ep_disable(dep);
	dbg_event(dep->number, "DISABLE", ret);
	spin_unlock_irqrestore(&dwc->lock, flags);

	return ret;
}

static struct usb_request *dwc3_gadget_ep_alloc_request(struct usb_ep *ep,
		gfp_t gfp_flags)
{
	struct dwc3_request		*req;
	struct dwc3_ep			*dep = to_dwc3_ep(ep);

	req = kzalloc(sizeof(*req), gfp_flags);
	if (!req)
		return NULL;

	req->direction	= dep->direction;
	req->epnum	= dep->number;
	req->dep	= dep;
	req->status	= DWC3_REQUEST_STATUS_UNKNOWN;

	trace_dwc3_alloc_request(req);

	return &req->request;
}

static void dwc3_gadget_ep_free_request(struct usb_ep *ep,
		struct usb_request *request)
{
	struct dwc3_request		*req = to_dwc3_request(request);

	trace_dwc3_free_request(req);
	kfree(req);
}

/**
 * dwc3_ep_prev_trb - returns the previous TRB in the ring
 * @dep: The endpoint with the TRB ring
 * @index: The index of the current TRB in the ring
 *
 * Returns the TRB prior to the one pointed to by the index. If the
 * index is 0, we will wrap backwards, skip the link TRB, and return
 * the one just before that.
 */
static struct dwc3_trb *dwc3_ep_prev_trb(struct dwc3_ep *dep, u8 index)
{
	u8 tmp = index;

	if (!dep->trb_pool)
		return NULL;

	if (!tmp)
		tmp = DWC3_TRB_NUM - 1;

	return &dep->trb_pool[tmp - 1];
}

static u32 dwc3_calc_trbs_left(struct dwc3_ep *dep)
{
	u8			trbs_left;

	/*
	 * If the enqueue & dequeue are equal then the TRB ring is either full
	 * or empty. It's considered full when there are DWC3_TRB_NUM-1 of TRBs
	 * pending to be processed by the driver.
	 */
	if (dep->trb_enqueue == dep->trb_dequeue) {
		/*
		 * If there is any request remained in the started_list at
		 * this point, that means there is no TRB available.
		 */
		if (!list_empty(&dep->started_list))
			return 0;

		return DWC3_TRB_NUM - 1;
	}

	trbs_left = dep->trb_dequeue - dep->trb_enqueue;
	trbs_left &= (DWC3_TRB_NUM - 1);

	if (dep->trb_dequeue < dep->trb_enqueue)
		trbs_left--;

	return trbs_left;
}

static void __dwc3_prepare_one_trb(struct dwc3_ep *dep, struct dwc3_trb *trb,
		dma_addr_t dma, unsigned length, unsigned chain, unsigned node,
		unsigned stream_id, unsigned short_not_ok, unsigned no_interrupt)
{
	struct dwc3		*dwc = dep->dwc;
	struct usb_gadget	*gadget = &dwc->gadget;
	enum usb_device_speed	speed = gadget->speed;

	trb->size = DWC3_TRB_SIZE_LENGTH(length);
	trb->bpl = lower_32_bits(dma);
	trb->bph = upper_32_bits(dma);

	switch (usb_endpoint_type(dep->endpoint.desc)) {
	case USB_ENDPOINT_XFER_CONTROL:
		trb->ctrl = DWC3_TRBCTL_CONTROL_SETUP;
		break;

	case USB_ENDPOINT_XFER_ISOC:
		if (!node) {
			trb->ctrl = DWC3_TRBCTL_ISOCHRONOUS_FIRST;

			/*
			 * USB Specification 2.0 Section 5.9.2 states that: "If
			 * there is only a single transaction in the microframe,
			 * only a DATA0 data packet PID is used.  If there are
			 * two transactions per microframe, DATA1 is used for
			 * the first transaction data packet and DATA0 is used
			 * for the second transaction data packet.  If there are
			 * three transactions per microframe, DATA2 is used for
			 * the first transaction data packet, DATA1 is used for
			 * the second, and DATA0 is used for the third."
			 *
			 * IOW, we should satisfy the following cases:
			 *
			 * 1) length <= maxpacket
			 *	- DATA0
			 *
			 * 2) maxpacket < length <= (2 * maxpacket)
			 *	- DATA1, DATA0
			 *
			 * 3) (2 * maxpacket) < length <= (3 * maxpacket)
			 *	- DATA2, DATA1, DATA0
			 */
			if (speed == USB_SPEED_HIGH) {
				struct usb_ep *ep = &dep->endpoint;
				unsigned int mult = 2;
				unsigned int maxp = usb_endpoint_maxp(ep->desc);

				if (length <= (2 * maxp))
					mult--;

				if (length <= maxp)
					mult--;

				trb->size |= DWC3_TRB_SIZE_PCM1(mult);
			}
		} else {
			trb->ctrl = DWC3_TRBCTL_ISOCHRONOUS;
		}

		/* always enable Interrupt on Missed ISOC */
		trb->ctrl |= DWC3_TRB_CTRL_ISP_IMI;
		break;

	case USB_ENDPOINT_XFER_BULK:
	case USB_ENDPOINT_XFER_INT:
		trb->ctrl = DWC3_TRBCTL_NORMAL;
		break;
	default:
		/*
		 * This is only possible with faulty memory because we
		 * checked it already :)
		 */
		dev_WARN(dwc->dev, "Unknown endpoint type %d\n",
				usb_endpoint_type(dep->endpoint.desc));
	}

	/*
	 * Enable Continue on Short Packet
	 * when endpoint is not a stream capable
	 */
	if (usb_endpoint_dir_out(dep->endpoint.desc)) {
		if (!dep->stream_capable)
			trb->ctrl |= DWC3_TRB_CTRL_CSP;

		if (short_not_ok)
			trb->ctrl |= DWC3_TRB_CTRL_ISP_IMI;
	}

	if ((!no_interrupt && !chain) ||
			(dwc3_calc_trbs_left(dep) == 1))
		trb->ctrl |= DWC3_TRB_CTRL_IOC;

	if (chain)
		trb->ctrl |= DWC3_TRB_CTRL_CHN;

	if (usb_endpoint_xfer_bulk(dep->endpoint.desc) && dep->stream_capable)
		trb->ctrl |= DWC3_TRB_CTRL_SID_SOFN(stream_id);

	/*
	 * As per data book 4.2.3.2TRB Control Bit Rules section
	 *
	 * The controller autonomously checks the HWO field of a TRB to determine if the
	 * entire TRB is valid. Therefore, software must ensure that the rest of the TRB
	 * is valid before setting the HWO field to '1'. In most systems, this means that
	 * software must update the fourth DWORD of a TRB last.
	 *
	 * However there is a possibility of CPU re-ordering here which can cause
	 * controller to observe the HWO bit set prematurely.
	 * Add a write memory barrier to prevent CPU re-ordering.
	 */
	wmb();
	trb->ctrl |= DWC3_TRB_CTRL_HWO;

	dwc3_ep_inc_enq(dep);

	trace_dwc3_prepare_trb(dep, trb);
}

/**
 * dwc3_prepare_one_trb - setup one TRB from one request
 * @dep: endpoint for which this request is prepared
 * @req: dwc3_request pointer
 * @trb_length: buffer size of the TRB
 * @chain: should this TRB be chained to the next?
 * @node: only for isochronous endpoints. First TRB needs different type.
 */
static void dwc3_prepare_one_trb(struct dwc3_ep *dep,
		struct dwc3_request *req, unsigned int trb_length,
		unsigned chain, unsigned node)
{
	struct dwc3_trb		*trb;
	dma_addr_t		dma;
	unsigned		stream_id = req->request.stream_id;
	unsigned		short_not_ok = req->request.short_not_ok;
	unsigned		no_interrupt = req->request.no_interrupt;

	if (req->request.num_sgs > 0)
		dma = sg_dma_address(req->start_sg);
	else
		dma = req->request.dma;

	trb = &dep->trb_pool[dep->trb_enqueue];

	if (!req->trb) {
		dwc3_gadget_move_started_request(req);
		req->trb = trb;
		req->trb_dma = dwc3_trb_dma_offset(dep, trb);
	}

	req->num_trbs++;

	__dwc3_prepare_one_trb(dep, trb, dma, trb_length, chain, node,
			stream_id, short_not_ok, no_interrupt);
}

static void dwc3_prepare_one_trb_sg(struct dwc3_ep *dep,
		struct dwc3_request *req)
{
	struct scatterlist *sg = req->start_sg;
	struct scatterlist *s;
	int		i;
	unsigned int length = req->request.length;
	unsigned int maxp = usb_endpoint_maxp(dep->endpoint.desc);
	unsigned int rem = length % maxp;
	unsigned int remaining = req->request.num_mapped_sgs
		- req->num_queued_sgs;

	/*
	 * If we resume preparing the request, then get the remaining length of
	 * the request and resume where we left off.
	 */
	for_each_sg(req->request.sg, s, req->num_queued_sgs, i)
		length -= sg_dma_len(s);

	for_each_sg(sg, s, remaining, i) {
		unsigned int trb_length;
		unsigned chain = true;

		trb_length = min_t(unsigned int, length, sg_dma_len(s));

		length -= trb_length;

		/*
		 * IOMMU driver is coalescing the list of sgs which shares a
		 * page boundary into one and giving it to USB driver. With
		 * this the number of sgs mapped is not equal to the number of
		 * sgs passed. So mark the chain bit to false if it isthe last
		 * mapped sg.
		 */
		if ((i == remaining - 1) || !length)
			chain = false;

		if (rem && usb_endpoint_dir_out(dep->endpoint.desc) && !chain) {
			struct dwc3	*dwc = dep->dwc;
			struct dwc3_trb	*trb;

			req->needs_extra_trb = true;

			/* prepare normal TRB */
			dwc3_prepare_one_trb(dep, req, trb_length, true, i);

			/* Now prepare one extra TRB to align transfer size */
			trb = &dep->trb_pool[dep->trb_enqueue];
			req->num_trbs++;
			__dwc3_prepare_one_trb(dep, trb, dwc->bounce_addr,
					maxp - rem, false, 1,
					req->request.stream_id,
					req->request.short_not_ok,
					req->request.no_interrupt);
		} else if (req->request.zero && req->request.length &&
			   !usb_endpoint_xfer_isoc(dep->endpoint.desc) &&
			   !rem && !chain) {
			struct dwc3	*dwc = dep->dwc;
			struct dwc3_trb	*trb;

			req->needs_extra_trb = true;

			/* Prepare normal TRB */
			dwc3_prepare_one_trb(dep, req, trb_length, true, i);

			/* Prepare one extra TRB to handle ZLP */
			trb = &dep->trb_pool[dep->trb_enqueue];
			req->num_trbs++;
			__dwc3_prepare_one_trb(dep, trb, dwc->bounce_addr, 0,
					       !req->direction, 1,
					       req->request.stream_id,
					       req->request.short_not_ok,
					       req->request.no_interrupt);

			/* Prepare one more TRB to handle MPS alignment */
			if (!req->direction) {
				trb = &dep->trb_pool[dep->trb_enqueue];
				req->num_trbs++;
				__dwc3_prepare_one_trb(dep, trb, dwc->bounce_addr, maxp,
						       false, 1, req->request.stream_id,
						       req->request.short_not_ok,
						       req->request.no_interrupt);
			}
		} else {
			dwc3_prepare_one_trb(dep, req, trb_length, chain, i);
		}

		/*
		 * There can be a situation where all sgs in sglist are not
		 * queued because of insufficient trb number. To handle this
		 * case, update start_sg to next sg to be queued, so that
		 * we have free trbs we can continue queuing from where we
		 * previously stopped
		 */
		if (chain)
			req->start_sg = sg_next(s);

		req->num_queued_sgs++;
		req->num_pending_sgs--;

		/*
		 * The number of pending SG entries may not correspond to the
		 * number of mapped SG entries. If all the data are queued, then
		 * don't include unused SG entries.
		 */
		if (length == 0) {
			req->num_pending_sgs = 0;
			break;
		}

		if (!dwc3_calc_trbs_left(dep))
			break;
	}
}

static void dwc3_prepare_one_trb_linear(struct dwc3_ep *dep,
		struct dwc3_request *req)
{
	unsigned int length = req->request.length;
	unsigned int maxp = usb_endpoint_maxp(dep->endpoint.desc);
	unsigned int rem = length % maxp;

	if ((!length || rem) && usb_endpoint_dir_out(dep->endpoint.desc)) {
		struct dwc3	*dwc = dep->dwc;
		struct dwc3_trb	*trb;

		req->needs_extra_trb = true;

		/* prepare normal TRB */
		dwc3_prepare_one_trb(dep, req, length, true, 0);

		/* Now prepare one extra TRB to align transfer size */
		trb = &dep->trb_pool[dep->trb_enqueue];
		req->num_trbs++;
		__dwc3_prepare_one_trb(dep, trb, dwc->bounce_addr, maxp - rem,
				false, 1, req->request.stream_id,
				req->request.short_not_ok,
				req->request.no_interrupt);
	} else if (req->request.zero && req->request.length &&
		   !usb_endpoint_xfer_isoc(dep->endpoint.desc) &&
		   (IS_ALIGNED(req->request.length, maxp))) {
		struct dwc3	*dwc = dep->dwc;
		struct dwc3_trb	*trb;

		req->needs_extra_trb = true;

		/* prepare normal TRB */
		dwc3_prepare_one_trb(dep, req, length, true, 0);

		/* Prepare one extra TRB to handle ZLP */
		trb = &dep->trb_pool[dep->trb_enqueue];
		req->num_trbs++;
		__dwc3_prepare_one_trb(dep, trb, dwc->bounce_addr, 0,
				!req->direction, 1, req->request.stream_id,
				req->request.short_not_ok,
				req->request.no_interrupt);

		/* Prepare one more TRB to handle MPS alignment for OUT */
		if (!req->direction) {
			trb = &dep->trb_pool[dep->trb_enqueue];
			req->num_trbs++;
			__dwc3_prepare_one_trb(dep, trb, dwc->bounce_addr, maxp,
					       false, 1, req->request.stream_id,
					       req->request.short_not_ok,
					       req->request.no_interrupt);
		}
	} else {
		dwc3_prepare_one_trb(dep, req, length, false, 0);
	}
}

/*
 * dwc3_prepare_trbs - setup TRBs from requests
 * @dep: endpoint for which requests are being prepared
 *
 * The function goes through the requests list and sets up TRBs for the
 * transfers. The function returns once there are no more TRBs available or
 * it runs out of requests.
 */
static void dwc3_prepare_trbs(struct dwc3_ep *dep)
{
	struct dwc3_request	*req, *n;

	BUILD_BUG_ON_NOT_POWER_OF_2(DWC3_TRB_NUM);

	/*
	 * We can get in a situation where there's a request in the started list
	 * but there weren't enough TRBs to fully kick it in the first time
	 * around, so it has been waiting for more TRBs to be freed up.
	 *
	 * In that case, we should check if we have a request with pending_sgs
	 * in the started list and prepare TRBs for that request first,
	 * otherwise we will prepare TRBs completely out of order and that will
	 * break things.
	 */
	list_for_each_entry(req, &dep->started_list, list) {
		if (req->num_pending_sgs > 0)
			dwc3_prepare_one_trb_sg(dep, req);

		if (!dwc3_calc_trbs_left(dep))
			return;
	}

	list_for_each_entry_safe(req, n, &dep->pending_list, list) {
		struct dwc3	*dwc = dep->dwc;
		int		ret;

		ret = usb_gadget_map_request_by_dev(dwc->sysdev, &req->request,
						    dep->direction);
		if (ret)
			return;

		req->sg			= req->request.sg;
		req->start_sg		= req->sg;
		req->num_queued_sgs	= 0;
		req->num_pending_sgs	= req->request.num_mapped_sgs;

		if (req->num_pending_sgs > 0)
			dwc3_prepare_one_trb_sg(dep, req);
		else
			dwc3_prepare_one_trb_linear(dep, req);

		dbg_ep_map(dep->number, req);
		if (!dwc3_calc_trbs_left(dep))
			return;
	}
}

static void dwc3_gadget_ep_cleanup_cancelled_requests(struct dwc3_ep *dep);

static int __dwc3_gadget_kick_transfer(struct dwc3_ep *dep)
{
	struct dwc3_gadget_ep_cmd_params params;
	struct dwc3_request		*req;
	struct dwc3			*dwc = dep->dwc;
	int				starting;
	int				ret;
	u32				cmd;

	if (!dwc3_calc_trbs_left(dep))
		return 0;

	starting = !(dep->flags & DWC3_EP_TRANSFER_STARTED);

	dwc3_prepare_trbs(dep);
	req = next_request(&dep->started_list);
	if (!req) {
		dep->flags |= DWC3_EP_PENDING_REQUEST;
		dbg_event(dep->number, "NO REQ", 0);
		return 0;
	}

	memset(&params, 0, sizeof(params));

	if (starting) {
		params.param0 = upper_32_bits(req->trb_dma);
		params.param1 = lower_32_bits(req->trb_dma);
		cmd = DWC3_DEPCMD_STARTTRANSFER;

		if (dep->stream_capable)
			cmd |= DWC3_DEPCMD_PARAM(req->request.stream_id);

		if (usb_endpoint_xfer_isoc(dep->endpoint.desc))
			cmd |= DWC3_DEPCMD_PARAM(dep->frame_number);
	} else {
		cmd = DWC3_DEPCMD_UPDATETRANSFER |
			DWC3_DEPCMD_PARAM(dep->resource_index);
	}

	ret = dwc3_send_gadget_ep_cmd(dep, cmd, &params);
	if (ret < 0) {
		struct dwc3_request *tmp;

		if (ret == -EAGAIN)
			return ret;

		dbg_log_string("dep:%s cmd failed ret:%d", dep->name, ret);
		dwc3_stop_active_transfer(dep, true, true);

		list_for_each_entry_safe(req, tmp, &dep->started_list, list)
			dwc3_gadget_move_cancelled_request(req);

		/* If ep isn't started, then there's no end transfer pending */
		if (!(dep->flags & DWC3_EP_END_TRANSFER_PENDING))
			dwc3_gadget_ep_cleanup_cancelled_requests(dep);

		return ret;
	}

	return 0;
}

static int __dwc3_gadget_get_frame(struct dwc3 *dwc)
{
	u32			reg;

	reg = dwc3_readl(dwc->regs, DWC3_DSTS);
	return DWC3_DSTS_SOFFN(reg);
}

/**
 * dwc3_gadget_start_isoc_quirk - workaround invalid frame number
 * @dep: isoc endpoint
 *
 * This function tests for the correct combination of BIT[15:14] from the 16-bit
 * microframe number reported by the XferNotReady event for the future frame
 * number to start the isoc transfer.
 *
 * In DWC_usb31 version 1.70a-ea06 and prior, for highspeed and fullspeed
 * isochronous IN, BIT[15:14] of the 16-bit microframe number reported by the
 * XferNotReady event are invalid. The driver uses this number to schedule the
 * isochronous transfer and passes it to the START TRANSFER command. Because
 * this number is invalid, the command may fail. If BIT[15:14] matches the
 * internal 16-bit microframe, the START TRANSFER command will pass and the
 * transfer will start at the scheduled time, if it is off by 1, the command
 * will still pass, but the transfer will start 2 seconds in the future. For all
 * other conditions, the START TRANSFER command will fail with bus-expiry.
 *
 * In order to workaround this issue, we can test for the correct combination of
 * BIT[15:14] by sending START TRANSFER commands with different values of
 * BIT[15:14]: 'b00, 'b01, 'b10, and 'b11. Each combination is 2^14 uframe apart
 * (or 2 seconds). 4 seconds into the future will result in a bus-expiry status.
 * As the result, within the 4 possible combinations for BIT[15:14], there will
 * be 2 successful and 2 failure START COMMAND status. One of the 2 successful
 * command status will result in a 2-second delay start. The smaller BIT[15:14]
 * value is the correct combination.
 *
 * Since there are only 4 outcomes and the results are ordered, we can simply
 * test 2 START TRANSFER commands with BIT[15:14] combinations 'b00 and 'b01 to
 * deduce the smaller successful combination.
 *
 * Let test0 = test status for combination 'b00 and test1 = test status for 'b01
 * of BIT[15:14]. The correct combination is as follow:
 *
 * if test0 fails and test1 passes, BIT[15:14] is 'b01
 * if test0 fails and test1 fails, BIT[15:14] is 'b10
 * if test0 passes and test1 fails, BIT[15:14] is 'b11
 * if test0 passes and test1 passes, BIT[15:14] is 'b00
 *
 * Synopsys STAR 9001202023: Wrong microframe number for isochronous IN
 * endpoints.
 */
static int dwc3_gadget_start_isoc_quirk(struct dwc3_ep *dep)
{
	int cmd_status = 0;
	bool test0;
	bool test1;

	while (dep->combo_num < 2) {
		struct dwc3_gadget_ep_cmd_params params;
		u32 test_frame_number;
		u32 cmd;

		/*
		 * Check if we can start isoc transfer on the next interval or
		 * 4 uframes in the future with BIT[15:14] as dep->combo_num
		 */
		test_frame_number = dep->frame_number & 0x3fff;
		test_frame_number |= dep->combo_num << 14;
		test_frame_number += max_t(u32, 4, dep->interval);

		params.param0 = upper_32_bits(dep->dwc->bounce_addr);
		params.param1 = lower_32_bits(dep->dwc->bounce_addr);

		cmd = DWC3_DEPCMD_STARTTRANSFER;
		cmd |= DWC3_DEPCMD_PARAM(test_frame_number);
		cmd_status = dwc3_send_gadget_ep_cmd(dep, cmd, &params);

		/* Redo if some other failure beside bus-expiry is received */
		if (cmd_status && cmd_status != -EAGAIN) {
			dep->start_cmd_status = 0;
			dep->combo_num = 0;
			return 0;
		}

		/* Store the first test status */
		if (dep->combo_num == 0)
			dep->start_cmd_status = cmd_status;

		dep->combo_num++;

		/*
		 * End the transfer if the START_TRANSFER command is successful
		 * to wait for the next XferNotReady to test the command again
		 */
		if (cmd_status == 0) {
			dwc3_stop_active_transfer(dep, true, true);
			return 0;
		}
	}

	/* test0 and test1 are both completed at this point */
	test0 = (dep->start_cmd_status == 0);
	test1 = (cmd_status == 0);

	if (!test0 && test1)
		dep->combo_num = 1;
	else if (!test0 && !test1)
		dep->combo_num = 2;
	else if (test0 && !test1)
		dep->combo_num = 3;
	else if (test0 && test1)
		dep->combo_num = 0;

	dep->frame_number &= 0x3fff;
	dep->frame_number |= dep->combo_num << 14;
	dep->frame_number += max_t(u32, 4, dep->interval);

	/* Reinitialize test variables */
	dep->start_cmd_status = 0;
	dep->combo_num = 0;

	return __dwc3_gadget_kick_transfer(dep);
}

static int __dwc3_gadget_start_isoc(struct dwc3_ep *dep)
{
	struct dwc3 *dwc = dep->dwc;
	int ret;
	int i;

	if (list_empty(&dep->pending_list)) {
		dep->flags |= DWC3_EP_PENDING_REQUEST;
		return -EAGAIN;
	}

	if (!dwc->dis_start_transfer_quirk && dwc3_is_usb31(dwc) &&
	    (dwc->revision <= DWC3_USB31_REVISION_160A ||
	     (dwc->revision == DWC3_USB31_REVISION_170A &&
	      dwc->version_type >= DWC31_VERSIONTYPE_EA01 &&
	      dwc->version_type <= DWC31_VERSIONTYPE_EA06))) {

		if (dwc->gadget.speed <= USB_SPEED_HIGH && dep->direction)
			return dwc3_gadget_start_isoc_quirk(dep);
	}

	for (i = 0; i < DWC3_ISOC_MAX_RETRIES; i++) {
		dep->frame_number = DWC3_ALIGN_FRAME(dep, i + 1);

		ret = __dwc3_gadget_kick_transfer(dep);
		if (ret != -EAGAIN)
			break;
	}

	return ret;
}

static int __dwc3_gadget_ep_queue(struct dwc3_ep *dep, struct dwc3_request *req)
{
	struct dwc3		*dwc = dep->dwc;

	if (!dep->endpoint.desc || !dwc->pullups_connected ||
						!dwc->connected) {
		dev_err_ratelimited(dwc->dev, "%s: can't queue to disabled endpoint\n",
				dep->name);
		return -ESHUTDOWN;
	}

	if (WARN(req->dep != dep, "request %pK belongs to '%s'\n",
				&req->request, req->dep->name))
		return -EINVAL;

	if (WARN(req->status < DWC3_REQUEST_STATUS_COMPLETED,
				"%s: request %pK already in flight\n",
				dep->name, &req->request))
		return -EINVAL;

	req->request.actual	= 0;
	req->request.status	= -EINPROGRESS;

	trace_dwc3_ep_queue(req);

	list_add_tail(&req->list, &dep->pending_list);
	req->status = DWC3_REQUEST_STATUS_QUEUED;

	/*
	 * Start the transfer only after the END_TRANSFER is completed
	 * and endpoint STALL is cleared.
	 */
	if ((dep->flags & DWC3_EP_END_TRANSFER_PENDING) ||
	    (dep->flags & DWC3_EP_WEDGE) ||
	    (dep->flags & DWC3_EP_STALL)) {
		dep->flags |= DWC3_EP_DELAY_START;
		return 0;
	}

	dbg_ep_queue(dep->number, req);

	/*
	 * NOTICE: Isochronous endpoints should NEVER be prestarted. We must
	 * wait for a XferNotReady event so we will know what's the current
	 * (micro-)frame number.
	 *
	 * Without this trick, we are very, very likely gonna get Bus Expiry
	 * errors which will force us issue EndTransfer command.
	 */
	if (usb_endpoint_xfer_isoc(dep->endpoint.desc)) {
		if (!(dep->flags & DWC3_EP_PENDING_REQUEST) &&
				!(dep->flags & DWC3_EP_TRANSFER_STARTED))
			return 0;

		if ((dep->flags & DWC3_EP_PENDING_REQUEST)) {
			if (!(dep->flags & DWC3_EP_TRANSFER_STARTED)) {
				return __dwc3_gadget_start_isoc(dep);
			}
		}
	}

	__dwc3_gadget_kick_transfer(dep);

	return 0;
}

static bool dwc3_gadget_is_suspended(struct dwc3 *dwc)
{
	if (atomic_read(&dwc->in_lpm) ||
			dwc->link_state == DWC3_LINK_STATE_U3)
		return true;
	return false;
}

static int dwc3_gadget_ep_queue(struct usb_ep *ep, struct usb_request *request,
	gfp_t gfp_flags)
{
	struct dwc3_request		*req = to_dwc3_request(request);
	struct dwc3_ep			*dep = to_dwc3_ep(ep);
	struct dwc3			*dwc = dep->dwc;

	unsigned long			flags;

	int				ret;

	if (dwc3_gadget_is_suspended(dwc))
		return -EAGAIN;

	spin_lock_irqsave(&dwc->lock, flags);
	ret = __dwc3_gadget_ep_queue(dep, req);
	spin_unlock_irqrestore(&dwc->lock, flags);

	return ret;
}

static void dwc3_gadget_ep_skip_trbs(struct dwc3_ep *dep, struct dwc3_request *req)
{
	int i;

	/* If req->trb is not set, then the request has not started */
	if (!req->trb)
		return;

	/*
	 * If request was already started, this means we had to
	 * stop the transfer. With that we also need to ignore
	 * all TRBs used by the request, however TRBs can only
	 * be modified after completion of END_TRANSFER
	 * command. So what we do here is that we wait for
	 * END_TRANSFER completion and only after that, we jump
	 * over TRBs by clearing HWO and incrementing dequeue
	 * pointer.
	 */
	for (i = 0; i < req->num_trbs; i++) {
		struct dwc3_trb *trb;

		trb = &dep->trb_pool[dep->trb_dequeue];
		trb->ctrl &= ~DWC3_TRB_CTRL_HWO;
		dwc3_ep_inc_deq(dep);
	}

	req->num_trbs = 0;
}

static void dwc3_gadget_ep_cleanup_cancelled_requests(struct dwc3_ep *dep)
{
	struct dwc3_request		*req;
	struct dwc3			*dwc = dep->dwc;
	int				request_count = 0;

	while (!list_empty(&dep->cancelled_list)) {
		req = next_request(&dep->cancelled_list);
		dwc3_gadget_ep_skip_trbs(dep, req);
		dwc3_gadget_giveback(dep, req, -ECONNRESET);
		request_count++;
	}

	if (request_count)
		dbg_log_string("dep:%s request_count:%d", dep->name,
							request_count);
}

static int dwc3_gadget_ep_dequeue(struct usb_ep *ep,
		struct usb_request *request)
{
	struct dwc3_request		*req = to_dwc3_request(request);
	struct dwc3_request		*r = NULL;

	struct dwc3_ep			*dep = to_dwc3_ep(ep);
	struct dwc3			*dwc = dep->dwc;

	unsigned long			flags;
	int				ret = 0;

	trace_dwc3_ep_dequeue(req);
	dbg_ep_dequeue(dep->number, req);

	spin_lock_irqsave(&dwc->lock, flags);

	list_for_each_entry(r, &dep->cancelled_list, list) {
		if (r == req) {
			dbg_log_string("req:%pK found cancelled list",
							&req->request);
			goto out;
		}
	}

	list_for_each_entry(r, &dep->pending_list, list) {
		if (r == req) {
			dbg_log_string("req:%pK found pending list",
							&req->request);
			dwc3_gadget_giveback(dep, req, -ECONNRESET);
			goto out;
		}
	}

	list_for_each_entry(r, &dep->started_list, list) {
		if (r == req) {
			struct dwc3_request *t;

			dbg_log_string("req:%pK found started list",
							&req->request);
			/* wait until it is processed */
			dwc3_stop_active_transfer(dep, true, true);

			/*
			 * Remove any started request if the transfer is
			 * cancelled.
			 */
			list_for_each_entry_safe(r, t, &dep->started_list, list)
				dwc3_gadget_move_cancelled_request(r);

			/* If ep isn't started, then there's no end transfer
			 * pending
			 */
			if (!(dep->flags & DWC3_EP_END_TRANSFER_PENDING))
				dwc3_gadget_ep_cleanup_cancelled_requests(dep);

			goto out;
		}
	}

	dev_err_ratelimited(dwc->dev, "request %pK was not queued to %s\n",
			request, ep->name);
	ret = -EINVAL;
out:
	spin_unlock_irqrestore(&dwc->lock, flags);

	return ret;
}

int __dwc3_gadget_ep_set_halt(struct dwc3_ep *dep, int value, int protocol)
{
	struct dwc3_gadget_ep_cmd_params	params;
	struct dwc3				*dwc = dep->dwc;
	int					ret;

	if (!dep->endpoint.desc) {
		dev_dbg(dwc->dev, "(%s)'s desc is NULL.\n", dep->name);
		return -EINVAL;
	}

	if (usb_endpoint_xfer_isoc(dep->endpoint.desc)) {
		dev_err(dwc->dev, "%s is of Isochronous type\n", dep->name);
		return -EINVAL;
	}

	memset(&params, 0x00, sizeof(params));
	dbg_event(dep->number, "HALT", value);
	if (value) {
		struct dwc3_trb *trb;

		unsigned transfer_in_flight;
		unsigned started;

		if (dep->number > 1)
			trb = dwc3_ep_prev_trb(dep, dep->trb_enqueue);
		else
			trb = &dwc->ep0_trb[dep->trb_enqueue];

		if (trb)
			transfer_in_flight = trb->ctrl & DWC3_TRB_CTRL_HWO;
		else
			transfer_in_flight = false;

		started = !list_empty(&dep->started_list);

		if (!protocol && ((dep->direction && transfer_in_flight) ||
				(!dep->direction && started))) {
			return -EAGAIN;
		}

		ret = dwc3_send_gadget_ep_cmd(dep, DWC3_DEPCMD_SETSTALL,
				&params);
		if (ret)
			dev_err(dwc->dev, "failed to set STALL on %s\n",
					dep->name);
		else
			dep->flags |= DWC3_EP_STALL;
	} else {
		/*
		 * Don't issue CLEAR_STALL command to control endpoints. The
		 * controller automatically clears the STALL when it receives
		 * the SETUP token.
		 */
		if (dep->number <= 1) {
			dep->flags &= ~(DWC3_EP_STALL | DWC3_EP_WEDGE);
			return 0;
		}

		if (!dep->gsi) {
			dwc3_stop_active_transfer(dep, true, true);

		if (!list_empty(&dep->started_list))
			dep->flags |= DWC3_EP_DELAY_START;

			if (dep->flags & DWC3_EP_END_TRANSFER_PENDING) {
				dep->flags |= DWC3_EP_PENDING_CLEAR_STALL;
				if (protocol)
					dwc->clear_stall_protocol = dep->number;

				return 0;
			}
		}

		ret = dwc3_send_clear_stall_ep_cmd(dep);
		if (ret) {
			dev_err(dwc->dev, "failed to clear STALL on %s\n",
					dep->name);
			return ret;
		}

		dep->flags &= ~(DWC3_EP_STALL | DWC3_EP_WEDGE);

		if (dep->gsi || dep->endless)
			return 0;

		if ((dep->flags & DWC3_EP_DELAY_START) &&
		    !usb_endpoint_xfer_isoc(dep->endpoint.desc))
			__dwc3_gadget_kick_transfer(dep);

		dep->flags &= ~DWC3_EP_DELAY_START;
	}

	return ret;
}

static int dwc3_gadget_ep_set_halt(struct usb_ep *ep, int value)
{
	struct dwc3_ep			*dep = to_dwc3_ep(ep);
	struct dwc3			*dwc = dep->dwc;

	unsigned long			flags;

	int				ret;

	spin_lock_irqsave(&dwc->lock, flags);
	ret = __dwc3_gadget_ep_set_halt(dep, value, false);
	spin_unlock_irqrestore(&dwc->lock, flags);

	return ret;
}

static int dwc3_gadget_ep_set_wedge(struct usb_ep *ep)
{
	struct dwc3_ep			*dep = to_dwc3_ep(ep);
	struct dwc3			*dwc = dep->dwc;
	unsigned long			flags;
	int				ret;

	spin_lock_irqsave(&dwc->lock, flags);
	dbg_event(dep->number, "WEDGE", 0);
	dep->flags |= DWC3_EP_WEDGE;

	if (dep->number == 0 || dep->number == 1)
		ret = __dwc3_gadget_ep0_set_halt(ep, 1);
	else
		ret = __dwc3_gadget_ep_set_halt(dep, 1, false);
	spin_unlock_irqrestore(&dwc->lock, flags);

	return ret;
}

/* -------------------------------------------------------------------------- */

static struct usb_endpoint_descriptor dwc3_gadget_ep0_desc = {
	.bLength	= USB_DT_ENDPOINT_SIZE,
	.bDescriptorType = USB_DT_ENDPOINT,
	.bmAttributes	= USB_ENDPOINT_XFER_CONTROL,
};

static const struct usb_ep_ops dwc3_gadget_ep0_ops = {
	.enable		= dwc3_gadget_ep0_enable,
	.disable	= dwc3_gadget_ep0_disable,
	.alloc_request	= dwc3_gadget_ep_alloc_request,
	.free_request	= dwc3_gadget_ep_free_request,
	.queue		= dwc3_gadget_ep0_queue,
	.dequeue	= dwc3_gadget_ep_dequeue,
	.set_halt	= dwc3_gadget_ep0_set_halt,
	.set_wedge	= dwc3_gadget_ep_set_wedge,
};

static const struct usb_ep_ops dwc3_gadget_ep_ops = {
	.enable		= dwc3_gadget_ep_enable,
	.disable	= dwc3_gadget_ep_disable,
	.alloc_request	= dwc3_gadget_ep_alloc_request,
	.free_request	= dwc3_gadget_ep_free_request,
	.queue		= dwc3_gadget_ep_queue,
	.dequeue	= dwc3_gadget_ep_dequeue,
	.set_halt	= dwc3_gadget_ep_set_halt,
	.set_wedge	= dwc3_gadget_ep_set_wedge,
};

/* -------------------------------------------------------------------------- */

static int dwc3_gadget_get_frame(struct usb_gadget *g)
{
	struct dwc3		*dwc = gadget_to_dwc(g);

	return __dwc3_gadget_get_frame(dwc);
}

static int dwc3_gadget_remote_wakeup(struct dwc3 *dwc)
{
	int			ret = 0;
	u32			reg;
	u8			link_state;
	unsigned long		flags;
	bool			link_recover_only = false;

	dev_dbg(dwc->dev, "%s(): Entry\n", __func__);
	disable_irq(dwc->irq);
	spin_lock_irqsave(&dwc->lock, flags);
	/*
	 * According to the Databook Remote wakeup request should
	 * be issued only when the device is in early suspend state.
	 *
	 * We can check that via USB Link State bits in DSTS register.
	 */
	reg = dwc3_readl(dwc->regs, DWC3_DSTS);

	link_state = DWC3_DSTS_USBLNKST(reg);
	switch (link_state) {
	case DWC3_LINK_STATE_RESET:
	case DWC3_LINK_STATE_RX_DET:	/* in HS, means Early Suspend */
	case DWC3_LINK_STATE_U3:	/* in HS, means SUSPEND */
	case DWC3_LINK_STATE_U2:	/* in HS, means Sleep (L1) */
	case DWC3_LINK_STATE_RESUME:
		break;
	case DWC3_LINK_STATE_U1:
		if (dwc->gadget.speed != USB_SPEED_SUPER) {
			link_recover_only = true;
			break;
		}
		fallthrough;
	default:
		dev_dbg(dwc->dev, "can't wakeup from link state %d\n",
				link_state);
		ret = -EINVAL;
		goto out;
	}

	/* Enable LINK STATUS change event */
	reg = dwc3_readl(dwc->regs, DWC3_DEVTEN);
	reg |= DWC3_DEVTEN_ULSTCNGEN;
	dwc3_writel(dwc->regs, DWC3_DEVTEN, reg);
	/*
	 * memory barrier is required to make sure that required events
	 * with core is enabled before performing RECOVERY mechnism.
	 */
	mb();

	ret = dwc3_gadget_set_link_state(dwc, DWC3_LINK_STATE_RECOV);
	if (ret < 0) {
		dev_err(dwc->dev, "failed to put link in Recovery\n");
		/* Disable LINK STATUS change */
		reg = dwc3_readl(dwc->regs, DWC3_DEVTEN);
		reg &= ~DWC3_DEVTEN_ULSTCNGEN;
		dwc3_writel(dwc->regs, DWC3_DEVTEN, reg);
		/* Required to complete this operation before returning */
		mb();
		goto out;
	}

	/* Recent versions do this automatically */
	if (dwc->revision < DWC3_REVISION_194A) {
		/* write zeroes to Link Change Request */
		reg = dwc3_readl(dwc->regs, DWC3_DCTL);
		reg &= ~DWC3_DCTL_ULSTCHNGREQ_MASK;
		dwc3_writel(dwc->regs, DWC3_DCTL, reg);
	}

	spin_unlock_irqrestore(&dwc->lock, flags);
	enable_irq(dwc->irq);

	/*
	 * Have bigger value (16 sec) for timeout since some host PCs driving
	 * resume for very long time (e.g. 8 sec)
	 */
	ret = wait_event_interruptible_timeout(dwc->wait_linkstate,
			(dwc->link_state < DWC3_LINK_STATE_U3) ||
			(dwc->link_state == DWC3_LINK_STATE_SS_DIS),
			msecs_to_jiffies(16000));

	spin_lock_irqsave(&dwc->lock, flags);
	/* Disable link status change event */
	reg = dwc3_readl(dwc->regs, DWC3_DEVTEN);
	reg &= ~DWC3_DEVTEN_ULSTCNGEN;
	dwc3_writel(dwc->regs, DWC3_DEVTEN, reg);
	/*
	 * Complete this write before we go ahead and perform resume
	 * as we don't need link status change notificaiton anymore.
	 */
	mb();

	if (!ret) {
		dev_dbg(dwc->dev, "Timeout moving into state(%d)\n",
							dwc->link_state);
		ret = -EINVAL;
		spin_unlock_irqrestore(&dwc->lock, flags);
		goto out1;
	} else {
		ret = 0;
		/*
		 * If USB is disconnected OR received RESET from host,
		 * don't perform resume
		 */
		if (dwc->link_state == DWC3_LINK_STATE_SS_DIS ||
				dwc->gadget.state == USB_STATE_DEFAULT)
			link_recover_only = true;
	}

	/*
	 * According to DWC3 databook, the controller does not
	 * trigger a wakeup event when remote-wakeup is used.
	 * Hence, after remote-wakeup sequence is complete, and
	 * the device is back at U0 state, it is required that
	 * the resume sequence is initiated by SW.
	 */
	if (!link_recover_only)
		dwc3_gadget_wakeup_interrupt(dwc, true);

	spin_unlock_irqrestore(&dwc->lock, flags);
	dev_dbg(dwc->dev, "%s: Exit\n", __func__);
	return ret;

out:
	spin_unlock_irqrestore(&dwc->lock, flags);
	enable_irq(dwc->irq);

out1:
	return ret;
}

#define DWC3_PM_RESUME_RETRIES		20    /* Max Number of retries */
#define DWC3_PM_RESUME_DELAY		100   /* 100 msec */
static void dwc3_gadget_remote_wakeup_work(struct work_struct *w)
{
	struct dwc3		*dwc;
	int			ret;
	static int		retry_count;

	dwc = container_of(w, struct dwc3, remote_wakeup_work);

	ret = pm_runtime_get_sync(dwc->dev);
	if (ret) {
		/* pm_runtime_get_sync returns -EACCES error between
		 * late_suspend and early_resume, wait for system resume to
		 * finish and queue work again
		 */
		dev_dbg(dwc->dev, "PM runtime get sync failed, ret %d\n", ret);
		if (ret == -EACCES) {
			pm_runtime_put_noidle(dwc->dev);
			if (retry_count == DWC3_PM_RESUME_RETRIES) {
				retry_count = 0;
				dev_err(dwc->dev, "pm_runtime_get_sync timed out\n");
				return;
			}
			msleep(DWC3_PM_RESUME_DELAY);
			retry_count++;
			schedule_work(&dwc->remote_wakeup_work);
			return;
		}
	}
	retry_count = 0;
	dbg_event(0xFF, "Gdgwake gsyn",
		atomic_read(&dwc->dev->power.usage_count));

	ret = dwc3_gadget_remote_wakeup(dwc);
	if (ret)
		dev_err(dwc->dev, "Remote wakeup failed. ret = %d\n", ret);

	pm_runtime_put_noidle(dwc->dev);
	dbg_event(0xFF, "Gdgwake put",
		atomic_read(&dwc->dev->power.usage_count));
}

static int dwc3_gadget_wakeup(struct usb_gadget *g)
{
	struct dwc3		*dwc = gadget_to_dwc(g);
	unsigned long	flags;

	spin_lock_irqsave(&dwc->lock, flags);
	if (g->speed < USB_SPEED_SUPER && !dwc->is_remote_wakeup_enabled) {
		spin_unlock_irqrestore(&dwc->lock, flags);
		dbg_log_string("remote wakeup not supported\n");
		return -EINVAL;
	}

	spin_unlock_irqrestore(&dwc->lock, flags);
	schedule_work(&dwc->remote_wakeup_work);
	return 0;
}

#ifdef CONFIG_USB_FUNC_WAKEUP_SUPPORTED
static int dwc_gadget_func_wakeup(struct usb_gadget *g, int interface_id)
{
	int ret = 0;
	struct dwc3 *dwc = gadget_to_dwc(g);

	if (dwc3_gadget_is_suspended(dwc)) {
		dev_dbg(dwc->dev, "USB bus is suspended, scheduling wakeup\n");
		dwc3_gadget_wakeup(&dwc->gadget);
		return -EAGAIN;
	}

	ret = dwc3_send_gadget_generic_command(dwc, DWC3_DGCMD_XMIT_DEV,
			0x1 | (interface_id << 4));
	if (ret)
		dev_err(dwc->dev, "Function wakeup HW command failed, ret %d\n",
				ret);

	return ret;
}
#endif

static int dwc3_gadget_set_selfpowered(struct usb_gadget *g,
		int is_selfpowered)
{
	struct dwc3		*dwc = gadget_to_dwc(g);
	unsigned long		flags;

	spin_lock_irqsave(&dwc->lock, flags);
	g->is_selfpowered = !!is_selfpowered;
	spin_unlock_irqrestore(&dwc->lock, flags);

	return 0;
}

static void dwc3_stop_active_transfers(struct dwc3 *dwc, bool block_db)
{
	u32 epnum;

	for (epnum = 2; epnum < DWC3_ENDPOINTS_NUM; epnum++) {
		struct dwc3_ep *dep;

		dep = dwc->eps[epnum];
		if (!dep)
			continue;

		if (!(dep->flags & DWC3_EP_ENABLED))
			continue;

		if (dep->gsi && dep->direction && block_db) {
			dbg_log_string("block_db with dep:%s", dep->name);
			dwc3_notify_event(dwc,
				DWC3_CONTROLLER_NOTIFY_CLEAR_DB, 0);
		}

		dwc3_remove_requests(dwc, dep);
	}
}

/**
 * dwc3_device_core_soft_reset - Issues device core soft reset
 * @dwc: pointer to our context structure
 */
static int dwc3_device_core_soft_reset(struct dwc3 *dwc)
{
	u32             reg;
	int             retries = 10;

	reg = dwc3_readl(dwc->regs, DWC3_DCTL);
	reg |= DWC3_DCTL_CSFTRST;
	dwc3_writel(dwc->regs, DWC3_DCTL, reg);

	do {
		reg = dwc3_readl(dwc->regs, DWC3_DCTL);
		if (!(reg & DWC3_DCTL_CSFTRST))
			goto done;

		usleep_range(1000, 1100);
	} while (--retries);

	dev_err(dwc->dev, "%s timedout\n", __func__);

	return -ETIMEDOUT;

done:
	/* phy sync delay as per data book */
	msleep(50);

	/*
	 * Soft reset clears the block on the doorbell,
	 * set it back to prevent unwanted writes to the doorbell.
	 */
	dwc3_notify_event(dwc, DWC3_CONTROLLER_NOTIFY_CLEAR_DB, 0);

	return 0;
}

#define MIN_RUN_STOP_DELAY_MS 50

static int dwc3_gadget_run_stop(struct dwc3 *dwc, int is_on, int suspend)
{
	u32			reg, reg1;
	u32			timeout = 1500;

	dbg_event(0xFF, "run_stop", is_on);
	reg = dwc3_readl(dwc->regs, DWC3_DCTL);
	if (is_on) {
		if (dwc->revision <= DWC3_REVISION_187A) {
			reg &= ~DWC3_DCTL_TRGTULST_MASK;
			reg |= DWC3_DCTL_TRGTULST_RX_DET;
		}

		if (dwc->revision >= DWC3_REVISION_194A)
			reg &= ~DWC3_DCTL_KEEP_CONNECT;

		dwc3_event_buffers_setup(dwc);
		__dwc3_gadget_start(dwc);

		reg1 = dwc3_readl(dwc->regs, DWC3_DCFG);
		reg1 &= ~(DWC3_DCFG_SPEED_MASK);

		if (dwc->maximum_speed == USB_SPEED_SUPER_PLUS)
			reg1 |= DWC3_DCFG_SUPERSPEED_PLUS;
		else if (dwc->maximum_speed == USB_SPEED_HIGH)
			reg1 |= DWC3_DCFG_HIGHSPEED;
		else
			reg1 |= DWC3_DCFG_SUPERSPEED;
		dwc3_writel(dwc->regs, DWC3_DCFG, reg1);

		reg |= DWC3_DCTL_RUN_STOP;

		if (dwc->has_hibernation)
			reg |= DWC3_DCTL_KEEP_CONNECT;

		dwc->pullups_connected = true;
	} else {
		dwc3_gadget_disable_irq(dwc);

		dwc->err_evt_seen = false;
		dwc->pullups_connected = false;
		__dwc3_gadget_ep_disable(dwc->eps[0]);
		__dwc3_gadget_ep_disable(dwc->eps[1]);

		/*
		 * According to dwc3 databook, it is must to remove any active
		 * transfers before trying to stop USB device controller. Hence
		 * call dwc3_stop_active_transfers() API before stopping USB
		 * device controller. Also don't block ringing of doorbell until
		 * controller is halted (i.e. second param as false).
		 */
		dwc3_stop_active_transfers(dwc, false);

		reg &= ~DWC3_DCTL_RUN_STOP;

		if (dwc->has_hibernation && !suspend)
			reg &= ~DWC3_DCTL_KEEP_CONNECT;
	}

	dwc3_writel(dwc->regs, DWC3_DCTL, reg);

	/* Controller is not halted until the events are acknowledged */
	if (!is_on) {
		/*
		 * Clear out any pending events (i.e. End Transfer Command
		 * Complete).
		 */
		reg1 = dwc3_readl(dwc->regs, DWC3_GEVNTCOUNT(0));
		reg1 &= DWC3_GEVNTCOUNT_MASK;
		dbg_log_string("remaining EVNTCOUNT(0)=%d", reg1);
		dwc3_writel(dwc->regs, DWC3_GEVNTCOUNT(0), reg1);
		dwc3_notify_event(dwc, DWC3_GSI_EVT_BUF_CLEAR, 0);
		dwc3_notify_event(dwc, DWC3_CONTROLLER_NOTIFY_CLEAR_DB, 0);
	}

	do {
		reg = dwc3_readl(dwc->regs, DWC3_DSTS);
		reg &= DWC3_DSTS_DEVCTRLHLT;
	} while (--timeout && !(!is_on ^ !reg));

	if (!timeout) {
		dev_err(dwc->dev, "failed to %s controller\n",
				is_on ? "start" : "stop");
		if (is_on)
			dbg_event(0xFF, "STARTTOUT", reg);
		else
			dbg_event(0xFF, "STOPTOUT", reg);
		return -ETIMEDOUT;
	}

	return 0;
}

static int dwc3_gadget_run_stop_util(struct dwc3 *dwc)
{
	int ret = 0;

	dev_dbg(dwc->dev, "%s: enter: %d\n", __func__, dwc->gadget_state);
	switch (dwc->gadget_state) {
	case DWC3_GADGET_INACTIVE:
		if (dwc->vbus_active && dwc->softconnect) {
			ret = dwc3_gadget_run_stop(dwc, true, false);
			dwc->gadget_state = DWC3_GADGET_ACTIVE;
			break;
		}

		if (dwc->vbus_active) {
			dwc->gadget_state = DWC3_GADGET_CABLE_CONN;
			break;
		}

		if (dwc->softconnect) {
			dwc->gadget_state = DWC3_GADGET_SOFT_CONN;
			break;
		}
	case DWC3_GADGET_SOFT_CONN:
		if (!dwc->softconnect) {
			dwc->gadget_state = DWC3_GADGET_INACTIVE;
			break;
		}

		if (dwc->vbus_active) {
			ret = dwc3_gadget_run_stop(dwc, true, false);
			dwc->gadget_state = DWC3_GADGET_ACTIVE;
		}
		break;
	case DWC3_GADGET_CABLE_CONN:
		if (!dwc->vbus_active) {
			dwc->gadget_state = DWC3_GADGET_INACTIVE;
			break;
		}

		if (dwc->softconnect) {
			ret = dwc3_gadget_run_stop(dwc, true, false);
			dwc->gadget_state = DWC3_GADGET_ACTIVE;
		}
		break;
	case DWC3_GADGET_ACTIVE:
		if (!dwc->vbus_active) {
			dwc->gadget_state = DWC3_GADGET_SOFT_CONN;
			ret = dwc3_gadget_run_stop(dwc, false, false);
			break;
		}

		if (!dwc->softconnect) {
			dwc->gadget_state = DWC3_GADGET_CABLE_CONN;
			ret = dwc3_gadget_run_stop(dwc, false, false);
			break;
		}
		break;
	default:
		dev_err(dwc->dev, "Invalid state\n");
	}

	dev_dbg(dwc->dev, "%s: exit: %d\n", __func__, dwc->gadget_state);
	return ret;
}

static int dwc3_gadget_vbus_draw(struct usb_gadget *g, unsigned int mA)
{
	struct dwc3		*dwc = gadget_to_dwc(g);

	dwc->vbus_draw = mA;
	dev_dbg(dwc->dev, "Notify controller from %s. mA = %u\n", __func__, mA);
	dbg_event(0xFF, "currentDraw", mA);
	dwc3_notify_event(dwc, DWC3_CONTROLLER_SET_CURRENT_DRAW_EVENT, 0);
	return 0;
}

static int dwc3_gadget_pullup(struct usb_gadget *g, int is_on)
{
	struct dwc3		*dwc = gadget_to_dwc(g);
	unsigned long		flags;
	int			ret;
	ktime_t			diff;

	is_on = !!is_on;
	spin_lock_irqsave(&dwc->lock, flags);
	dwc->softconnect = is_on;

	if (((dwc->dr_mode > USB_DR_MODE_HOST) && !dwc->vbus_active)
			|| !dwc->gadget_driver || (dwc->err_evt_seen &&
				dwc->softconnect)) {
		/*
		 * Need to wait for vbus_session(on) from otg driver or to
		 * the udc_start.
		 */
		spin_unlock_irqrestore(&dwc->lock, flags);
		dbg_event(0xFF, "WaitPullup", 0);
		return 0;
	}
	spin_unlock_irqrestore(&dwc->lock, flags);

	pm_runtime_get_sync(dwc->dev);
	dbg_event(0xFF, "Pullup gsync",
		atomic_read(&dwc->dev->power.usage_count));

	diff = ktime_sub(ktime_get(), dwc->last_run_stop);
	if (ktime_to_ms(diff) < MIN_RUN_STOP_DELAY_MS) {
		dbg_event(0xFF, "waitBefRun_Stop",
			  MIN_RUN_STOP_DELAY_MS - ktime_to_ms(diff));
		msleep(MIN_RUN_STOP_DELAY_MS - ktime_to_ms(diff));
	}

	dwc->last_run_stop = ktime_get();

	/*
	 * Per databook, when we want to stop the gadget, if a control transfer
	 * is still in process, complete it and get the core into setup phase.
	 */
	if (!is_on && (dwc->ep0state != EP0_SETUP_PHASE ||
				dwc->ep0_next_event != DWC3_EP0_COMPLETE)) {
		reinit_completion(&dwc->ep0_in_setup);

		ret = wait_for_completion_timeout(&dwc->ep0_in_setup,
				msecs_to_jiffies(DWC3_PULL_UP_TIMEOUT));
		if (ret == 0)
			dev_err(dwc->dev, "timed out waiting for SETUP phase\n");
	}

	/* pull-up disable: clear pending events without queueing bh */
	dwc->pullups_connected = is_on;

	disable_irq(dwc->irq);

	/* prevent pending bh to run later */
	flush_work(&dwc->bh_work);

	if (is_on)
		dwc3_device_core_soft_reset(dwc);

	dwc3_notify_event(dwc, DWC3_CONTROLLER_PULLUP, is_on);

	spin_lock_irqsave(&dwc->lock, flags);
	if (dwc->ep0state != EP0_SETUP_PHASE)
		dbg_event(0xFF, "EP0 is not in SETUP phase\n", dwc->ep0state);

	/*
	 * If we are here after bus suspend notify otg state machine to
	 * increment pm usage count of dwc to prevent pm_runtime_suspend
	 * during enumeration.
	 */
	dwc->b_suspend = false;
	dwc3_notify_event(dwc, DWC3_CONTROLLER_NOTIFY_OTG_EVENT, 0);

	ret = dwc3_gadget_run_stop_util(dwc);
	spin_unlock_irqrestore(&dwc->lock, flags);
	if (!is_on && ret == -ETIMEDOUT) {
		/*
		 * If we fail to stop the controller then mark it as an error
		 * event since it can lead the controller to go into an unknown
		 * state.
		 */
		dbg_log_string("%s: error event seen\n", __func__);
		dwc->err_evt_seen = true;
		dwc3_notify_event(dwc, DWC3_CONTROLLER_ERROR_EVENT, 0);
		dwc3_notify_event(dwc, DWC3_CONTROLLER_NOTIFY_CLEAR_DB, 0);
	}
	enable_irq(dwc->irq);

	pm_runtime_mark_last_busy(dwc->dev);
	pm_runtime_put_autosuspend(dwc->dev);
	dbg_event(0xFF, "Pullup put",
		atomic_read(&dwc->dev->power.usage_count));
	return 0;
}

static void dwc3_gadget_enable_irq(struct dwc3 *dwc)
{
	u32			reg;

	dbg_event(0xFF, "UnmaskINT", 0);
	/* Enable all but Start and End of Frame IRQs */
	reg = (DWC3_DEVTEN_VNDRDEVTSTRCVEDEN |
			DWC3_DEVTEN_EVNTOVERFLOWEN |
			DWC3_DEVTEN_CMDCMPLTEN |
			DWC3_DEVTEN_ERRTICERREN |
			DWC3_DEVTEN_WKUPEVTEN |
			DWC3_DEVTEN_CONNECTDONEEN |
			DWC3_DEVTEN_USBRSTEN |
			DWC3_DEVTEN_DISCONNEVTEN);

	/*
	 * Enable SUSPENDEVENT(BIT:6) for version 230A and above
	 * else enable USB Link change event (BIT:3) for older version
	 */
	if (dwc->revision < DWC3_REVISION_230A)
		reg |= DWC3_DEVTEN_ULSTCNGEN;
	else
		reg |= DWC3_DEVTEN_EOPFEN;

	/* On 2.30a and above this bit enables U3/L2-L1 Suspend Events */
	if (dwc->revision >= DWC3_REVISION_230A)
		reg |= DWC3_DEVTEN_EOPFEN;

	dwc3_writel(dwc->regs, DWC3_DEVTEN, reg);
}

void dwc3_gadget_disable_irq(struct dwc3 *dwc)
{
	dbg_event(0xFF, "MaskINT", 0);
	/* mask all interrupts */
	dwc3_writel(dwc->regs, DWC3_DEVTEN, 0x00);
}

static irqreturn_t dwc3_thread_interrupt(int irq, void *_dwc);

/**
 * dwc3_gadget_setup_nump - calculate and initialize NUMP field of %DWC3_DCFG
 * @dwc: pointer to our context structure
 *
 * The following looks like complex but it's actually very simple. In order to
 * calculate the number of packets we can burst at once on OUT transfers, we're
 * gonna use RxFIFO size.
 *
 * To calculate RxFIFO size we need two numbers:
 * MDWIDTH = size, in bits, of the internal memory bus
 * RAM2_DEPTH = depth, in MDWIDTH, of internal RAM2 (where RxFIFO sits)
 *
 * Given these two numbers, the formula is simple:
 *
 * RxFIFO Size = (RAM2_DEPTH * MDWIDTH / 8) - 24 - 16;
 *
 * 24 bytes is for 3x SETUP packets
 * 16 bytes is a clock domain crossing tolerance
 *
 * Given RxFIFO Size, NUMP = RxFIFOSize / 1024;
 */
static void dwc3_gadget_setup_nump(struct dwc3 *dwc)
{
	u32 ram2_depth;
	u32 mdwidth;
	u32 nump;
	u32 reg;

	ram2_depth = DWC3_GHWPARAMS7_RAM2_DEPTH(dwc->hwparams.hwparams7);
	mdwidth = DWC3_GHWPARAMS0_MDWIDTH(dwc->hwparams.hwparams0);

	nump = ((ram2_depth * mdwidth / 8) - 24 - 16) / 1024;
	nump = min_t(u32, nump, 16);

	/* update NumP */
	reg = dwc3_readl(dwc->regs, DWC3_DCFG);
	reg &= ~DWC3_DCFG_NUMP_MASK;
	reg |= nump << DWC3_DCFG_NUMP_SHIFT;
	dwc3_writel(dwc->regs, DWC3_DCFG, reg);
}

static int dwc3_gadget_vbus_session(struct usb_gadget *_gadget, int is_active)
{
	struct dwc3 *dwc = gadget_to_dwc(_gadget);
	unsigned long flags;
	int ret = 0;

	if (dwc->dr_mode <= USB_DR_MODE_HOST)
		return -EPERM;

	is_active = !!is_active;

	dbg_event(0xFF, "VbusSess", is_active);

	disable_irq(dwc->irq);

	flush_work(&dwc->bh_work);

	spin_lock_irqsave(&dwc->lock, flags);

	/* Mark that the vbus was powered */
	dwc->vbus_active = is_active;

	ret = dwc3_gadget_run_stop_util(dwc);

	/*
	 * Clearing run/stop bit might occur before disconnect event is seen.
	 * Make sure to let gadget driver know in that case.
	 */
	if (!dwc->vbus_active) {
		dev_dbg(dwc->dev, "calling disconnect from %s\n", __func__);
		dwc3_gadget_disconnect_interrupt(dwc);
	}

	spin_unlock_irqrestore(&dwc->lock, flags);
	if (!is_active && ret == -ETIMEDOUT) {
		dev_err(dwc->dev, "%s: Core soft reset...\n", __func__);
		dwc3_device_core_soft_reset(dwc);
	}

	enable_irq(dwc->irq);

	return 0;
}

static int __dwc3_gadget_start(struct dwc3 *dwc)
{
	struct dwc3_ep		*dep;
	int			ret = 0;
	u32			reg;

	dbg_event(0xFF, "__Gadgetstart", 0);

	/*
	 * Use IMOD if enabled via dwc->imod_interval. Otherwise, if
	 * the core supports IMOD, disable it.
	 */
	if (dwc->imod_interval) {
		dwc3_writel(dwc->regs, DWC3_DEV_IMOD(0), dwc->imod_interval);
		dwc3_writel(dwc->regs, DWC3_GEVNTCOUNT(0), DWC3_GEVNTCOUNT_EHB);
	} else if (dwc3_has_imod(dwc)) {
		dwc3_writel(dwc->regs, DWC3_DEV_IMOD(0), 0);
	}

	/*
	 * We are telling dwc3 that we want to use DCFG.NUMP as ACK TP's NUMP
	 * field instead of letting dwc3 itself calculate that automatically.
	 *
	 * This way, we maximize the chances that we'll be able to get several
	 * bursts of data without going through any sort of endpoint throttling.
	 */
	reg = dwc3_readl(dwc->regs, DWC3_GRXTHRCFG);
	if (dwc3_is_usb31(dwc))
		reg &= ~DWC31_GRXTHRCFG_PKTCNTSEL;
	else
		reg &= ~DWC3_GRXTHRCFG_PKTCNTSEL;

	dwc3_writel(dwc->regs, DWC3_GRXTHRCFG, reg);

	/*
	 * Programs the number of outstanding pipelined transfer requests
	 * the AXI master pushes to the AXI slave.
	 */
	if (dwc->revision >= DWC3_REVISION_270A) {
		reg = dwc3_readl(dwc->regs, DWC3_GSBUSCFG1);
		reg &= ~DWC3_GSBUSCFG1_PIPETRANSLIMIT_MASK;
		reg |= DWC3_GSBUSCFG1_PIPETRANSLIMIT(0xe);
		dwc3_writel(dwc->regs, DWC3_GSBUSCFG1, reg);
	}

	dwc3_gadget_setup_nump(dwc);

	/* Start with SuperSpeed Default */
	dwc3_gadget_ep0_desc.wMaxPacketSize = cpu_to_le16(512);

	dep = dwc->eps[0];
	ret = __dwc3_gadget_ep_enable(dep, DWC3_DEPCFG_ACTION_INIT);
	if (ret) {
		dev_err(dwc->dev, "failed to enable %s\n", dep->name);
		goto err0;
	}

	dep = dwc->eps[1];
	ret = __dwc3_gadget_ep_enable(dep, DWC3_DEPCFG_ACTION_INIT);
	if (ret) {
		dev_err(dwc->dev, "failed to enable %s\n", dep->name);
		goto err1;
	}

	/* begin to receive SETUP packets */
	dwc->ep0state = EP0_SETUP_PHASE;
	dwc->ep0_bounced = false;
	dwc->link_state = DWC3_LINK_STATE_SS_DIS;
	dwc3_ep0_out_start(dwc);

	dwc3_gadget_enable_irq(dwc);

	return 0;

err1:
	__dwc3_gadget_ep_disable(dwc->eps[0]);

err0:
	return ret;
}

static int dwc3_gadget_start(struct usb_gadget *g,
		struct usb_gadget_driver *driver)
{
	struct dwc3		*dwc = gadget_to_dwc(g);
	unsigned long		flags;
	int			ret = 0;

	dbg_event(0xFF, "Gadgetstart", 0);
	spin_lock_irqsave(&dwc->lock, flags);
	if (dwc->gadget_driver) {
		dev_err(dwc->dev, "%s is already bound to %s\n",
				dwc->gadget.name,
				dwc->gadget_driver->driver.name);
		ret = -EBUSY;
		goto err0;
	}

	dwc->gadget_driver	= driver;
	dwc->is_remote_wakeup_enabled = false;

	/*
	 * For DRD, this might get called by gadget driver during bootup
	 * even though host mode might be active. Don't actually perform
	 * device-specific initialization until device mode is activated.
	 * In that case dwc3_gadget_restart() will handle it.
	 */
	spin_unlock_irqrestore(&dwc->lock, flags);

	return 0;

err0:
	spin_unlock_irqrestore(&dwc->lock, flags);
	return ret;
}

static void __dwc3_gadget_stop(struct dwc3 *dwc)
{
	dbg_event(0xFF, "__Gadgetstop", 0);
	dwc3_gadget_disable_irq(dwc);
	__dwc3_gadget_ep_disable(dwc->eps[0]);
	__dwc3_gadget_ep_disable(dwc->eps[1]);
}

static int dwc3_gadget_stop(struct usb_gadget *g)
{
	struct dwc3		*dwc = gadget_to_dwc(g);
	unsigned long		flags;

	spin_lock_irqsave(&dwc->lock, flags);
	dwc->gadget_driver	= NULL;
	dwc->is_remote_wakeup_enabled = false;
	spin_unlock_irqrestore(&dwc->lock, flags);

	dbg_event(0xFF, "fwq_started", 0);
	flush_workqueue(dwc->dwc_wq);
	dbg_event(0xFF, "fwq_completed", 0);

	return 0;
}

static void dwc3_gadget_config_params(struct usb_gadget *g,
				      struct usb_dcd_config_params *params)
{
	struct dwc3		*dwc = gadget_to_dwc(g);

	params->besl_baseline = USB_DEFAULT_BESL_UNSPECIFIED;
	params->besl_deep = USB_DEFAULT_BESL_UNSPECIFIED;

	/* Recommended BESL */
	if (!dwc->dis_enblslpm_quirk) {
		/*
		 * If the recommended BESL baseline is 0 or if the BESL deep is
		 * less than 2, Microsoft's Windows 10 host usb stack will issue
		 * a usb reset immediately after it receives the extended BOS
		 * descriptor and the enumeration will fail. To maintain
		 * compatibility with the Windows' usb stack, let's set the
		 * recommended BESL baseline to 1 and clamp the BESL deep to be
		 * within 2 to 15.
		 */
		params->besl_baseline = 1;
		if (dwc->is_utmi_l1_suspend)
			params->besl_deep =
				clamp_t(u8, dwc->hird_threshold, 2, 15);
	}

	/* U1 Device exit Latency */
	if (dwc->dis_u1_entry_quirk)
		params->bU1devExitLat = 0;
	else
		params->bU1devExitLat = DWC3_DEFAULT_U1_DEV_EXIT_LAT;

	/* U2 Device exit Latency */
	if (dwc->dis_u2_entry_quirk)
		params->bU2DevExitLat = 0;
	else
		params->bU2DevExitLat =
				cpu_to_le16(DWC3_DEFAULT_U2_DEV_EXIT_LAT);
}

static void __maybe_unused dwc3_gadget_set_speed(struct usb_gadget *g,
				  enum usb_device_speed speed)
{
	struct dwc3		*dwc = gadget_to_dwc(g);
	unsigned long		flags;
	u32			reg;

	spin_lock_irqsave(&dwc->lock, flags);
	reg = dwc3_readl(dwc->regs, DWC3_DCFG);
	reg &= ~(DWC3_DCFG_SPEED_MASK);

	/*
	 * WORKAROUND: DWC3 revision < 2.20a have an issue
	 * which would cause metastability state on Run/Stop
	 * bit if we try to force the IP to USB2-only mode.
	 *
	 * Because of that, we cannot configure the IP to any
	 * speed other than the SuperSpeed
	 *
	 * Refers to:
	 *
	 * STAR#9000525659: Clock Domain Crossing on DCTL in
	 * USB 2.0 Mode
	 */
	if (dwc->revision < DWC3_REVISION_220A &&
	    !dwc->dis_metastability_quirk) {
		reg |= DWC3_DCFG_SUPERSPEED;
	} else {
		switch (speed) {
		case USB_SPEED_LOW:
			reg |= DWC3_DCFG_LOWSPEED;
			break;
		case USB_SPEED_FULL:
			reg |= DWC3_DCFG_FULLSPEED;
			break;
		case USB_SPEED_HIGH:
			reg |= DWC3_DCFG_HIGHSPEED;
			break;
		case USB_SPEED_SUPER:
			reg |= DWC3_DCFG_SUPERSPEED;
			break;
		case USB_SPEED_SUPER_PLUS:
			if (dwc3_is_usb31(dwc))
				reg |= DWC3_DCFG_SUPERSPEED_PLUS;
			else
				reg |= DWC3_DCFG_SUPERSPEED;
			break;
		default:
			dev_err(dwc->dev, "invalid speed (%d)\n", speed);

			if (dwc->revision & DWC3_REVISION_IS_DWC31)
				reg |= DWC3_DCFG_SUPERSPEED_PLUS;
			else
				reg |= DWC3_DCFG_SUPERSPEED;
		}
	}
	dwc3_writel(dwc->regs, DWC3_DCFG, reg);

	spin_unlock_irqrestore(&dwc->lock, flags);
}

static const struct usb_gadget_ops dwc3_gadget_ops = {
	.get_frame		= dwc3_gadget_get_frame,
	.wakeup			= dwc3_gadget_wakeup,
#ifdef CONFIG_USB_FUNC_WAKEUP_SUPPORTED
	.func_wakeup		= dwc_gadget_func_wakeup,
#endif
	.set_selfpowered	= dwc3_gadget_set_selfpowered,
	.vbus_session		= dwc3_gadget_vbus_session,
	.vbus_draw		= dwc3_gadget_vbus_draw,
	.pullup			= dwc3_gadget_pullup,
	.udc_start		= dwc3_gadget_start,
	.udc_stop		= dwc3_gadget_stop,
	.get_config_params	= dwc3_gadget_config_params,
};

/* -------------------------------------------------------------------------- */

#define NUM_GSI_OUT_EPS	1
#define NUM_GSI_IN_EPS	2

static int dwc3_gadget_init_control_endpoint(struct dwc3_ep *dep)
{
	struct dwc3 *dwc = dep->dwc;

	usb_ep_set_maxpacket_limit(&dep->endpoint, 512);
	dep->endpoint.maxburst = 1;
	dep->endpoint.ops = &dwc3_gadget_ep0_ops;
	if (!dep->direction)
		dwc->gadget.ep0 = &dep->endpoint;

	dep->endpoint.caps.type_control = true;

	return 0;
}

static int dwc3_gadget_init_in_out_endpoint(struct dwc3_ep *dep)
{
	struct dwc3 *dwc = dep->dwc;

	usb_ep_set_maxpacket_limit(&dep->endpoint, 1024);
	dep->endpoint.max_streams = 15;
	dep->endpoint.ops = &dwc3_gadget_ep_ops;
	list_add_tail(&dep->endpoint.ep_list,
			&dwc->gadget.ep_list);
	dep->endpoint.caps.type_iso = true;
	dep->endpoint.caps.type_bulk = true;
	dep->endpoint.caps.type_int = true;

	return dwc3_alloc_trb_pool(dep);
}

static int dwc3_gadget_init_endpoint(struct dwc3 *dwc, u8 epnum)
{
	struct dwc3_ep			*dep;
	bool				direction = epnum & 1;
	int				ret;
	u8				num = epnum >> 1;

	dep = kzalloc(sizeof(*dep), GFP_KERNEL);
	if (!dep)
		return -ENOMEM;

	dep->dwc = dwc;
	dep->number = epnum;
	dep->direction = direction;
	dep->regs = dwc->regs + DWC3_DEP_BASE(epnum);
	dwc->eps[epnum] = dep;
	dep->combo_num = 0;
	dep->start_cmd_status = 0;

	snprintf(dep->name, sizeof(dep->name), "ep%u%s", num,
			direction ? "in" : "out");

	dep->endpoint.name = dep->name;

	if (!(dep->number > 1)) {
		dep->endpoint.desc = &dwc3_gadget_ep0_desc;
		dep->endpoint.comp_desc = NULL;
	}

	if (num == 0)
		ret = dwc3_gadget_init_control_endpoint(dep);
	else
		ret = dwc3_gadget_init_in_out_endpoint(dep);

	if (ret)
		return ret;

	dep->endpoint.caps.dir_in = direction;
	dep->endpoint.caps.dir_out = !direction;

	INIT_LIST_HEAD(&dep->pending_list);
	INIT_LIST_HEAD(&dep->started_list);
	INIT_LIST_HEAD(&dep->cancelled_list);

	dwc3_debugfs_create_endpoint_dir(dep);

	return 0;
}

static int dwc3_gadget_init_endpoints(struct dwc3 *dwc, u8 total)
{
	u8				epnum;
	u8				out_count;
	u8				in_count;
	u8				idx;
	struct dwc3_ep			*dep;

	in_count = out_count = total / 2;
	out_count += total & 1;		/* in case odd, there is one more OUT */

	INIT_LIST_HEAD(&dwc->gadget.ep_list);

	for (epnum = 0; epnum < total; epnum++) {
		int			ret;
		u8			num = epnum >> 1;

		ret = dwc3_gadget_init_endpoint(dwc, epnum);
		if (ret)
			return ret;

		dep = dwc->eps[epnum];
		/* Reserve EPs at the end for GSI */
		if (!dep->direction && num >
				out_count - NUM_GSI_OUT_EPS - 1) {
			/* Allocation of TRBs are handled by GSI EP ops. */
			dwc3_free_trb_pool(dep);
			idx = num - (out_count - NUM_GSI_OUT_EPS - 1);
			snprintf(dep->name, sizeof(dep->name), "gsi-epout%d",
					idx);
			dep->gsi = true;
		} else if (dep->direction && num >
				in_count - NUM_GSI_IN_EPS - 1) {
			/* Allocation of TRBs are handled by GSI EP ops. */
			dwc3_free_trb_pool(dep);
			idx = num - (in_count - NUM_GSI_IN_EPS - 1);
			snprintf(dep->name, sizeof(dep->name), "gsi-epin%d",
					idx);
			dep->gsi = true;
		}
	}

	return 0;
}

static void dwc3_gadget_free_endpoints(struct dwc3 *dwc)
{
	struct dwc3_ep			*dep;
	u8				epnum;

	for (epnum = 0; epnum < DWC3_ENDPOINTS_NUM; epnum++) {
		dep = dwc->eps[epnum];
		if (!dep)
			continue;
		/*
		 * Physical endpoints 0 and 1 are special; they form the
		 * bi-directional USB endpoint 0.
		 *
		 * For those two physical endpoints, we don't allocate a TRB
		 * pool nor do we add them the endpoints list. Due to that, we
		 * shouldn't do these two operations otherwise we would end up
		 * with all sorts of bugs when removing dwc3.ko.
		 */
		if (epnum != 0 && epnum != 1) {
			dwc3_free_trb_pool(dep);
			list_del(&dep->endpoint.ep_list);
		}

		debugfs_remove_recursive(debugfs_lookup(dep->name,
				debugfs_lookup(dev_name(dep->dwc->dev),
					       usb_debug_root)));
		kfree(dep);
	}
}

/* -------------------------------------------------------------------------- */

static int dwc3_gadget_ep_reclaim_completed_trb(struct dwc3_ep *dep,
		struct dwc3_request *req, struct dwc3_trb *trb,
		const struct dwc3_event_depevt *event, int status, int chain)
{
	unsigned int		count;

	dwc3_ep_inc_deq(dep);

	trace_dwc3_complete_trb(dep, trb);
	req->num_trbs--;

	/*
	 * If we're in the middle of series of chained TRBs and we
	 * receive a short transfer along the way, DWC3 will skip
	 * through all TRBs including the last TRB in the chain (the
	 * where CHN bit is zero. DWC3 will also avoid clearing HWO
	 * bit and SW has to do it manually.
	 *
	 * We're going to do that here to avoid problems of HW trying
	 * to use bogus TRBs for transfers.
	 */
	if (chain && (trb->ctrl & DWC3_TRB_CTRL_HWO))
		trb->ctrl &= ~DWC3_TRB_CTRL_HWO;

	/*
	 * For isochronous transfers, the first TRB in a service interval must
	 * have the Isoc-First type. Track and report its interval frame number.
	 */
	if (usb_endpoint_xfer_isoc(dep->endpoint.desc) &&
	    (trb->ctrl & DWC3_TRBCTL_ISOCHRONOUS_FIRST)) {
		unsigned int frame_number;

		frame_number = DWC3_TRB_CTRL_GET_SID_SOFN(trb->ctrl);
		frame_number &= ~(dep->interval - 1);
		req->request.frame_number = frame_number;
	}

	/*
	 * If we're dealing with unaligned size OUT transfer, we will be left
	 * with one TRB pending in the ring. We need to manually clear HWO bit
	 * from that TRB.
	 */

	if (req->needs_extra_trb && !(trb->ctrl & DWC3_TRB_CTRL_CHN)) {
		trb->ctrl &= ~DWC3_TRB_CTRL_HWO;
		return (((event->status & DEPEVT_STATUS_IOC) &&
				(trb->ctrl & DWC3_TRB_CTRL_IOC)) ? 1 : 0);
	}

	count = trb->size & DWC3_TRB_SIZE_MASK;
	req->remaining += count;

	if ((trb->ctrl & DWC3_TRB_CTRL_HWO) && status != -ESHUTDOWN)
		return 1;

	if (event->status & DEPEVT_STATUS_SHORT && !chain)
		return 1;

	if ((trb->ctrl & DWC3_TRB_CTRL_IOC) ||
	    (trb->ctrl & DWC3_TRB_CTRL_LST))
		return 1;

	return 0;
}

static int dwc3_gadget_ep_reclaim_trb_sg(struct dwc3_ep *dep,
		struct dwc3_request *req, const struct dwc3_event_depevt *event,
		int status)
{
	struct dwc3_trb *trb = &dep->trb_pool[dep->trb_dequeue];
	struct scatterlist *sg = req->sg;
	struct scatterlist *s;
	unsigned int num_queued = req->num_queued_sgs;
	unsigned int i;
	int ret = 0;

	for_each_sg(sg, s, num_queued, i) {
		trb = &dep->trb_pool[dep->trb_dequeue];

		req->sg = sg_next(s);
		req->num_queued_sgs--;

		ret = dwc3_gadget_ep_reclaim_completed_trb(dep, req,
				trb, event, status, true);
		if (ret)
			break;
	}

	return ret;
}

static int dwc3_gadget_ep_reclaim_trb_linear(struct dwc3_ep *dep,
		struct dwc3_request *req, const struct dwc3_event_depevt *event,
		int status)
{
	struct dwc3_trb *trb = &dep->trb_pool[dep->trb_dequeue];

	return dwc3_gadget_ep_reclaim_completed_trb(dep, req, trb,
			event, status, false);
}

static bool dwc3_gadget_ep_request_completed(struct dwc3_request *req)
{
	return req->num_pending_sgs == 0 && req->num_queued_sgs == 0;
}

static int dwc3_gadget_ep_cleanup_completed_request(struct dwc3_ep *dep,
		const struct dwc3_event_depevt *event,
		struct dwc3_request *req, int status)
{
<<<<<<< HEAD
	struct dwc3 *dwc = dep->dwc;
=======
	int request_status;
>>>>>>> 3970bc62
	int ret;

	/*
	 * If the HWO is set, it implies the TRB is still being
	 * processed by the core. Hence do not reclaim it until
	 * it is processed by the core.
	 */
	if (req->trb->ctrl & DWC3_TRB_CTRL_HWO) {
		dbg_event(0xFF, "PEND TRB", dep->number);
		return 1;
	}

	if (req->request.num_mapped_sgs)
		ret = dwc3_gadget_ep_reclaim_trb_sg(dep, req, event,
				status);
	else
		ret = dwc3_gadget_ep_reclaim_trb_linear(dep, req, event,
				status);

	req->request.actual = req->request.length - req->remaining;

	if (!dwc3_gadget_ep_request_completed(req))
		goto out;

	if (req->needs_extra_trb) {
		unsigned int maxp = usb_endpoint_maxp(dep->endpoint.desc);

		ret = dwc3_gadget_ep_reclaim_trb_linear(dep, req, event,
				status);

		/* Reclaim MPS padding TRB for ZLP */
		if (!req->direction && req->request.zero && req->request.length &&
		    !usb_endpoint_xfer_isoc(dep->endpoint.desc) &&
		    (IS_ALIGNED(req->request.length, maxp)))
			ret = dwc3_gadget_ep_reclaim_trb_linear(dep, req, event, status);

		req->needs_extra_trb = false;
	}

	/*
	 * The event status only reflects the status of the TRB with IOC set.
	 * For the requests that don't set interrupt on completion, the driver
	 * needs to check and return the status of the completed TRBs associated
	 * with the request. Use the status of the last TRB of the request.
	 */
	if (req->request.no_interrupt) {
		struct dwc3_trb *trb;

		trb = dwc3_ep_prev_trb(dep, dep->trb_dequeue);
		switch (DWC3_TRB_SIZE_TRBSTS(trb->size)) {
		case DWC3_TRBSTS_MISSED_ISOC:
			/* Isoc endpoint only */
			request_status = -EXDEV;
			break;
		case DWC3_TRB_STS_XFER_IN_PROG:
			/* Applicable when End Transfer with ForceRM=0 */
		case DWC3_TRBSTS_SETUP_PENDING:
			/* Control endpoint only */
		case DWC3_TRBSTS_OK:
		default:
			request_status = 0;
			break;
		}
	} else {
		request_status = status;
	}

	dwc3_gadget_giveback(dep, req, request_status);

out:
	return ret;
}

static void dwc3_gadget_ep_cleanup_completed_requests(struct dwc3_ep *dep,
		const struct dwc3_event_depevt *event, int status)
{
	struct dwc3_request	*req;

	while (!list_empty(&dep->started_list)) {
		int ret;

		req = next_request(&dep->started_list);
		ret = dwc3_gadget_ep_cleanup_completed_request(dep, event,
				req, status);
		if (ret)
			break;
	}
}

static bool dwc3_gadget_ep_should_continue(struct dwc3_ep *dep)
{
	struct dwc3_request	*req;

	if (!list_empty(&dep->pending_list))
		return true;

	/*
	 * We only need to check the first entry of the started list. We can
	 * assume the completed requests are removed from the started list.
	 */
	req = next_request(&dep->started_list);
	if (!req)
		return false;

	return !dwc3_gadget_ep_request_completed(req);
}

static void dwc3_gadget_endpoint_frame_from_event(struct dwc3_ep *dep,
		const struct dwc3_event_depevt *event)
{
	dep->frame_number = event->parameters;
}

static void dwc3_gadget_endpoint_transfer_in_progress(struct dwc3_ep *dep,
		const struct dwc3_event_depevt *event)
{
	struct dwc3		*dwc = dep->dwc;
	unsigned		status = 0;
	bool			stop = false;

	dwc3_gadget_endpoint_frame_from_event(dep, event);

	if (event->status & DEPEVT_STATUS_BUSERR)
		status = -ECONNRESET;

	if (event->status & DEPEVT_STATUS_MISSED_ISOC) {
		status = -EXDEV;

		if (list_empty(&dep->started_list))
			stop = true;
	}

	dwc3_gadget_ep_cleanup_completed_requests(dep, event, status);

	if (dep->flags & DWC3_EP_END_TRANSFER_PENDING)
		goto out;

	if (stop)
		dwc3_stop_active_transfer(dep, true, true);
	else if (dwc3_gadget_ep_should_continue(dep))
		__dwc3_gadget_kick_transfer(dep);

out:
	/*
	 * WORKAROUND: This is the 2nd half of U1/U2 -> U0 workaround.
	 * See dwc3_gadget_linksts_change_interrupt() for 1st half.
	 */
	if (dwc->revision < DWC3_REVISION_183A) {
		u32		reg;
		int		i;

		for (i = 0; i < DWC3_ENDPOINTS_NUM; i++) {
			dep = dwc->eps[i];

			if (!(dep->flags & DWC3_EP_ENABLED))
				continue;

			if (!list_empty(&dep->started_list))
				return;
		}

		reg = dwc3_readl(dwc->regs, DWC3_DCTL);
		reg |= dwc->u1u2;
		dwc3_writel(dwc->regs, DWC3_DCTL, reg);

		dwc->u1u2 = 0;
	}
}

static void dwc3_gadget_endpoint_transfer_not_ready(struct dwc3_ep *dep,
		const struct dwc3_event_depevt *event)
{
	dwc3_gadget_endpoint_frame_from_event(dep, event);
	(void) __dwc3_gadget_start_isoc(dep);
}

static void dwc3_endpoint_interrupt(struct dwc3 *dwc,
		const struct dwc3_event_depevt *event)
{
	struct dwc3_ep		*dep;
	u8			epnum = event->endpoint_number;
	u8			cmd;

	dep = dwc->eps[epnum];

	if (!(dep->flags & DWC3_EP_ENABLED)) {
		if (!(dep->flags & DWC3_EP_TRANSFER_STARTED))
			return;

		/* Handle only EPCMDCMPLT when EP disabled */
		if (event->endpoint_event != DWC3_DEPEVT_EPCMDCMPLT)
			return;
	}

	if (epnum == 0 || epnum == 1) {
		dwc3_ep0_interrupt(dwc, event);
		return;
	}

	dep->dbg_ep_events.total++;

	switch (event->endpoint_event) {
	case DWC3_DEPEVT_XFERINPROGRESS:
		dep->dbg_ep_events.xferinprogress++;
		dwc3_gadget_endpoint_transfer_in_progress(dep, event);
		break;
	case DWC3_DEPEVT_XFERNOTREADY:
		dep->dbg_ep_events.xfernotready++;
		dwc3_gadget_endpoint_transfer_not_ready(dep, event);
		break;
	case DWC3_DEPEVT_EPCMDCMPLT:
		dep->dbg_ep_events.epcmdcomplete++;
		cmd = DEPEVT_PARAMETER_CMD(event->parameters);

		if (cmd == DWC3_DEPCMD_ENDTRANSFER &&
			(dep->flags & DWC3_EP_END_TRANSFER_PENDING)) {
			dep->flags &= ~DWC3_EP_END_TRANSFER_PENDING;
			dep->flags &= ~DWC3_EP_TRANSFER_STARTED;
			dwc3_gadget_ep_cleanup_cancelled_requests(dep);
			dbg_log_string("DWC3_DEPEVT_EPCMDCMPLT (%d)",
							dep->number);

			if (dep->flags & DWC3_EP_PENDING_CLEAR_STALL) {
				struct dwc3 *dwc = dep->dwc;

				dep->flags &= ~DWC3_EP_PENDING_CLEAR_STALL;
				if (dwc3_send_clear_stall_ep_cmd(dep)) {
					struct usb_ep *ep0 = &dwc->eps[0]->endpoint;

					dev_err(dwc->dev, "failed to clear STALL on %s\n",
						dep->name);
					if (dwc->delayed_status)
						__dwc3_gadget_ep0_set_halt(ep0, 1);
					return;
				}

				dep->flags &= ~(DWC3_EP_STALL | DWC3_EP_WEDGE);
				if (dwc->clear_stall_protocol == dep->number)
					dwc3_ep0_send_delayed_status(dwc);
			}

			if ((dep->flags & DWC3_EP_DELAY_START) &&
			    !usb_endpoint_xfer_isoc(dep->endpoint.desc))
				__dwc3_gadget_kick_transfer(dep);

			dep->flags &= ~DWC3_EP_DELAY_START;
		}
		break;
	case DWC3_DEPEVT_STREAMEVT:
		dep->dbg_ep_events.streamevent++;
		break;
	case DWC3_DEPEVT_XFERCOMPLETE:
		dep->dbg_ep_events.xfercomplete++;
		break;
	case DWC3_DEPEVT_RXTXFIFOEVT:
		dep->dbg_ep_events.rxtxfifoevent++;
		break;
	}
}

static void dwc3_disconnect_gadget(struct dwc3 *dwc)
{
	struct usb_gadget_driver *gadget_driver;

	if (dwc->gadget_driver && dwc->gadget_driver->disconnect) {
		gadget_driver = dwc->gadget_driver;
		spin_unlock(&dwc->lock);
		dbg_event(0xFF, "DISCONNECT", 0);
		gadget_driver->disconnect(&dwc->gadget);
		spin_lock(&dwc->lock);
	}
}

static void dwc3_suspend_gadget(struct dwc3 *dwc)
{
	struct usb_gadget_driver *gadget_driver;

	if (dwc->gadget_driver && dwc->gadget_driver->suspend) {
		gadget_driver = dwc->gadget_driver;
		spin_unlock(&dwc->lock);
		dbg_event(0xFF, "SUSPEND", 0);
		gadget_driver->suspend(&dwc->gadget);
		spin_lock(&dwc->lock);
	}
}

static void dwc3_resume_gadget(struct dwc3 *dwc)
{
	struct usb_gadget_driver *gadget_driver;

	if (dwc->gadget_driver && dwc->gadget_driver->resume) {
		gadget_driver = dwc->gadget_driver;
		spin_unlock(&dwc->lock);
		dbg_event(0xFF, "RESUME", 0);
		gadget_driver->resume(&dwc->gadget);
		spin_lock(&dwc->lock);
	}
}

static void dwc3_reset_gadget(struct dwc3 *dwc)
{
	struct usb_gadget_driver *gadget_driver;

	dwc->connected = false;

	if (!dwc->gadget_driver)
		return;

	if (dwc->gadget.speed != USB_SPEED_UNKNOWN) {
		gadget_driver = dwc->gadget_driver;
		spin_unlock(&dwc->lock);
		usb_gadget_udc_reset(&dwc->gadget, gadget_driver);
		spin_lock(&dwc->lock);
	}
}

int dwc3_stop_active_transfer(struct dwc3_ep *dep, bool force, bool interrupt)
{
	struct dwc3 *dwc = dep->dwc;
	struct dwc3_gadget_ep_cmd_params params;
	u32 cmd;
	int ret;

	if (atomic_read(&dwc->in_lpm)) {
		dev_err(dwc->dev, "cannot stop transfers while in LPM\n");
		return -EINVAL;
	}

	if (!(dep->flags & DWC3_EP_TRANSFER_STARTED) ||
	    (dep->flags & DWC3_EP_END_TRANSFER_PENDING))
		return 0;

	dwc3_notify_event(dwc, DWC3_CONTROLLER_NOTIFY_DISABLE_UPDXFER,
			dep->number);

	/*
	 * NOTICE: We are violating what the Databook says about the
	 * EndTransfer command. Ideally we would _always_ wait for the
	 * EndTransfer Command Completion IRQ, but that's causing too
	 * much trouble synchronizing between us and gadget driver.
	 *
	 * We have discussed this with the IP Provider and it was
	 * suggested to giveback all requests here, but give HW some
	 * extra time to synchronize with the interconnect. We're using
	 * an arbitrary 100us delay for that.
	 *
	 * Note also that a similar handling was tested by Synopsys
	 * (thanks a lot Paul) and nothing bad has come out of it.
	 * In short, what we're doing is:
	 *
	 * - Issue EndTransfer WITH CMDIOC bit set
	 * - Wait 100us
	 *
	 * As of IP version 3.10a of the DWC_usb3 IP, the controller
	 * supports a mode to work around the above limitation. The
	 * software can poll the CMDACT bit in the DEPCMD register
	 * after issuing a EndTransfer command. This mode is enabled
	 * by writing GUCTL2[14]. This polling is already done in the
	 * dwc3_send_gadget_ep_cmd() function so if the mode is
	 * enabled, the EndTransfer command will have completed upon
	 * returning from this function and we don't need to delay for
	 * 100us.
	 *
	 * This mode is NOT available on the DWC_usb31 IP.
	 */

	cmd = DWC3_DEPCMD_ENDTRANSFER;
	cmd |= force ? DWC3_DEPCMD_HIPRI_FORCERM : 0;
	cmd |= interrupt ? DWC3_DEPCMD_CMDIOC : 0;
	cmd |= DWC3_DEPCMD_PARAM(dep->resource_index);
	memset(&params, 0, sizeof(params));
	ret = dwc3_send_gadget_ep_cmd(dep, cmd, &params);
	WARN_ON_ONCE(ret);
	dep->resource_index = 0;

	dbg_log_string("%s(%d): endxfer ret:%d", dep->name, dep->number, ret);

	if (!interrupt)
		dep->flags &= ~DWC3_EP_TRANSFER_STARTED;
	else
		dep->flags |= DWC3_EP_END_TRANSFER_PENDING;

	if (dwc3_is_usb31(dwc) || dwc->revision < DWC3_REVISION_310A)
		udelay(100);

	return ret;
}
EXPORT_SYMBOL(dwc3_stop_active_transfer);

static void dwc3_clear_stall_all_ep(struct dwc3 *dwc)
{
	u32 epnum;

	for (epnum = 1; epnum < DWC3_ENDPOINTS_NUM; epnum++) {
		struct dwc3_ep *dep;
		int ret;

		dep = dwc->eps[epnum];
		if (!dep)
			continue;

		if (!(dep->flags & DWC3_EP_STALL))
			continue;

		dep->flags &= ~DWC3_EP_STALL;

		ret = dwc3_send_clear_stall_ep_cmd(dep);
		dbg_event(dep->number, "ECLRSTALL", ret);
		WARN_ON_ONCE(ret);
	}
}

static void dwc3_gadget_disconnect_interrupt(struct dwc3 *dwc)
{
	int			reg;

	dbg_event(0xFF, "DISCONNECT INT", 0);
	dev_dbg(dwc->dev, "Notify OTG from %s\n", __func__);
	dwc->b_suspend = false;
	dwc3_notify_event(dwc, DWC3_CONTROLLER_NOTIFY_OTG_EVENT, 0);

	reg = dwc3_readl(dwc->regs, DWC3_DCTL);
	reg &= ~DWC3_DCTL_INITU1ENA;
	dwc3_writel(dwc->regs, DWC3_DCTL, reg);

	reg &= ~DWC3_DCTL_INITU2ENA;
	dwc3_writel(dwc->regs, DWC3_DCTL, reg);

	dwc3_disconnect_gadget(dwc);

	dwc->gadget.speed = USB_SPEED_UNKNOWN;
	dwc->setup_packet_pending = false;
	dwc->link_state = DWC3_LINK_STATE_SS_DIS;
	usb_gadget_set_state(&dwc->gadget, USB_STATE_NOTATTACHED);

	dwc->connected = false;
	wake_up_interruptible(&dwc->wait_linkstate);
}

static void dwc3_gadget_reset_interrupt(struct dwc3 *dwc)
{
	u32			reg;

	/*
	 * Ideally, dwc3_reset_gadget() would trigger the function
	 * drivers to stop any active transfers through ep disable.
	 * However, for functions which defer ep disable, such as mass
	 * storage, we will need to rely on the call to stop active
	 * transfers here, and avoid allowing of request queuing.
	 */
	dwc->connected = false;

	/*
	 * WORKAROUND: DWC3 revisions <1.88a have an issue which
	 * would cause a missing Disconnect Event if there's a
	 * pending Setup Packet in the FIFO.
	 *
	 * There's no suggested workaround on the official Bug
	 * report, which states that "unless the driver/application
	 * is doing any special handling of a disconnect event,
	 * there is no functional issue".
	 *
	 * Unfortunately, it turns out that we _do_ some special
	 * handling of a disconnect event, namely complete all
	 * pending transfers, notify gadget driver of the
	 * disconnection, and so on.
	 *
	 * Our suggested workaround is to follow the Disconnect
	 * Event steps here, instead, based on a setup_packet_pending
	 * flag. Such flag gets set whenever we have a SETUP_PENDING
	 * status for EP0 TRBs and gets cleared on XferComplete for the
	 * same endpoint.
	 *
	 * Refers to:
	 *
	 * STAR#9000466709: RTL: Device : Disconnect event not
	 * generated if setup packet pending in FIFO
	 */
	if (dwc->revision < DWC3_REVISION_188A) {
		if (dwc->setup_packet_pending)
			dwc3_gadget_disconnect_interrupt(dwc);
	}

	dbg_event(0xFF, "BUS RESET", dwc->gadget.speed);
	dev_dbg(dwc->dev, "Notify OTG from %s\n", __func__);
	dwc->b_suspend = false;
	dwc3_notify_event(dwc, DWC3_CONTROLLER_NOTIFY_OTG_EVENT, 0);

	usb_gadget_vbus_draw(&dwc->gadget, 100);

	dwc3_reset_gadget(dwc);

	reg = dwc3_readl(dwc->regs, DWC3_DCTL);
	reg &= ~DWC3_DCTL_TSTCTRL_MASK;
	dwc3_writel(dwc->regs, DWC3_DCTL, reg);
	dwc->test_mode = false;
	/*
	 * From SNPS databook section 8.1.2
	 * the EP0 should be in setup phase. So ensure
	 * that EP0 is in setup phase by issuing a stall
	 * and restart if EP0 is not in setup phase.
	 */
	if (dwc->ep0state != EP0_SETUP_PHASE) {
		unsigned int	dir;

		dbg_event(0xFF, "CONTRPEND", dwc->ep0state);
		dir = !!dwc->ep0_expect_in;
		if (dwc->ep0state == EP0_DATA_PHASE)
			dwc3_ep0_end_control_data(dwc, dwc->eps[dir]);
		else
			dwc3_ep0_end_control_data(dwc, dwc->eps[!dir]);

		dwc->eps[0]->trb_enqueue = 0;
		dwc->eps[1]->trb_enqueue = 0;

		dwc3_ep0_stall_and_restart(dwc);
	}

	dwc3_stop_active_transfers(dwc, true);
	dwc3_clear_stall_all_ep(dwc);

	/* Reset device address to zero */
	reg = dwc3_readl(dwc->regs, DWC3_DCFG);
	reg &= ~(DWC3_DCFG_DEVADDR_MASK);
	dwc3_writel(dwc->regs, DWC3_DCFG, reg);

	dwc->gadget.speed = USB_SPEED_UNKNOWN;
	dwc->link_state = DWC3_LINK_STATE_U0;
	dwc->is_remote_wakeup_enabled = false;
	wake_up_interruptible(&dwc->wait_linkstate);
}

static void dwc3_gadget_conndone_interrupt(struct dwc3 *dwc)
{
	struct dwc3_ep		*dep;
	int			ret;
	u32			reg;
	u8			speed;

	reg = dwc3_readl(dwc->regs, DWC3_DSTS);
	speed = reg & DWC3_DSTS_CONNECTSPD;
	dwc->speed = speed;
	dbg_event(0xFF, "CONNECT DONE", speed);

	/* Reset the retry on erratic error event count */
	dwc->retries_on_error = 0;

	/*
	 * RAMClkSel is reset to 0 after USB reset, so it must be reprogrammed
	 * each time on Connect Done.
	 *
	 * Currently we always use the reset value. If any platform
	 * wants to set this to a different value, we need to add a
	 * setting and update GCTL.RAMCLKSEL here.
	 */

	switch (speed) {
	case DWC3_DSTS_SUPERSPEED_PLUS:
		dwc3_gadget_ep0_desc.wMaxPacketSize = cpu_to_le16(512);
		dwc->gadget.ep0->maxpacket = 512;
		dwc->gadget.speed = USB_SPEED_SUPER_PLUS;
		break;
	case DWC3_DSTS_SUPERSPEED:
		/*
		 * WORKAROUND: DWC3 revisions <1.90a have an issue which
		 * would cause a missing USB3 Reset event.
		 *
		 * In such situations, we should force a USB3 Reset
		 * event by calling our dwc3_gadget_reset_interrupt()
		 * routine.
		 *
		 * Refers to:
		 *
		 * STAR#9000483510: RTL: SS : USB3 reset event may
		 * not be generated always when the link enters poll
		 */
		if (dwc->revision < DWC3_REVISION_190A)
			dwc3_gadget_reset_interrupt(dwc);

		dwc3_gadget_ep0_desc.wMaxPacketSize = cpu_to_le16(512);
		dwc->gadget.ep0->maxpacket = 512;
		dwc->gadget.speed = USB_SPEED_SUPER;
		break;
	case DWC3_DSTS_HIGHSPEED:
		dwc3_gadget_ep0_desc.wMaxPacketSize = cpu_to_le16(64);
		dwc->gadget.ep0->maxpacket = 64;
		dwc->gadget.speed = USB_SPEED_HIGH;
		break;
	case DWC3_DSTS_FULLSPEED:
		dwc3_gadget_ep0_desc.wMaxPacketSize = cpu_to_le16(64);
		dwc->gadget.ep0->maxpacket = 64;
		dwc->gadget.speed = USB_SPEED_FULL;
		break;
	case DWC3_DSTS_LOWSPEED:
		dwc3_gadget_ep0_desc.wMaxPacketSize = cpu_to_le16(8);
		dwc->gadget.ep0->maxpacket = 8;
		dwc->gadget.speed = USB_SPEED_LOW;
		break;
	}

	dwc->eps[1]->endpoint.maxpacket = dwc->gadget.ep0->maxpacket;

	/* Enable USB2 LPM Capability */

	if ((dwc->revision > DWC3_REVISION_194A) &&
	    !dwc->usb2_gadget_lpm_disable &&
	    (speed != DWC3_DSTS_SUPERSPEED) &&
	    (speed != DWC3_DSTS_SUPERSPEED_PLUS)) {
		reg = dwc3_readl(dwc->regs, DWC3_DCFG);
		reg |= DWC3_DCFG_LPM_CAP;
		dwc3_writel(dwc->regs, DWC3_DCFG, reg);

		reg = dwc3_readl(dwc->regs, DWC3_DCTL);
		reg &= ~(DWC3_DCTL_HIRD_THRES_MASK | DWC3_DCTL_L1_HIBER_EN);

		reg |= DWC3_DCTL_HIRD_THRES(dwc->hird_threshold |
					    (dwc->is_utmi_l1_suspend << 4));

		/*
		 * When dwc3 revisions >= 2.40a, LPM Erratum is enabled and
		 * DCFG.LPMCap is set, core responses with an ACK and the
		 * BESL value in the LPM token is less than or equal to LPM
		 * NYET threshold.
		 */
		WARN_ONCE(dwc->revision < DWC3_REVISION_240A
				&& dwc->has_lpm_erratum,
				"LPM Erratum not available on dwc3 revisions < 2.40a\n");

		if (dwc->has_lpm_erratum && dwc->revision >= DWC3_REVISION_240A)
			reg |= DWC3_DCTL_NYET_THRES(dwc->lpm_nyet_threshold);

		dwc3_writel(dwc->regs, DWC3_DCTL, reg);
	} else {
		if (dwc->usb2_gadget_lpm_disable) {
			reg = dwc3_readl(dwc->regs, DWC3_DCFG);
			reg &= ~DWC3_DCFG_LPM_CAP;
			dwc3_writel(dwc->regs, DWC3_DCFG, reg);
		}

		reg = dwc3_readl(dwc->regs, DWC3_DCTL);
		reg &= ~DWC3_DCTL_HIRD_THRES_MASK;
		dwc3_writel(dwc->regs, DWC3_DCTL, reg);
	}

	dwc->connected = true;

	dep = dwc->eps[0];
	ret = __dwc3_gadget_ep_enable(dep, DWC3_DEPCFG_ACTION_MODIFY);
	if (ret) {
		dev_err(dwc->dev, "failed to enable %s\n", dep->name);
		return;
	}

	dep = dwc->eps[1];
	ret = __dwc3_gadget_ep_enable(dep, DWC3_DEPCFG_ACTION_MODIFY);
	if (ret) {
		dev_err(dwc->dev, "failed to enable %s\n", dep->name);
		return;
	}

	dwc3_notify_event(dwc, DWC3_CONTROLLER_CONNDONE_EVENT, 0);

	/*
	 * Configure PHY via GUSB3PIPECTLn if required.
	 *
	 * Update GTXFIFOSIZn
	 *
	 * In both cases reset values should be sufficient.
	 */
}

static void dwc3_gadget_wakeup_interrupt(struct dwc3 *dwc, bool remote_wakeup)
{
	enum dwc3_link_state link_state = dwc->link_state;

	dbg_log_string("WAKEUP: link_state:%d", link_state);
	dwc->link_state = DWC3_LINK_STATE_U0;

	/* For L1 resume case, don't perform resume */
	if (!remote_wakeup && link_state != DWC3_LINK_STATE_U3)
		return;

	/* Handle bus resume case */
	dbg_event(0xFF, "notify", 0);
	dwc->b_suspend = false;
	dwc3_notify_event(dwc, DWC3_CONTROLLER_NOTIFY_OTG_EVENT, 0);
	dwc3_resume_gadget(dwc);
}

static void dwc3_gadget_linksts_change_interrupt(struct dwc3 *dwc,
		unsigned int evtinfo)
{
	enum dwc3_link_state	next = evtinfo & DWC3_LINK_STATE_MASK;
	unsigned int		pwropt;

	/*
	 * WORKAROUND: DWC3 < 2.50a have an issue when configured without
	 * Hibernation mode enabled which would show up when device detects
	 * host-initiated U3 exit.
	 *
	 * In that case, device will generate a Link State Change Interrupt
	 * from U3 to RESUME which is only necessary if Hibernation is
	 * configured in.
	 *
	 * There are no functional changes due to such spurious event and we
	 * just need to ignore it.
	 *
	 * Refers to:
	 *
	 * STAR#9000570034 RTL: SS Resume event generated in non-Hibernation
	 * operational mode
	 */
	pwropt = DWC3_GHWPARAMS1_EN_PWROPT(dwc->hwparams.hwparams1);
	if ((dwc->revision < DWC3_REVISION_250A) &&
			(pwropt != DWC3_GHWPARAMS1_EN_PWROPT_HIB)) {
		if ((dwc->link_state == DWC3_LINK_STATE_U3) &&
				(next == DWC3_LINK_STATE_RESUME)) {
			return;
		}
	}

	/*
	 * WORKAROUND: DWC3 Revisions <1.83a have an issue which, depending
	 * on the link partner, the USB session might do multiple entry/exit
	 * of low power states before a transfer takes place.
	 *
	 * Due to this problem, we might experience lower throughput. The
	 * suggested workaround is to disable DCTL[12:9] bits if we're
	 * transitioning from U1/U2 to U0 and enable those bits again
	 * after a transfer completes and there are no pending transfers
	 * on any of the enabled endpoints.
	 *
	 * This is the first half of that workaround.
	 *
	 * Refers to:
	 *
	 * STAR#9000446952: RTL: Device SS : if U1/U2 ->U0 takes >128us
	 * core send LGO_Ux entering U0
	 */
	if (dwc->revision < DWC3_REVISION_183A) {
		if (next == DWC3_LINK_STATE_U0) {
			u32	u1u2;
			u32	reg;

			switch (dwc->link_state) {
			case DWC3_LINK_STATE_U1:
			case DWC3_LINK_STATE_U2:
				reg = dwc3_readl(dwc->regs, DWC3_DCTL);
				u1u2 = reg & (DWC3_DCTL_INITU2ENA
						| DWC3_DCTL_ACCEPTU2ENA
						| DWC3_DCTL_INITU1ENA
						| DWC3_DCTL_ACCEPTU1ENA);

				if (!dwc->u1u2)
					dwc->u1u2 = reg & u1u2;

				reg &= ~u1u2;

				dwc3_writel(dwc->regs, DWC3_DCTL, reg);
				break;
			default:
				/* do nothing */
				break;
			}
		}
	}

	switch (next) {
	case DWC3_LINK_STATE_U1:
		if (dwc->speed == USB_SPEED_SUPER)
			dwc3_suspend_gadget(dwc);
		break;
	case DWC3_LINK_STATE_U2:
	case DWC3_LINK_STATE_U3:
		dwc3_suspend_gadget(dwc);
		break;
	case DWC3_LINK_STATE_RESUME:
		dwc3_resume_gadget(dwc);
		break;
	default:
		/* do nothing */
		break;
	}

	dev_dbg(dwc->dev, "Going from (%d)--->(%d)\n", dwc->link_state, next);
	dbg_log_string("link state from %d to %d", dwc->link_state, next);
	dwc->link_state = next;
	wake_up_interruptible(&dwc->wait_linkstate);
}

static void dwc3_gadget_suspend_interrupt(struct dwc3 *dwc,
					  unsigned int evtinfo)
{
	enum dwc3_link_state next = evtinfo & DWC3_LINK_STATE_MASK;

	dbg_event(0xFF, "SUSPEND INT", next);
	dev_dbg(dwc->dev, "%s Entry to %d\n", __func__, next);

	if (dwc->link_state != next && next == DWC3_LINK_STATE_U3) {
		/*
		 * When first connecting the cable, even before the initial
		 * DWC3_DEVICE_EVENT_RESET or DWC3_DEVICE_EVENT_CONNECT_DONE
		 * events, the controller sees a DWC3_DEVICE_EVENT_SUSPEND
		 * event. In such a case, ignore.
		 * Ignore suspend event until device side usb is not into
		 * CONFIGURED state.
		 */
		if (dwc->gadget.state != USB_STATE_CONFIGURED) {
			dev_err(dwc->dev, "%s(): state:%d. Ignore SUSPEND.\n",
						__func__, dwc->gadget.state);
			return;
		}

		dwc3_suspend_gadget(dwc);

		dev_dbg(dwc->dev, "Notify OTG from %s\n", __func__);
		dwc->b_suspend = true;
		dwc3_notify_event(dwc, DWC3_CONTROLLER_NOTIFY_OTG_EVENT, 0);
	}

	dwc->link_state = next;
}

static void dwc3_gadget_hibernation_interrupt(struct dwc3 *dwc,
		unsigned int evtinfo)
{
	unsigned int is_ss = evtinfo & BIT(4);

	/*
	 * WORKAROUND: DWC3 revison 2.20a with hibernation support
	 * have a known issue which can cause USB CV TD.9.23 to fail
	 * randomly.
	 *
	 * Because of this issue, core could generate bogus hibernation
	 * events which SW needs to ignore.
	 *
	 * Refers to:
	 *
	 * STAR#9000546576: Device Mode Hibernation: Issue in USB 2.0
	 * Device Fallback from SuperSpeed
	 */
	if (is_ss ^ (dwc->speed == USB_SPEED_SUPER))
		return;

	/* enter hibernation here */
}

static void dwc3_gadget_interrupt(struct dwc3 *dwc,
		const struct dwc3_event_devt *event)
{
	switch (event->type) {
	case DWC3_DEVICE_EVENT_DISCONNECT:
		dwc3_gadget_disconnect_interrupt(dwc);
		dwc->dbg_gadget_events.disconnect++;
		break;
	case DWC3_DEVICE_EVENT_RESET:
		dwc3_gadget_reset_interrupt(dwc);
		dwc->dbg_gadget_events.reset++;
		break;
	case DWC3_DEVICE_EVENT_CONNECT_DONE:
		dwc3_gadget_conndone_interrupt(dwc);
		dwc->dbg_gadget_events.connect++;
		break;
	case DWC3_DEVICE_EVENT_WAKEUP:
		dwc3_gadget_wakeup_interrupt(dwc, false);
		dwc->dbg_gadget_events.wakeup++;
		break;
	case DWC3_DEVICE_EVENT_HIBER_REQ:
		if (dev_WARN_ONCE(dwc->dev, !dwc->has_hibernation,
					"unexpected hibernation event\n"))
			break;

		dwc3_gadget_hibernation_interrupt(dwc, event->event_info);
		break;
	case DWC3_DEVICE_EVENT_LINK_STATUS_CHANGE:
		dwc3_gadget_linksts_change_interrupt(dwc, event->event_info);
		dwc->dbg_gadget_events.link_status_change++;
		break;
	case DWC3_DEVICE_EVENT_EOPF:
		/* It changed to be suspend event for version 2.30a and above */
		if (dwc->revision >= DWC3_REVISION_230A) {
			dbg_event(0xFF, "GAD SUS", 0);
			dwc->dbg_gadget_events.suspend++;
			/*
			 * Ignore suspend event until the gadget enters into
			 * USB_STATE_CONFIGURED state.
			 */
			if (dwc->gadget.state >= USB_STATE_CONFIGURED)
				dwc3_gadget_suspend_interrupt(dwc,
						event->event_info);
			else
				usb_gadget_vbus_draw(&dwc->gadget, 2);
		}
		break;
	case DWC3_DEVICE_EVENT_SOF:
		dwc->dbg_gadget_events.sof++;
		break;
	case DWC3_DEVICE_EVENT_ERRATIC_ERROR:
		dbg_event(0xFF, "ERROR", dwc->retries_on_error);
		dwc->dbg_gadget_events.erratic_error++;
		dwc->err_evt_seen = true;
		break;
	case DWC3_DEVICE_EVENT_CMD_CMPL:
		dwc->dbg_gadget_events.cmdcmplt++;
		break;
	case DWC3_DEVICE_EVENT_OVERFLOW:
		dwc->dbg_gadget_events.overflow++;
		break;
	default:
		dev_WARN(dwc->dev, "UNKNOWN IRQ %d\n", event->type);
		dwc->dbg_gadget_events.unknown_event++;
	}
}

static void dwc3_process_event_entry(struct dwc3 *dwc,
		const union dwc3_event *event)
{
	trace_dwc3_event(event->raw, dwc);

	if (!event->type.is_devspec)
		dwc3_endpoint_interrupt(dwc, &event->depevt);
	else if (event->type.type == DWC3_EVENT_TYPE_DEV)
		dwc3_gadget_interrupt(dwc, &event->devt);
	else
		dev_err(dwc->dev, "UNKNOWN IRQ type %d\n", event->raw);
}

static irqreturn_t dwc3_process_event_buf(struct dwc3_event_buffer *evt)
{
	struct dwc3 *dwc = evt->dwc;
	irqreturn_t ret = IRQ_NONE;
	int left;
	u32 reg;

	left = evt->count;

	if (!(evt->flags & DWC3_EVENT_PENDING))
		return IRQ_NONE;

	while (left > 0) {
		union dwc3_event event;

		event.raw = *(u32 *) (evt->cache + evt->lpos);

		dwc3_process_event_entry(dwc, &event);

		if (dwc->err_evt_seen) {
			/*
			 * if erratic error, skip remaining events
			 * while controller undergoes reset
			 */
			evt->lpos = (evt->lpos + left) %
					DWC3_EVENT_BUFFERS_SIZE;
			if (dwc3_notify_event(dwc,
						DWC3_CONTROLLER_ERROR_EVENT, 0))
				dwc->err_evt_seen = 0;
			dwc->retries_on_error++;
			break;
		}

		/*
		 * FIXME we wrap around correctly to the next entry as
		 * almost all entries are 4 bytes in size. There is one
		 * entry which has 12 bytes which is a regular entry
		 * followed by 8 bytes data. ATM I don't know how
		 * things are organized if we get next to the a
		 * boundary so I worry about that once we try to handle
		 * that.
		 */
		evt->lpos = (evt->lpos + 4) % evt->length;
		left -= 4;
	}

	dwc->bh_handled_evt_cnt[dwc->bh_dbg_index] += (evt->count / 4);
	evt->count = 0;
	evt->flags &= ~DWC3_EVENT_PENDING;
	ret = IRQ_HANDLED;

	/* Unmask interrupt */
	reg = dwc3_readl(dwc->regs, DWC3_GEVNTSIZ(0));
	reg &= ~DWC3_GEVNTSIZ_INTMASK;
	dwc3_writel(dwc->regs, DWC3_GEVNTSIZ(0), reg);

	if (dwc->imod_interval) {
		dwc3_writel(dwc->regs, DWC3_GEVNTCOUNT(0), DWC3_GEVNTCOUNT_EHB);
		dwc3_writel(dwc->regs, DWC3_DEV_IMOD(0), dwc->imod_interval);
	}

	return ret;
}

void dwc3_bh_work(struct work_struct *w)
{
	struct dwc3 *dwc = container_of(w, struct dwc3, bh_work);

	pm_runtime_get_sync(dwc->dev);
	dwc3_thread_interrupt(dwc->irq, dwc->ev_buf);
	pm_runtime_put(dwc->dev);
}

static irqreturn_t dwc3_thread_interrupt(int irq, void *_evt)
{
	struct dwc3_event_buffer *evt = _evt;
	struct dwc3 *dwc = evt->dwc;
	unsigned long flags;
	irqreturn_t ret = IRQ_NONE;
	ktime_t start_time;

	start_time = ktime_get();

	local_bh_disable();
	spin_lock_irqsave(&dwc->lock, flags);
	dwc->bh_handled_evt_cnt[dwc->irq_dbg_index] = 0;
	ret = dwc3_process_event_buf(evt);
	spin_unlock_irqrestore(&dwc->lock, flags);
	local_bh_enable();

	dwc->bh_start_time[dwc->bh_dbg_index] = start_time;
	dwc->bh_completion_time[dwc->bh_dbg_index] =
		ktime_to_us(ktime_sub(ktime_get(), start_time));
	dwc->bh_dbg_index = (dwc->bh_dbg_index + 1) % MAX_INTR_STATS;

	return ret;
}

static irqreturn_t dwc3_check_event_buf(struct dwc3_event_buffer *evt)
{
	struct dwc3 *dwc;
	u32 amount;
	u32 count;
	u32 reg;
	ktime_t start_time;

	if (!evt)
		return IRQ_NONE;

	dwc = evt->dwc;
	start_time = ktime_get();
	atomic_inc(&dwc->irq_cnt);

	/* controller reset is still pending */
	if (dwc->err_evt_seen)
		return IRQ_HANDLED;

	/*
	 * With PCIe legacy interrupt, test shows that top-half irq handler can
	 * be called again after HW interrupt deassertion. Check if bottom-half
	 * irq event handler completes before caching new event to prevent
	 * losing events.
	 */
	if (evt->flags & DWC3_EVENT_PENDING)
		return IRQ_HANDLED;

	count = dwc3_readl(dwc->regs, DWC3_GEVNTCOUNT(0));
	count &= DWC3_GEVNTCOUNT_MASK;
	if (!count)
		return IRQ_NONE;

	/* Controller is halted; ignore new/pending events */
	if (!dwc->pullups_connected) {
		dwc3_writel(dwc->regs, DWC3_GEVNTCOUNT(0), count);
		dbg_event(0xFF, "NO_PULLUP", count);
		return IRQ_HANDLED;
	}

	evt->count = count;
	evt->flags |= DWC3_EVENT_PENDING;

	/* Mask interrupt */
	reg = dwc3_readl(dwc->regs, DWC3_GEVNTSIZ(0));
	reg |= DWC3_GEVNTSIZ_INTMASK;
	dwc3_writel(dwc->regs, DWC3_GEVNTSIZ(0), reg);

	amount = min(count, evt->length - evt->lpos);
	memcpy(evt->cache + evt->lpos, evt->buf + evt->lpos, amount);

	if (amount < count)
		memcpy(evt->cache, evt->buf, count - amount);

	dwc3_writel(dwc->regs, DWC3_GEVNTCOUNT(0), count);

	dwc->irq_start_time[dwc->irq_dbg_index] = start_time;
	dwc->irq_completion_time[dwc->irq_dbg_index] =
		ktime_us_delta(ktime_get(), start_time);
	dwc->irq_event_count[dwc->irq_dbg_index] = count / 4;
	dwc->irq_dbg_index = (dwc->irq_dbg_index + 1) % MAX_INTR_STATS;

	return IRQ_WAKE_THREAD;
}

irqreturn_t dwc3_interrupt(int irq, void *_dwc)
{
	struct dwc3     *dwc = _dwc;
	irqreturn_t     ret = IRQ_NONE;
	irqreturn_t     status;

	status = dwc3_check_event_buf(dwc->ev_buf);
	if (status == IRQ_WAKE_THREAD)
		ret = status;

	if (ret == IRQ_WAKE_THREAD)
		queue_work(dwc->dwc_wq, &dwc->bh_work);

	return IRQ_HANDLED;
}

static int dwc3_gadget_get_irq(struct dwc3 *dwc)
{
	struct platform_device *dwc3_pdev = to_platform_device(dwc->dev);
	int irq;

	irq = platform_get_irq_byname_optional(dwc3_pdev, "peripheral");
	if (irq > 0)
		goto out;

	if (irq == -EPROBE_DEFER)
		goto out;

	irq = platform_get_irq_byname_optional(dwc3_pdev, "dwc_usb3");
	if (irq > 0)
		goto out;

	if (irq == -EPROBE_DEFER)
		goto out;

	irq = platform_get_irq(dwc3_pdev, 0);
	if (irq > 0)
		goto out;

	if (!irq)
		irq = -EINVAL;

out:
	return irq;
}

/**
 * dwc3_gadget_init - initializes gadget related registers
 * @dwc: pointer to our controller context structure
 *
 * Returns 0 on success otherwise negative errno.
 */
int dwc3_gadget_init(struct dwc3 *dwc)
{
	int ret;
	int irq;

	irq = dwc3_gadget_get_irq(dwc);
	if (irq < 0) {
		ret = irq;
		goto err0;
	}

	dwc->irq_gadget = irq;
	INIT_WORK(&dwc->remote_wakeup_work, dwc3_gadget_remote_wakeup_work);
	dwc->ep0_trb = dma_alloc_coherent(dwc->sysdev,
					  sizeof(*dwc->ep0_trb) * 2,
					  &dwc->ep0_trb_addr, GFP_KERNEL);
	if (!dwc->ep0_trb) {
		dev_err(dwc->dev, "failed to allocate ep0 trb\n");
		ret = -ENOMEM;
		goto err0;
	}

	dwc->setup_buf = kzalloc(DWC3_EP0_SETUP_SIZE, GFP_KERNEL);
	if (!dwc->setup_buf) {
		ret = -ENOMEM;
		goto err1;
	}

	dwc->bounce = dma_alloc_coherent(dwc->sysdev, DWC3_BOUNCE_SIZE,
			&dwc->bounce_addr, GFP_KERNEL);
	if (!dwc->bounce) {
		ret = -ENOMEM;
		goto err2;
	}

	init_completion(&dwc->ep0_in_setup);

	dwc->gadget.ops			= &dwc3_gadget_ops;
	dwc->gadget.speed		= USB_SPEED_UNKNOWN;
	dwc->gadget.sg_supported	= true;
	dwc->gadget.name		= "dwc3-gadget";
	dwc->gadget.lpm_capable		= !dwc->usb2_gadget_lpm_disable;

	/*
	 * FIXME We might be setting max_speed to <SUPER, however versions
	 * <2.20a of dwc3 have an issue with metastability (documented
	 * elsewhere in this driver) which tells us we can't set max speed to
	 * anything lower than SUPER.
	 *
	 * Because gadget.max_speed is only used by composite.c and function
	 * drivers (i.e. it won't go into dwc3's registers) we are allowing this
	 * to happen so we avoid sending SuperSpeed Capability descriptor
	 * together with our BOS descriptor as that could confuse host into
	 * thinking we can handle super speed.
	 *
	 * Note that, in fact, we won't even support GetBOS requests when speed
	 * is less than super speed because we don't have means, yet, to tell
	 * composite.c that we are USB 2.0 + LPM ECN.
	 */
	if (dwc->revision < DWC3_REVISION_220A &&
	    !dwc->dis_metastability_quirk)
		dev_info(dwc->dev, "changing max_speed on rev %08x\n",
				dwc->revision);

	dwc->gadget.max_speed		= dwc->max_hw_supp_speed;

	/*
	 * REVISIT: Here we should clear all pending IRQs to be
	 * sure we're starting from a well known location.
	 */

	dwc->num_eps = DWC3_ENDPOINTS_NUM;
	ret = dwc3_gadget_init_endpoints(dwc, dwc->num_eps);
	if (ret)
		goto err3;

	ret = usb_add_gadget_udc(dwc->dev, &dwc->gadget);
	if (ret) {
		dev_err(dwc->dev, "failed to register udc\n");
		goto err4;
	}

	return 0;

err4:
	dwc3_gadget_free_endpoints(dwc);

err3:
	dma_free_coherent(dwc->sysdev, DWC3_BOUNCE_SIZE, dwc->bounce,
			dwc->bounce_addr);

err2:
	kfree(dwc->setup_buf);

err1:
	dma_free_coherent(dwc->sysdev, sizeof(*dwc->ep0_trb) * 2,
			dwc->ep0_trb, dwc->ep0_trb_addr);

err0:
	return ret;
}

/* -------------------------------------------------------------------------- */

void dwc3_gadget_exit(struct dwc3 *dwc)
{
	usb_del_gadget_udc(&dwc->gadget);
	dwc3_gadget_free_endpoints(dwc);
	dma_free_coherent(dwc->sysdev, DWC3_BOUNCE_SIZE, dwc->bounce,
			  dwc->bounce_addr);
	kfree(dwc->setup_buf);
	dma_free_coherent(dwc->sysdev, sizeof(*dwc->ep0_trb) * 2,
			  dwc->ep0_trb, dwc->ep0_trb_addr);
}

int dwc3_gadget_suspend(struct dwc3 *dwc)
{
	if (!dwc->gadget_driver)
		return 0;

	dwc3_gadget_run_stop(dwc, false, false);
	dwc3_disconnect_gadget(dwc);
	__dwc3_gadget_stop(dwc);

	return 0;
}

int dwc3_gadget_resume(struct dwc3 *dwc)
{
	int			ret;

	if (!dwc->gadget_driver)
		return 0;

	ret = __dwc3_gadget_start(dwc);
	if (ret < 0)
		goto err0;

	ret = dwc3_gadget_run_stop(dwc, true, false);
	if (ret < 0)
		goto err1;

	return 0;

err1:
	__dwc3_gadget_stop(dwc);

err0:
	return ret;
}

void dwc3_gadget_process_pending_events(struct dwc3 *dwc)
{
	if (dwc->pending_events) {
		dwc3_interrupt(dwc->irq_gadget, dwc->ev_buf);
		dwc->pending_events = false;
		enable_irq(dwc->irq_gadget);
	}
}<|MERGE_RESOLUTION|>--- conflicted
+++ resolved
@@ -3264,11 +3264,8 @@
 		const struct dwc3_event_depevt *event,
 		struct dwc3_request *req, int status)
 {
-<<<<<<< HEAD
 	struct dwc3 *dwc = dep->dwc;
-=======
 	int request_status;
->>>>>>> 3970bc62
 	int ret;
 
 	/*
