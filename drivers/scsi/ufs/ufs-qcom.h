--- conflicted
+++ resolved
@@ -234,16 +234,14 @@
 	struct ufs_qcom_testbus testbus;
 
 	struct reset_controller_dev rcdev;
-<<<<<<< HEAD
+
+	struct gpio_desc *device_reset;
+
 	int limit_tx_hs_gear;
 	int limit_rx_hs_gear;
 	int limit_tx_pwm_gear;
 	int limit_rx_pwm_gear;
 	bool disable_lpm;
-=======
-
-	struct gpio_desc *device_reset;
->>>>>>> 935f8bc6
 };
 
 static inline u32
