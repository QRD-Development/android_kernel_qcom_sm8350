/*
 * Universal Flash Storage Host controller driver Core
 *
 * This code is based on drivers/scsi/ufs/ufshcd.c
 * Copyright (C) 2011-2013 Samsung India Software Operations
 * Copyright (c) 2013-2016, The Linux Foundation. All rights reserved.
 *
 * Authors:
 *	Santosh Yaraganavi <santosh.sy@samsung.com>
 *	Vinayak Holikatti <h.vinayak@samsung.com>
 *
 * This program is free software; you can redistribute it and/or
 * modify it under the terms of the GNU General Public License
 * as published by the Free Software Foundation; either version 2
 * of the License, or (at your option) any later version.
 * See the COPYING file in the top-level directory or visit
 * <http://www.gnu.org/licenses/gpl-2.0.html>
 *
 * This program is distributed in the hope that it will be useful,
 * but WITHOUT ANY WARRANTY; without even the implied warranty of
 * MERCHANTABILITY or FITNESS FOR A PARTICULAR PURPOSE.  See the
 * GNU General Public License for more details.
 *
 * This program is provided "AS IS" and "WITH ALL FAULTS" and
 * without warranty of any kind. You are solely responsible for
 * determining the appropriateness of using and distributing
 * the program and assume all risks associated with your exercise
 * of rights with respect to the program, including but not limited
 * to infringement of third party rights, the risks and costs of
 * program errors, damage to or loss of data, programs or equipment,
 * and unavailability or interruption of operations. Under no
 * circumstances will the contributor of this Program be liable for
 * any damages of any kind arising from your use or distribution of
 * this program.
 *
 * The Linux Foundation chooses to take subject only to the GPLv2
 * license terms, and distributes only under these terms.
 */

#include <linux/async.h>
#include <linux/devfreq.h>
#include <linux/nls.h>
#include <linux/of.h>
#include <linux/bitfield.h>
#include <linux/blk-pm.h>
#include <asm/unaligned.h>
#include <linux/blkdev.h>
#include "ufshcd.h"
#include "ufs_quirks.h"
#include "unipro.h"
#include "ufs-sysfs.h"
#include "ufs_bsg.h"
#include "ufshcd-crypto.h"

#define CREATE_TRACE_POINTS
#include <trace/events/ufs.h>

#define UFSHCD_ENABLE_INTRS	(UTP_TRANSFER_REQ_COMPL |\
				 UTP_TASK_REQ_COMPL |\
				 UFSHCD_ERROR_MASK)
/* UIC command timeout, unit: ms */
#define UIC_CMD_TIMEOUT	500

/* NOP OUT retries waiting for NOP IN response */
#define NOP_OUT_RETRIES    10
/* Timeout after 30 msecs if NOP OUT hangs without response */
#define NOP_OUT_TIMEOUT    30 /* msecs */

/* Query request retries */
#define QUERY_REQ_RETRIES 3
/* Query request timeout */
#define QUERY_REQ_TIMEOUT 1500 /* 1.5 seconds */

/* Task management command timeout */
#define TM_CMD_TIMEOUT	100 /* msecs */

/* maximum number of retries for a general UIC command  */
#define UFS_UIC_COMMAND_RETRIES 3

/* maximum number of link-startup retries */
#define DME_LINKSTARTUP_RETRIES 3

/* Maximum retries for Hibern8 enter */
#define UIC_HIBERN8_ENTER_RETRIES 3

/* maximum number of reset retries before giving up */
#define MAX_HOST_RESET_RETRIES 5

/* Expose the flag value from utp_upiu_query.value */
#define MASK_QUERY_UPIU_FLAG_LOC 0xFF

/* Interrupt aggregation default timeout, unit: 40us */
#define INT_AGGR_DEF_TO	0x02

/* default delay of autosuspend: 2000 ms */
#define RPM_AUTOSUSPEND_DELAY_MS 2000

/* Default delay of RPM device flush delayed work */
#define RPM_DEV_FLUSH_RECHECK_WORK_DELAY_MS 5000

/* Default value of wait time before gating device ref clock */
#define UFSHCD_REF_CLK_GATING_WAIT_US 0xFF /* microsecs */

/* Polling time to wait for fDeviceInit  */
#define FDEVICEINIT_COMPL_TIMEOUT 1500 /* millisecs */

#define ufshcd_toggle_vreg(_dev, _vreg, _on)				\
	({                                                              \
		int _ret;                                               \
		if (_on)                                                \
			_ret = ufshcd_enable_vreg(_dev, _vreg);         \
		else                                                    \
			_ret = ufshcd_disable_vreg(_dev, _vreg);        \
		_ret;                                                   \
	})

#define ufshcd_hex_dump(prefix_str, buf, len) do {                       \
	size_t __len = (len);                                            \
	print_hex_dump(KERN_ERR, prefix_str,                             \
		       __len > 4 ? DUMP_PREFIX_OFFSET : DUMP_PREFIX_NONE,\
		       16, 4, buf, __len, false);                        \
} while (0)

int ufshcd_dump_regs(struct ufs_hba *hba, size_t offset, size_t len,
		     const char *prefix)
{
	u32 *regs;
	size_t pos;

	if (offset % 4 != 0 || len % 4 != 0) /* keep readl happy */
		return -EINVAL;

	regs = kzalloc(len, GFP_ATOMIC);
	if (!regs)
		return -ENOMEM;

	for (pos = 0; pos < len; pos += 4)
		regs[pos / 4] = ufshcd_readl(hba, offset + pos);

	ufshcd_hex_dump(prefix, regs, len);
	kfree(regs);

	return 0;
}
EXPORT_SYMBOL_GPL(ufshcd_dump_regs);

enum {
	UFSHCD_MAX_CHANNEL	= 0,
	UFSHCD_MAX_ID		= 1,
	UFSHCD_CMD_PER_LUN	= 32,
	UFSHCD_CAN_QUEUE	= 32,
};

/* UFSHCD states */
enum {
	UFSHCD_STATE_RESET,
	UFSHCD_STATE_ERROR,
	UFSHCD_STATE_OPERATIONAL,
	UFSHCD_STATE_EH_SCHEDULED_FATAL,
	UFSHCD_STATE_EH_SCHEDULED_NON_FATAL,
};

/* UFSHCD error handling flags */
enum {
	UFSHCD_EH_IN_PROGRESS = (1 << 0),
};

/* UFSHCD UIC layer error flags */
enum {
	UFSHCD_UIC_DL_PA_INIT_ERROR = (1 << 0), /* Data link layer error */
	UFSHCD_UIC_DL_NAC_RECEIVED_ERROR = (1 << 1), /* Data link layer error */
	UFSHCD_UIC_DL_TCx_REPLAY_ERROR = (1 << 2), /* Data link layer error */
	UFSHCD_UIC_NL_ERROR = (1 << 3), /* Network layer error */
	UFSHCD_UIC_TL_ERROR = (1 << 4), /* Transport Layer error */
	UFSHCD_UIC_DME_ERROR = (1 << 5), /* DME error */
};

#define ufshcd_set_eh_in_progress(h) \
	((h)->eh_flags |= UFSHCD_EH_IN_PROGRESS)
#define ufshcd_eh_in_progress(h) \
	((h)->eh_flags & UFSHCD_EH_IN_PROGRESS)
#define ufshcd_clear_eh_in_progress(h) \
	((h)->eh_flags &= ~UFSHCD_EH_IN_PROGRESS)

struct ufs_pm_lvl_states ufs_pm_lvl_states[] = {
	{UFS_ACTIVE_PWR_MODE, UIC_LINK_ACTIVE_STATE},
	{UFS_ACTIVE_PWR_MODE, UIC_LINK_HIBERN8_STATE},
	{UFS_SLEEP_PWR_MODE, UIC_LINK_ACTIVE_STATE},
	{UFS_SLEEP_PWR_MODE, UIC_LINK_HIBERN8_STATE},
	{UFS_POWERDOWN_PWR_MODE, UIC_LINK_HIBERN8_STATE},
	{UFS_POWERDOWN_PWR_MODE, UIC_LINK_OFF_STATE},
};

static inline enum ufs_dev_pwr_mode
ufs_get_pm_lvl_to_dev_pwr_mode(enum ufs_pm_level lvl)
{
	return ufs_pm_lvl_states[lvl].dev_state;
}

static inline enum uic_link_state
ufs_get_pm_lvl_to_link_pwr_state(enum ufs_pm_level lvl)
{
	return ufs_pm_lvl_states[lvl].link_state;
}

static inline enum ufs_pm_level
ufs_get_desired_pm_lvl_for_dev_link_state(enum ufs_dev_pwr_mode dev_state,
					enum uic_link_state link_state)
{
	enum ufs_pm_level lvl;

	for (lvl = UFS_PM_LVL_0; lvl < UFS_PM_LVL_MAX; lvl++) {
		if ((ufs_pm_lvl_states[lvl].dev_state == dev_state) &&
			(ufs_pm_lvl_states[lvl].link_state == link_state))
			return lvl;
	}

	/* if no match found, return the level 0 */
	return UFS_PM_LVL_0;
}

static struct ufs_dev_fix ufs_fixups[] = {
	/* UFS cards deviations table */
	UFS_FIX(UFS_VENDOR_MICRON, UFS_ANY_MODEL,
		UFS_DEVICE_QUIRK_DELAY_BEFORE_LPM),
	UFS_FIX(UFS_VENDOR_SAMSUNG, UFS_ANY_MODEL,
		UFS_DEVICE_QUIRK_DELAY_BEFORE_LPM),
	UFS_FIX(UFS_VENDOR_SAMSUNG, UFS_ANY_MODEL,
		UFS_DEVICE_QUIRK_RECOVERY_FROM_DL_NAC_ERRORS),
	UFS_FIX(UFS_VENDOR_SAMSUNG, UFS_ANY_MODEL,
		UFS_DEVICE_QUIRK_HOST_PA_TACTIVATE),
	UFS_FIX(UFS_VENDOR_TOSHIBA, UFS_ANY_MODEL,
		UFS_DEVICE_QUIRK_DELAY_BEFORE_LPM),
	UFS_FIX(UFS_VENDOR_TOSHIBA, "THGLF2G9C8KBADG",
		UFS_DEVICE_QUIRK_PA_TACTIVATE),
	UFS_FIX(UFS_VENDOR_TOSHIBA, "THGLF2G9D8KBADG",
		UFS_DEVICE_QUIRK_PA_TACTIVATE),
	UFS_FIX(UFS_VENDOR_SKHYNIX, UFS_ANY_MODEL,
		UFS_DEVICE_QUIRK_HOST_PA_SAVECONFIGTIME),
	UFS_FIX(UFS_VENDOR_SKHYNIX, "hB8aL1" /*H28U62301AMR*/,
		UFS_DEVICE_QUIRK_HOST_VS_DEBUGSAVECONFIGTIME),

	END_FIX
};

static irqreturn_t ufshcd_tmc_handler(struct ufs_hba *hba);
static void ufshcd_async_scan(void *data, async_cookie_t cookie);
static int ufshcd_reset_and_restore(struct ufs_hba *hba);
static int ufshcd_eh_host_reset_handler(struct scsi_cmnd *cmd);
static int ufshcd_clear_tm_cmd(struct ufs_hba *hba, int tag);
static void ufshcd_hba_exit(struct ufs_hba *hba);
static int ufshcd_probe_hba(struct ufs_hba *hba, bool async);
static int __ufshcd_setup_clocks(struct ufs_hba *hba, bool on,
				 bool skip_ref_clk);
static int ufshcd_setup_clocks(struct ufs_hba *hba, bool on);
static inline void ufshcd_add_delay_before_dme_cmd(struct ufs_hba *hba);
static int ufshcd_host_reset_and_restore(struct ufs_hba *hba);
static void ufshcd_resume_clkscaling(struct ufs_hba *hba);
static void ufshcd_suspend_clkscaling(struct ufs_hba *hba);
static void __ufshcd_suspend_clkscaling(struct ufs_hba *hba);
static int ufshcd_scale_clks(struct ufs_hba *hba, bool scale_up);
static irqreturn_t ufshcd_intr(int irq, void *__hba);
static int ufshcd_change_power_mode(struct ufs_hba *hba,
			     struct ufs_pa_layer_attr *pwr_mode);
static void ufshcd_schedule_eh_work(struct ufs_hba *hba);
static int ufshcd_setup_hba_vreg(struct ufs_hba *hba, bool on);
static int ufshcd_setup_vreg(struct ufs_hba *hba, bool on);
static inline int ufshcd_config_vreg_hpm(struct ufs_hba *hba,
					 struct ufs_vreg *vreg);
static int ufshcd_wb_buf_flush_enable(struct ufs_hba *hba);
static int ufshcd_wb_buf_flush_disable(struct ufs_hba *hba);
int ufshcd_wb_ctrl(struct ufs_hba *hba, bool enable);
static int ufshcd_wb_toggle_flush_during_h8(struct ufs_hba *hba, bool set);
static inline void ufshcd_wb_toggle_flush(struct ufs_hba *hba, bool enable);

static inline bool ufshcd_valid_tag(struct ufs_hba *hba, int tag)
{
	return tag >= 0 && tag < hba->nutrs;
}

static inline void ufshcd_enable_irq(struct ufs_hba *hba)
{
	if (!hba->is_irq_enabled) {
		enable_irq(hba->irq);
		hba->is_irq_enabled = true;
	}
}

static inline void ufshcd_disable_irq(struct ufs_hba *hba)
{
	if (hba->is_irq_enabled) {
		disable_irq(hba->irq);
		hba->is_irq_enabled = false;
	}
}

static inline void ufshcd_wb_config(struct ufs_hba *hba)
{
	int ret;

	if (!ufshcd_is_wb_allowed(hba))
		return;

	ret = ufshcd_wb_ctrl(hba, true);
	if (ret)
		dev_err(hba->dev, "%s: Enable WB failed: %d\n", __func__, ret);
	else
		dev_info(hba->dev, "%s: Write Booster Configured\n", __func__);
	ret = ufshcd_wb_toggle_flush_during_h8(hba, true);
	if (ret)
		dev_err(hba->dev, "%s: En WB flush during H8: failed: %d\n",
			__func__, ret);
	ufshcd_wb_toggle_flush(hba, true);
}

static void ufshcd_scsi_unblock_requests(struct ufs_hba *hba)
{
	if (atomic_dec_and_test(&hba->scsi_block_reqs_cnt))
		scsi_unblock_requests(hba->host);
}

static void ufshcd_scsi_block_requests(struct ufs_hba *hba)
{
	if (atomic_inc_return(&hba->scsi_block_reqs_cnt) == 1)
		scsi_block_requests(hba->host);
}

static void ufshcd_add_cmd_upiu_trace(struct ufs_hba *hba, unsigned int tag,
		const char *str)
{
	struct utp_upiu_req *rq = hba->lrb[tag].ucd_req_ptr;

	trace_ufshcd_upiu(dev_name(hba->dev), str, &rq->header, &rq->sc.cdb);
}

static void ufshcd_add_query_upiu_trace(struct ufs_hba *hba, unsigned int tag,
		const char *str)
{
	struct utp_upiu_req *rq = hba->lrb[tag].ucd_req_ptr;

	trace_ufshcd_upiu(dev_name(hba->dev), str, &rq->header, &rq->qr);
}

static void ufshcd_add_tm_upiu_trace(struct ufs_hba *hba, unsigned int tag,
		const char *str)
{
	struct utp_task_req_desc *descp = &hba->utmrdl_base_addr[tag];

	trace_ufshcd_upiu(dev_name(hba->dev), str, &descp->req_header,
			&descp->input_param1);
}

static void ufshcd_add_uic_command_trace(struct ufs_hba *hba,
					 struct uic_command *ucmd,
					 const char *str)
{
	u32 cmd;

	if (!trace_ufshcd_uic_command_enabled())
		return;

	if (!strcmp(str, "send"))
		cmd = ucmd->command;
	else
		cmd = ufshcd_readl(hba, REG_UIC_COMMAND);

	trace_ufshcd_uic_command(dev_name(hba->dev), str, cmd,
				 ufshcd_readl(hba, REG_UIC_COMMAND_ARG_1),
				 ufshcd_readl(hba, REG_UIC_COMMAND_ARG_2),
				 ufshcd_readl(hba, REG_UIC_COMMAND_ARG_3));
}

static void ufshcd_add_command_trace(struct ufs_hba *hba,
		unsigned int tag, const char *str)
{
	sector_t lba = -1;
	u8 opcode = 0;
	u32 intr, doorbell;
	struct ufshcd_lrb *lrbp = &hba->lrb[tag];
	struct scsi_cmnd *cmd = lrbp->cmd;
	int transfer_len = -1;

	if (!trace_ufshcd_command_enabled()) {
		/* trace UPIU W/O tracing command */
		if (cmd)
			ufshcd_add_cmd_upiu_trace(hba, tag, str);
		return;
	}

	if (cmd) { /* data phase exists */
		/* trace UPIU also */
		ufshcd_add_cmd_upiu_trace(hba, tag, str);
		opcode = cmd->cmnd[0];
		if ((opcode == READ_10) || (opcode == WRITE_10)) {
			/*
			 * Currently we only fully trace read(10) and write(10)
			 * commands
			 */
			if (cmd->request && cmd->request->bio)
				lba = cmd->request->bio->bi_iter.bi_sector;
			transfer_len = be32_to_cpu(
				lrbp->ucd_req_ptr->sc.exp_data_transfer_len);
		}
	}

	intr = ufshcd_readl(hba, REG_INTERRUPT_STATUS);
	doorbell = ufshcd_readl(hba, REG_UTP_TRANSFER_REQ_DOOR_BELL);
	trace_ufshcd_command(dev_name(hba->dev), str, tag,
				doorbell, transfer_len, intr, lba, opcode);
}

static void ufshcd_print_clk_freqs(struct ufs_hba *hba)
{
	struct ufs_clk_info *clki;
	struct list_head *head = &hba->clk_list_head;

	if (list_empty(head))
		return;

	list_for_each_entry(clki, head, list) {
		if (!IS_ERR_OR_NULL(clki->clk) && clki->min_freq &&
				clki->max_freq)
			dev_err(hba->dev, "clk: %s, rate: %u\n",
					clki->name, clki->curr_freq);
	}
}

static void ufshcd_print_err_hist(struct ufs_hba *hba,
				  struct ufs_err_reg_hist *err_hist,
				  char *err_name)
{
	int i;
	bool found = false;

	for (i = 0; i < UFS_ERR_REG_HIST_LENGTH; i++) {
		int p = (i + err_hist->pos) % UFS_ERR_REG_HIST_LENGTH;

		if (err_hist->tstamp[p] == 0)
			continue;
		dev_err(hba->dev, "%s[%d] = 0x%x at %lld us\n", err_name, p,
			err_hist->reg[p], ktime_to_us(err_hist->tstamp[p]));
		found = true;
	}

	if (!found)
		dev_err(hba->dev, "No record of %s errors\n", err_name);
}

static void ufshcd_print_host_regs(struct ufs_hba *hba)
{
	ufshcd_dump_regs(hba, 0, UFSHCI_REG_SPACE_SIZE, "host_regs: ");

	ufshcd_print_err_hist(hba, &hba->ufs_stats.pa_err, "pa_err");
	ufshcd_print_err_hist(hba, &hba->ufs_stats.dl_err, "dl_err");
	ufshcd_print_err_hist(hba, &hba->ufs_stats.nl_err, "nl_err");
	ufshcd_print_err_hist(hba, &hba->ufs_stats.tl_err, "tl_err");
	ufshcd_print_err_hist(hba, &hba->ufs_stats.dme_err, "dme_err");
	ufshcd_print_err_hist(hba, &hba->ufs_stats.auto_hibern8_err,
			      "auto_hibern8_err");
	ufshcd_print_err_hist(hba, &hba->ufs_stats.fatal_err, "fatal_err");
	ufshcd_print_err_hist(hba, &hba->ufs_stats.link_startup_err,
			      "link_startup_fail");
	ufshcd_print_err_hist(hba, &hba->ufs_stats.resume_err, "resume_fail");
	ufshcd_print_err_hist(hba, &hba->ufs_stats.suspend_err,
			      "suspend_fail");
	ufshcd_print_err_hist(hba, &hba->ufs_stats.dev_reset, "dev_reset");
	ufshcd_print_err_hist(hba, &hba->ufs_stats.host_reset, "host_reset");
	ufshcd_print_err_hist(hba, &hba->ufs_stats.task_abort, "task_abort");

	ufshcd_vops_dbg_register_dump(hba);

	ufshcd_crypto_debug(hba);
}

static
void ufshcd_print_trs(struct ufs_hba *hba, unsigned long bitmap, bool pr_prdt)
{
	struct ufshcd_lrb *lrbp;
	int prdt_length;
	int tag;

	for_each_set_bit(tag, &bitmap, hba->nutrs) {
		lrbp = &hba->lrb[tag];

		dev_err(hba->dev, "UPIU[%d] - issue time %lld us\n",
				tag, ktime_to_us(lrbp->issue_time_stamp));
		dev_err(hba->dev, "UPIU[%d] - complete time %lld us\n",
				tag, ktime_to_us(lrbp->compl_time_stamp));
		dev_err(hba->dev,
			"UPIU[%d] - Transfer Request Descriptor phys@0x%llx\n",
			tag, (u64)lrbp->utrd_dma_addr);

		ufshcd_hex_dump("UPIU TRD: ", lrbp->utr_descriptor_ptr,
				sizeof(struct utp_transfer_req_desc));
		dev_err(hba->dev, "UPIU[%d] - Request UPIU phys@0x%llx\n", tag,
			(u64)lrbp->ucd_req_dma_addr);
		ufshcd_hex_dump("UPIU REQ: ", lrbp->ucd_req_ptr,
				sizeof(struct utp_upiu_req));
		dev_err(hba->dev, "UPIU[%d] - Response UPIU phys@0x%llx\n", tag,
			(u64)lrbp->ucd_rsp_dma_addr);
		ufshcd_hex_dump("UPIU RSP: ", lrbp->ucd_rsp_ptr,
				sizeof(struct utp_upiu_rsp));

		prdt_length =
			le16_to_cpu(lrbp->utr_descriptor_ptr->prd_table_length);
		if (hba->quirks & UFSHCD_QUIRK_PRDT_BYTE_GRAN)
			prdt_length /= hba->sg_entry_size;

		dev_err(hba->dev,
			"UPIU[%d] - PRDT - %d entries  phys@0x%llx\n",
			tag, prdt_length,
			(u64)lrbp->ucd_prdt_dma_addr);

		if (pr_prdt)
			ufshcd_hex_dump("UPIU PRDT: ", lrbp->ucd_prdt_ptr,
				hba->sg_entry_size * prdt_length);
	}
}

static void ufshcd_print_tmrs(struct ufs_hba *hba, unsigned long bitmap)
{
	int tag;

	for_each_set_bit(tag, &bitmap, hba->nutmrs) {
		struct utp_task_req_desc *tmrdp = &hba->utmrdl_base_addr[tag];

		dev_err(hba->dev, "TM[%d] - Task Management Header\n", tag);
		ufshcd_hex_dump("", tmrdp, sizeof(*tmrdp));
	}
}

static void ufshcd_print_host_state(struct ufs_hba *hba)
{
	struct scsi_device *sdev_ufs = hba->sdev_ufs_device;

	dev_err(hba->dev, "UFS Host state=%d\n", hba->ufshcd_state);
	dev_err(hba->dev, "lrb in use=0x%lx, outstanding reqs=0x%lx tasks=0x%lx\n",
		hba->lrb_in_use, hba->outstanding_reqs, hba->outstanding_tasks);
	dev_err(hba->dev, "saved_err=0x%x, saved_uic_err=0x%x\n",
		hba->saved_err, hba->saved_uic_err);
	dev_err(hba->dev, "Device power mode=%d, UIC link state=%d\n",
		hba->curr_dev_pwr_mode, hba->uic_link_state);
	dev_err(hba->dev, "PM in progress=%d, sys. suspended=%d\n",
		hba->pm_op_in_progress, hba->is_sys_suspended);
	dev_err(hba->dev, "Auto BKOPS=%d, Host self-block=%d\n",
		hba->auto_bkops_enabled, hba->host->host_self_blocked);
	dev_err(hba->dev, "Clk gate=%d\n", hba->clk_gating.state);
	dev_err(hba->dev,
		"last_hibern8_exit_tstamp at %lld us, hibern8_exit_cnt=%d\n",
		ktime_to_us(hba->ufs_stats.last_hibern8_exit_tstamp),
		hba->ufs_stats.hibern8_exit_cnt);
	dev_err(hba->dev, "last intr at %lld us, last intr status=0x%x\n",
		ktime_to_us(hba->ufs_stats.last_intr_ts),
		hba->ufs_stats.last_intr_status);
	dev_err(hba->dev, "error handling flags=0x%x, req. abort count=%d\n",
		hba->eh_flags, hba->req_abort_count);
	dev_err(hba->dev, "hba->ufs_version=0x%x, Host capabilities=0x%x, caps=0x%x\n",
		hba->ufs_version, hba->capabilities, hba->caps);
	dev_err(hba->dev, "quirks=0x%x, dev. quirks=0x%x\n", hba->quirks,
		hba->dev_quirks);
	if (sdev_ufs)
		dev_err(hba->dev, "UFS dev info: %.8s %.16s rev %.4s\n",
			sdev_ufs->vendor, sdev_ufs->model, sdev_ufs->rev);

	ufshcd_print_clk_freqs(hba);
}

/**
 * ufshcd_print_pwr_info - print power params as saved in hba
 * power info
 * @hba: per-adapter instance
 */
static void ufshcd_print_pwr_info(struct ufs_hba *hba)
{
	static const char * const names[] = {
		"INVALID MODE",
		"FAST MODE",
		"SLOW_MODE",
		"INVALID MODE",
		"FASTAUTO_MODE",
		"SLOWAUTO_MODE",
		"INVALID MODE",
	};

	dev_err(hba->dev, "%s:[RX, TX]: gear=[%d, %d], lane[%d, %d], pwr[%s, %s], rate = %d\n",
		 __func__,
		 hba->pwr_info.gear_rx, hba->pwr_info.gear_tx,
		 hba->pwr_info.lane_rx, hba->pwr_info.lane_tx,
		 names[hba->pwr_info.pwr_rx],
		 names[hba->pwr_info.pwr_tx],
		 hba->pwr_info.hs_rate);
}

void ufshcd_delay_us(unsigned long us, unsigned long tolerance)
{
	if (!us)
		return;

	if (us < 10)
		udelay(us);
	else
		usleep_range(us, us + tolerance);
}
EXPORT_SYMBOL_GPL(ufshcd_delay_us);

/*
 * ufshcd_wait_for_register - wait for register value to change
 * @hba - per-adapter interface
 * @reg - mmio register offset
 * @mask - mask to apply to read register value
 * @val - wait condition
 * @interval_us - polling interval in microsecs
 * @timeout_ms - timeout in millisecs
 * @can_sleep - perform sleep or just spin
 *
 * Returns -ETIMEDOUT on error, zero on success
 */
int ufshcd_wait_for_register(struct ufs_hba *hba, u32 reg, u32 mask,
				u32 val, unsigned long interval_us,
				unsigned long timeout_ms, bool can_sleep)
{
	int err = 0;
	unsigned long timeout = jiffies + msecs_to_jiffies(timeout_ms);

	/* ignore bits that we don't intend to wait on */
	val = val & mask;

	while ((ufshcd_readl(hba, reg) & mask) != val) {
		if (can_sleep)
			usleep_range(interval_us, interval_us + 50);
		else
			udelay(interval_us);
		if (time_after(jiffies, timeout)) {
			if ((ufshcd_readl(hba, reg) & mask) != val)
				err = -ETIMEDOUT;
			break;
		}
	}

	return err;
}

/**
 * ufshcd_get_intr_mask - Get the interrupt bit mask
 * @hba: Pointer to adapter instance
 *
 * Returns interrupt bit mask per version
 */
static inline u32 ufshcd_get_intr_mask(struct ufs_hba *hba)
{
	u32 intr_mask = 0;

	switch (hba->ufs_version) {
	case UFSHCI_VERSION_10:
		intr_mask = INTERRUPT_MASK_ALL_VER_10;
		break;
	case UFSHCI_VERSION_11:
	case UFSHCI_VERSION_20:
		intr_mask = INTERRUPT_MASK_ALL_VER_11;
		break;
	case UFSHCI_VERSION_21:
	default:
		intr_mask = INTERRUPT_MASK_ALL_VER_21;
		break;
	}

	return intr_mask;
}

/**
 * ufshcd_get_ufs_version - Get the UFS version supported by the HBA
 * @hba: Pointer to adapter instance
 *
 * Returns UFSHCI version supported by the controller
 */
static inline u32 ufshcd_get_ufs_version(struct ufs_hba *hba)
{
	if (hba->quirks & UFSHCD_QUIRK_BROKEN_UFS_HCI_VERSION)
		return ufshcd_vops_get_ufs_hci_version(hba);

	return ufshcd_readl(hba, REG_UFS_VERSION);
}

/**
 * ufshcd_is_device_present - Check if any device connected to
 *			      the host controller
 * @hba: pointer to adapter instance
 *
 * Returns true if device present, false if no device detected
 */
static inline bool ufshcd_is_device_present(struct ufs_hba *hba)
{
	return (ufshcd_readl(hba, REG_CONTROLLER_STATUS) &
						DEVICE_PRESENT) ? true : false;
}

/**
 * ufshcd_get_tr_ocs - Get the UTRD Overall Command Status
 * @lrbp: pointer to local command reference block
 *
 * This function is used to get the OCS field from UTRD
 * Returns the OCS field in the UTRD
 */
static inline int ufshcd_get_tr_ocs(struct ufshcd_lrb *lrbp)
{
	return le32_to_cpu(lrbp->utr_descriptor_ptr->header.dword_2) & MASK_OCS;
}

/**
 * ufshcd_get_tm_free_slot - get a free slot for task management request
 * @hba: per adapter instance
 * @free_slot: pointer to variable with available slot value
 *
 * Get a free tag and lock it until ufshcd_put_tm_slot() is called.
 * Returns 0 if free slot is not available, else return 1 with tag value
 * in @free_slot.
 */
static bool ufshcd_get_tm_free_slot(struct ufs_hba *hba, int *free_slot)
{
	int tag;
	bool ret = false;

	if (!free_slot)
		goto out;

	do {
		tag = find_first_zero_bit(&hba->tm_slots_in_use, hba->nutmrs);
		if (tag >= hba->nutmrs)
			goto out;
	} while (test_and_set_bit_lock(tag, &hba->tm_slots_in_use));

	*free_slot = tag;
	ret = true;
out:
	return ret;
}

static inline void ufshcd_put_tm_slot(struct ufs_hba *hba, int slot)
{
	clear_bit_unlock(slot, &hba->tm_slots_in_use);
}

/**
 * ufshcd_utrl_clear - Clear a bit in UTRLCLR register
 * @hba: per adapter instance
 * @pos: position of the bit to be cleared
 */
static inline void ufshcd_utrl_clear(struct ufs_hba *hba, u32 pos)
{
	if (hba->quirks & UFSHCI_QUIRK_BROKEN_REQ_LIST_CLR)
		ufshcd_writel(hba, (1 << pos), REG_UTP_TRANSFER_REQ_LIST_CLEAR);
	else
		ufshcd_writel(hba, ~(1 << pos),
				REG_UTP_TRANSFER_REQ_LIST_CLEAR);
}

/**
 * ufshcd_utmrl_clear - Clear a bit in UTRMLCLR register
 * @hba: per adapter instance
 * @pos: position of the bit to be cleared
 */
static inline void ufshcd_utmrl_clear(struct ufs_hba *hba, u32 pos)
{
	if (hba->quirks & UFSHCI_QUIRK_BROKEN_REQ_LIST_CLR)
		ufshcd_writel(hba, (1 << pos), REG_UTP_TASK_REQ_LIST_CLEAR);
	else
		ufshcd_writel(hba, ~(1 << pos), REG_UTP_TASK_REQ_LIST_CLEAR);
}

/**
 * ufshcd_outstanding_req_clear - Clear a bit in outstanding request field
 * @hba: per adapter instance
 * @tag: position of the bit to be cleared
 */
static inline void ufshcd_outstanding_req_clear(struct ufs_hba *hba, int tag)
{
	__clear_bit(tag, &hba->outstanding_reqs);
}

/**
 * ufshcd_get_lists_status - Check UCRDY, UTRLRDY and UTMRLRDY
 * @reg: Register value of host controller status
 *
 * Returns integer, 0 on Success and positive value if failed
 */
static inline int ufshcd_get_lists_status(u32 reg)
{
	return !((reg & UFSHCD_STATUS_READY) == UFSHCD_STATUS_READY);
}

/**
 * ufshcd_get_uic_cmd_result - Get the UIC command result
 * @hba: Pointer to adapter instance
 *
 * This function gets the result of UIC command completion
 * Returns 0 on success, non zero value on error
 */
static inline int ufshcd_get_uic_cmd_result(struct ufs_hba *hba)
{
	return ufshcd_readl(hba, REG_UIC_COMMAND_ARG_2) &
	       MASK_UIC_COMMAND_RESULT;
}

/**
 * ufshcd_get_dme_attr_val - Get the value of attribute returned by UIC command
 * @hba: Pointer to adapter instance
 *
 * This function gets UIC command argument3
 * Returns 0 on success, non zero value on error
 */
static inline u32 ufshcd_get_dme_attr_val(struct ufs_hba *hba)
{
	return ufshcd_readl(hba, REG_UIC_COMMAND_ARG_3);
}

/**
 * ufshcd_get_req_rsp - returns the TR response transaction type
 * @ucd_rsp_ptr: pointer to response UPIU
 */
static inline int
ufshcd_get_req_rsp(struct utp_upiu_rsp *ucd_rsp_ptr)
{
	return be32_to_cpu(ucd_rsp_ptr->header.dword_0) >> 24;
}

/**
 * ufshcd_get_rsp_upiu_result - Get the result from response UPIU
 * @ucd_rsp_ptr: pointer to response UPIU
 *
 * This function gets the response status and scsi_status from response UPIU
 * Returns the response result code.
 */
static inline int
ufshcd_get_rsp_upiu_result(struct utp_upiu_rsp *ucd_rsp_ptr)
{
	return be32_to_cpu(ucd_rsp_ptr->header.dword_1) & MASK_RSP_UPIU_RESULT;
}

/*
 * ufshcd_get_rsp_upiu_data_seg_len - Get the data segment length
 *				from response UPIU
 * @ucd_rsp_ptr: pointer to response UPIU
 *
 * Return the data segment length.
 */
static inline unsigned int
ufshcd_get_rsp_upiu_data_seg_len(struct utp_upiu_rsp *ucd_rsp_ptr)
{
	return be32_to_cpu(ucd_rsp_ptr->header.dword_2) &
		MASK_RSP_UPIU_DATA_SEG_LEN;
}

/**
 * ufshcd_is_exception_event - Check if the device raised an exception event
 * @ucd_rsp_ptr: pointer to response UPIU
 *
 * The function checks if the device raised an exception event indicated in
 * the Device Information field of response UPIU.
 *
 * Returns true if exception is raised, false otherwise.
 */
static inline bool ufshcd_is_exception_event(struct utp_upiu_rsp *ucd_rsp_ptr)
{
	return be32_to_cpu(ucd_rsp_ptr->header.dword_2) &
			MASK_RSP_EXCEPTION_EVENT ? true : false;
}

/**
 * ufshcd_reset_intr_aggr - Reset interrupt aggregation values.
 * @hba: per adapter instance
 */
static inline void
ufshcd_reset_intr_aggr(struct ufs_hba *hba)
{
	ufshcd_writel(hba, INT_AGGR_ENABLE |
		      INT_AGGR_COUNTER_AND_TIMER_RESET,
		      REG_UTP_TRANSFER_REQ_INT_AGG_CONTROL);
}

/**
 * ufshcd_config_intr_aggr - Configure interrupt aggregation values.
 * @hba: per adapter instance
 * @cnt: Interrupt aggregation counter threshold
 * @tmout: Interrupt aggregation timeout value
 */
static inline void
ufshcd_config_intr_aggr(struct ufs_hba *hba, u8 cnt, u8 tmout)
{
	ufshcd_writel(hba, INT_AGGR_ENABLE | INT_AGGR_PARAM_WRITE |
		      INT_AGGR_COUNTER_THLD_VAL(cnt) |
		      INT_AGGR_TIMEOUT_VAL(tmout),
		      REG_UTP_TRANSFER_REQ_INT_AGG_CONTROL);
}

/**
 * ufshcd_disable_intr_aggr - Disables interrupt aggregation.
 * @hba: per adapter instance
 */
static inline void ufshcd_disable_intr_aggr(struct ufs_hba *hba)
{
	ufshcd_writel(hba, 0, REG_UTP_TRANSFER_REQ_INT_AGG_CONTROL);
}

/**
 * ufshcd_enable_run_stop_reg - Enable run-stop registers,
 *			When run-stop registers are set to 1, it indicates the
 *			host controller that it can process the requests
 * @hba: per adapter instance
 */
static void ufshcd_enable_run_stop_reg(struct ufs_hba *hba)
{
	ufshcd_writel(hba, UTP_TASK_REQ_LIST_RUN_STOP_BIT,
		      REG_UTP_TASK_REQ_LIST_RUN_STOP);
	ufshcd_writel(hba, UTP_TRANSFER_REQ_LIST_RUN_STOP_BIT,
		      REG_UTP_TRANSFER_REQ_LIST_RUN_STOP);
}

/**
 * ufshcd_hba_start - Start controller initialization sequence
 * @hba: per adapter instance
 */
static inline void ufshcd_hba_start(struct ufs_hba *hba)
{
	u32 val = CONTROLLER_ENABLE;

	if (ufshcd_hba_is_crypto_supported(hba)) {
		ufshcd_crypto_enable(hba);
		val |= CRYPTO_GENERAL_ENABLE;
	}

	ufshcd_writel(hba, val, REG_CONTROLLER_ENABLE);
}

/**
 * ufshcd_is_hba_active - Get controller state
 * @hba: per adapter instance
 *
 * Returns false if controller is active, true otherwise
 */
static inline bool ufshcd_is_hba_active(struct ufs_hba *hba)
{
	return (ufshcd_readl(hba, REG_CONTROLLER_ENABLE) & CONTROLLER_ENABLE)
		? false : true;
}

u32 ufshcd_get_local_unipro_ver(struct ufs_hba *hba)
{
	/* HCI version 1.0 and 1.1 supports UniPro 1.41 */
	if ((hba->ufs_version == UFSHCI_VERSION_10) ||
	    (hba->ufs_version == UFSHCI_VERSION_11))
		return UFS_UNIPRO_VER_1_41;
	else
		return UFS_UNIPRO_VER_1_6;
}
EXPORT_SYMBOL(ufshcd_get_local_unipro_ver);

static bool ufshcd_is_unipro_pa_params_tuning_req(struct ufs_hba *hba)
{
	/*
	 * If both host and device support UniPro ver1.6 or later, PA layer
	 * parameters tuning happens during link startup itself.
	 *
	 * We can manually tune PA layer parameters if either host or device
	 * doesn't support UniPro ver 1.6 or later. But to keep manual tuning
	 * logic simple, we will only do manual tuning if local unipro version
	 * doesn't support ver1.6 or later.
	 */
	if (ufshcd_get_local_unipro_ver(hba) < UFS_UNIPRO_VER_1_6)
		return true;
	else
		return false;
}

/**
 * ufshcd_set_clk_freq - set UFS controller clock frequencies
 * @hba: per adapter instance
 * @scale_up: If True, set max possible frequency othewise set low frequency
 *
 * Returns 0 if successful
 * Returns < 0 for any other errors
 */
static int ufshcd_set_clk_freq(struct ufs_hba *hba, bool scale_up)
{
	int ret = 0;
	struct ufs_clk_info *clki;
	struct list_head *head = &hba->clk_list_head;

	if (list_empty(head))
		goto out;

	list_for_each_entry(clki, head, list) {
		if (!IS_ERR_OR_NULL(clki->clk)) {
			if (scale_up && clki->max_freq) {
				if (clki->curr_freq == clki->max_freq)
					continue;

				ret = clk_set_rate(clki->clk, clki->max_freq);
				if (ret) {
					dev_err(hba->dev, "%s: %s clk set rate(%dHz) failed, %d\n",
						__func__, clki->name,
						clki->max_freq, ret);
					break;
				}
				trace_ufshcd_clk_scaling(dev_name(hba->dev),
						"scaled up", clki->name,
						clki->curr_freq,
						clki->max_freq);

				clki->curr_freq = clki->max_freq;

			} else if (!scale_up && clki->min_freq) {
				if (clki->curr_freq == clki->min_freq)
					continue;

				ret = clk_set_rate(clki->clk, clki->min_freq);
				if (ret) {
					dev_err(hba->dev, "%s: %s clk set rate(%dHz) failed, %d\n",
						__func__, clki->name,
						clki->min_freq, ret);
					break;
				}
				trace_ufshcd_clk_scaling(dev_name(hba->dev),
						"scaled down", clki->name,
						clki->curr_freq,
						clki->min_freq);
				clki->curr_freq = clki->min_freq;
			}
		}
		dev_dbg(hba->dev, "%s: clk: %s, rate: %lu\n", __func__,
				clki->name, clk_get_rate(clki->clk));
	}

out:
	return ret;
}

/**
 * ufshcd_scale_clks - scale up or scale down UFS controller clocks
 * @hba: per adapter instance
 * @scale_up: True if scaling up and false if scaling down
 *
 * Returns 0 if successful
 * Returns < 0 for any other errors
 */
static int ufshcd_scale_clks(struct ufs_hba *hba, bool scale_up)
{
	int ret = 0;

	ret = ufshcd_vops_clk_scale_notify(hba, scale_up, PRE_CHANGE);
	if (ret)
		return ret;

	ret = ufshcd_set_clk_freq(hba, scale_up);
	if (ret)
		return ret;

	ret = ufshcd_vops_clk_scale_notify(hba, scale_up, POST_CHANGE);
	if (ret) {
		ufshcd_set_clk_freq(hba, !scale_up);
		return ret;
	}

	return ret;
}

/**
 * ufshcd_is_devfreq_scaling_required - check if scaling is required or not
 * @hba: per adapter instance
 * @scale_up: True if scaling up and false if scaling down
 *
 * Returns true if scaling is required, false otherwise.
 */
static bool ufshcd_is_devfreq_scaling_required(struct ufs_hba *hba,
					       bool scale_up)
{
	struct ufs_clk_info *clki;
	struct list_head *head = &hba->clk_list_head;

	if (list_empty(head))
		return false;

	list_for_each_entry(clki, head, list) {
		if (!IS_ERR_OR_NULL(clki->clk)) {
			if (scale_up && clki->max_freq) {
				if (clki->curr_freq == clki->max_freq)
					continue;
				return true;
			} else if (!scale_up && clki->min_freq) {
				if (clki->curr_freq == clki->min_freq)
					continue;
				return true;
			}
		}
	}

	return false;
}

static int ufshcd_wait_for_doorbell_clr(struct ufs_hba *hba,
					u64 wait_timeout_us)
{
	unsigned long flags;
	int ret = 0;
	u32 tm_doorbell;
	u32 tr_doorbell;
	bool timeout = false, do_last_check = false;
	ktime_t start;

	ufshcd_hold(hba, false);
	spin_lock_irqsave(hba->host->host_lock, flags);
	/*
	 * Wait for all the outstanding tasks/transfer requests.
	 * Verify by checking the doorbell registers are clear.
	 */
	start = ktime_get();
	do {
		if (hba->ufshcd_state != UFSHCD_STATE_OPERATIONAL) {
			ret = -EBUSY;
			goto out;
		}

		tm_doorbell = ufshcd_readl(hba, REG_UTP_TASK_REQ_DOOR_BELL);
		tr_doorbell = ufshcd_readl(hba, REG_UTP_TRANSFER_REQ_DOOR_BELL);
		if (!tm_doorbell && !tr_doorbell) {
			timeout = false;
			break;
		} else if (do_last_check) {
			break;
		}

		spin_unlock_irqrestore(hba->host->host_lock, flags);
		schedule();
		if (ktime_to_us(ktime_sub(ktime_get(), start)) >
		    wait_timeout_us) {
			timeout = true;
			/*
			 * We might have scheduled out for long time so make
			 * sure to check if doorbells are cleared by this time
			 * or not.
			 */
			do_last_check = true;
		}
		spin_lock_irqsave(hba->host->host_lock, flags);
	} while (tm_doorbell || tr_doorbell);

	if (timeout) {
		dev_err(hba->dev,
			"%s: timedout waiting for doorbell to clear (tm=0x%x, tr=0x%x)\n",
			__func__, tm_doorbell, tr_doorbell);
		ret = -EBUSY;
	}
out:
	spin_unlock_irqrestore(hba->host->host_lock, flags);
	ufshcd_release(hba);
	return ret;
}

/**
 * ufshcd_scale_gear - scale up/down UFS gear
 * @hba: per adapter instance
 * @scale_up: True for scaling up gear and false for scaling down
 *
 * Returns 0 for success,
 * Returns -EBUSY if scaling can't happen at this time
 * Returns non-zero for any other errors
 */
static int ufshcd_scale_gear(struct ufs_hba *hba, bool scale_up)
{
	#define UFS_MIN_GEAR_TO_SCALE_DOWN	UFS_HS_G1
	int ret = 0;
	struct ufs_pa_layer_attr new_pwr_info;

	if (scale_up) {
		memcpy(&new_pwr_info, &hba->clk_scaling.saved_pwr_info.info,
		       sizeof(struct ufs_pa_layer_attr));
	} else {
		memcpy(&new_pwr_info, &hba->pwr_info,
		       sizeof(struct ufs_pa_layer_attr));

		if (hba->pwr_info.gear_tx > UFS_MIN_GEAR_TO_SCALE_DOWN
		    || hba->pwr_info.gear_rx > UFS_MIN_GEAR_TO_SCALE_DOWN) {
			/* save the current power mode */
			memcpy(&hba->clk_scaling.saved_pwr_info.info,
				&hba->pwr_info,
				sizeof(struct ufs_pa_layer_attr));

			/* scale down gear */
			new_pwr_info.gear_tx = UFS_MIN_GEAR_TO_SCALE_DOWN;
			new_pwr_info.gear_rx = UFS_MIN_GEAR_TO_SCALE_DOWN;
		}
	}

	/* check if the power mode needs to be changed or not? */
	ret = ufshcd_config_pwr_mode(hba, &new_pwr_info);
	if (ret)
		dev_err(hba->dev, "%s: failed err %d, old gear: (tx %d rx %d), new gear: (tx %d rx %d)",
			__func__, ret,
			hba->pwr_info.gear_tx, hba->pwr_info.gear_rx,
			new_pwr_info.gear_tx, new_pwr_info.gear_rx);

	return ret;
}

static int ufshcd_clock_scaling_prepare(struct ufs_hba *hba)
{
	#define DOORBELL_CLR_TOUT_US		(1000 * 1000) /* 1 sec */
	int ret = 0;
	/*
	 * make sure that there are no outstanding requests when
	 * clock scaling is in progress
	 */
	ufshcd_scsi_block_requests(hba);
	down_write(&hba->clk_scaling_lock);
	if (ufshcd_wait_for_doorbell_clr(hba, DOORBELL_CLR_TOUT_US)) {
		ret = -EBUSY;
		up_write(&hba->clk_scaling_lock);
		ufshcd_scsi_unblock_requests(hba);
	}

	return ret;
}

static void ufshcd_clock_scaling_unprepare(struct ufs_hba *hba)
{
	up_write(&hba->clk_scaling_lock);
	ufshcd_scsi_unblock_requests(hba);
}

/**
 * ufshcd_devfreq_scale - scale up/down UFS clocks and gear
 * @hba: per adapter instance
 * @scale_up: True for scaling up and false for scalin down
 *
 * Returns 0 for success,
 * Returns -EBUSY if scaling can't happen at this time
 * Returns non-zero for any other errors
 */
static int ufshcd_devfreq_scale(struct ufs_hba *hba, bool scale_up)
{
	int ret = 0;

	/* let's not get into low power until clock scaling is completed */
	ufshcd_hold(hba, false);

	ret = ufshcd_clock_scaling_prepare(hba);
	if (ret)
		goto out;

	/* scale down the gear before scaling down clocks */
	if (!scale_up) {
		ret = ufshcd_scale_gear(hba, false);
		if (ret)
			goto clk_scaling_unprepare;
	}

	ret = ufshcd_scale_clks(hba, scale_up);
	if (ret)
		goto scale_up_gear;

	/* scale up the gear after scaling up clocks */
	if (scale_up) {
		ret = ufshcd_scale_gear(hba, true);
		if (ret) {
			ufshcd_scale_clks(hba, false);
			goto clk_scaling_unprepare;
		}
	}

	/* Enable Write Booster if we have scaled up else disable it */
	up_write(&hba->clk_scaling_lock);
	ufshcd_wb_ctrl(hba, scale_up);
	down_write(&hba->clk_scaling_lock);

	goto clk_scaling_unprepare;

scale_up_gear:
	if (!scale_up)
		ufshcd_scale_gear(hba, true);
clk_scaling_unprepare:
	ufshcd_clock_scaling_unprepare(hba);
out:
	ufshcd_release(hba);
	return ret;
}

static void ufshcd_clk_scaling_suspend_work(struct work_struct *work)
{
	struct ufs_hba *hba = container_of(work, struct ufs_hba,
					   clk_scaling.suspend_work);
	unsigned long irq_flags;

	spin_lock_irqsave(hba->host->host_lock, irq_flags);
	if (hba->clk_scaling.active_reqs || hba->clk_scaling.is_suspended) {
		spin_unlock_irqrestore(hba->host->host_lock, irq_flags);
		return;
	}
	hba->clk_scaling.is_suspended = true;
	spin_unlock_irqrestore(hba->host->host_lock, irq_flags);

	__ufshcd_suspend_clkscaling(hba);
}

static void ufshcd_clk_scaling_resume_work(struct work_struct *work)
{
	struct ufs_hba *hba = container_of(work, struct ufs_hba,
					   clk_scaling.resume_work);
	unsigned long irq_flags;

	spin_lock_irqsave(hba->host->host_lock, irq_flags);
	if (!hba->clk_scaling.is_suspended) {
		spin_unlock_irqrestore(hba->host->host_lock, irq_flags);
		return;
	}
	hba->clk_scaling.is_suspended = false;
	spin_unlock_irqrestore(hba->host->host_lock, irq_flags);

	devfreq_resume_device(hba->devfreq);
}

static int ufshcd_devfreq_target(struct device *dev,
				unsigned long *freq, u32 flags)
{
	int ret = 0;
	struct ufs_hba *hba = dev_get_drvdata(dev);
	ktime_t start;
	bool scale_up, sched_clk_scaling_suspend_work = false;
	struct list_head *clk_list = &hba->clk_list_head;
	struct ufs_clk_info *clki;
	unsigned long irq_flags;

	if (!ufshcd_is_clkscaling_supported(hba))
		return -EINVAL;

	clki = list_first_entry(&hba->clk_list_head, struct ufs_clk_info, list);
	/* Override with the closest supported frequency */
	*freq = (unsigned long) clk_round_rate(clki->clk, *freq);
	spin_lock_irqsave(hba->host->host_lock, irq_flags);
	if (ufshcd_eh_in_progress(hba)) {
		spin_unlock_irqrestore(hba->host->host_lock, irq_flags);
		return 0;
	}

	if (!hba->clk_scaling.active_reqs)
		sched_clk_scaling_suspend_work = true;

	if (list_empty(clk_list)) {
		spin_unlock_irqrestore(hba->host->host_lock, irq_flags);
		goto out;
	}

	/* Decide based on the rounded-off frequency and update */
	scale_up = (*freq == clki->max_freq) ? true : false;
	if (!scale_up)
		*freq = clki->min_freq;
	/* Update the frequency */
	if (!ufshcd_is_devfreq_scaling_required(hba, scale_up)) {
		spin_unlock_irqrestore(hba->host->host_lock, irq_flags);
		ret = 0;
		goto out; /* no state change required */
	}
	spin_unlock_irqrestore(hba->host->host_lock, irq_flags);

	pm_runtime_get_noresume(hba->dev);
	if (!pm_runtime_active(hba->dev)) {
		pm_runtime_put_noidle(hba->dev);
		ret = -EAGAIN;
		goto out;
	}
	start = ktime_get();
	ret = ufshcd_devfreq_scale(hba, scale_up);
	pm_runtime_put(hba->dev);

	trace_ufshcd_profile_clk_scaling(dev_name(hba->dev),
		(scale_up ? "up" : "down"),
		ktime_to_us(ktime_sub(ktime_get(), start)), ret);

out:
	if (sched_clk_scaling_suspend_work)
		queue_work(hba->clk_scaling.workq,
			   &hba->clk_scaling.suspend_work);

	return ret;
}


static int ufshcd_devfreq_get_dev_status(struct device *dev,
		struct devfreq_dev_status *stat)
{
	struct ufs_hba *hba = dev_get_drvdata(dev);
	struct ufs_clk_scaling *scaling = &hba->clk_scaling;
	unsigned long flags;
	struct list_head *clk_list = &hba->clk_list_head;
	struct ufs_clk_info *clki;
	ktime_t curr_t;

	if (!ufshcd_is_clkscaling_supported(hba))
		return -EINVAL;

	memset(stat, 0, sizeof(*stat));

	spin_lock_irqsave(hba->host->host_lock, flags);
	curr_t = ktime_get();
	if (!scaling->window_start_t)
		goto start_window;

	clki = list_first_entry(clk_list, struct ufs_clk_info, list);
	/*
	 * If current frequency is 0, then the ondemand governor considers
	 * there's no initial frequency set. And it always requests to set
	 * to max. frequency.
	 */
	stat->current_frequency = clki->curr_freq;
	if (scaling->is_busy_started)
		scaling->tot_busy_t += ktime_us_delta(curr_t,
				scaling->busy_start_t);

	stat->total_time = ktime_us_delta(curr_t, scaling->window_start_t);
	stat->busy_time = scaling->tot_busy_t;
start_window:
	scaling->window_start_t = curr_t;
	scaling->tot_busy_t = 0;

	if (hba->outstanding_reqs) {
		scaling->busy_start_t = curr_t;
		scaling->is_busy_started = true;
	} else {
		scaling->busy_start_t = 0;
		scaling->is_busy_started = false;
	}
	spin_unlock_irqrestore(hba->host->host_lock, flags);
	return 0;
}

static int ufshcd_devfreq_init(struct ufs_hba *hba)
{
	struct list_head *clk_list = &hba->clk_list_head;
	struct ufs_clk_info *clki;
	struct devfreq *devfreq;
	int ret;

	/* Skip devfreq if we don't have any clocks in the list */
	if (list_empty(clk_list))
		return 0;

	clki = list_first_entry(clk_list, struct ufs_clk_info, list);
	dev_pm_opp_add(hba->dev, clki->min_freq, 0);
	dev_pm_opp_add(hba->dev, clki->max_freq, 0);

	ufshcd_vops_config_scaling_param(hba, &hba->vps->devfreq_profile,
					 &hba->vps->ondemand_data);
	devfreq = devfreq_add_device(hba->dev,
			&hba->vps->devfreq_profile,
			DEVFREQ_GOV_SIMPLE_ONDEMAND,
			&hba->vps->ondemand_data);
	if (IS_ERR(devfreq)) {
		ret = PTR_ERR(devfreq);
		dev_err(hba->dev, "Unable to register with devfreq %d\n", ret);

		dev_pm_opp_remove(hba->dev, clki->min_freq);
		dev_pm_opp_remove(hba->dev, clki->max_freq);
		return ret;
	}

	hba->devfreq = devfreq;

	return 0;
}

static void ufshcd_devfreq_remove(struct ufs_hba *hba)
{
	struct list_head *clk_list = &hba->clk_list_head;
	struct ufs_clk_info *clki;

	if (!hba->devfreq)
		return;

	devfreq_remove_device(hba->devfreq);
	hba->devfreq = NULL;

	clki = list_first_entry(clk_list, struct ufs_clk_info, list);
	dev_pm_opp_remove(hba->dev, clki->min_freq);
	dev_pm_opp_remove(hba->dev, clki->max_freq);
}

static void __ufshcd_suspend_clkscaling(struct ufs_hba *hba)
{
	unsigned long flags;

	devfreq_suspend_device(hba->devfreq);
	spin_lock_irqsave(hba->host->host_lock, flags);
	hba->clk_scaling.window_start_t = 0;
	spin_unlock_irqrestore(hba->host->host_lock, flags);
}

static void ufshcd_suspend_clkscaling(struct ufs_hba *hba)
{
	unsigned long flags;
	bool suspend = false;

	if (!ufshcd_is_clkscaling_supported(hba))
		return;

	spin_lock_irqsave(hba->host->host_lock, flags);
	if (!hba->clk_scaling.is_suspended) {
		suspend = true;
		hba->clk_scaling.is_suspended = true;
	}
	spin_unlock_irqrestore(hba->host->host_lock, flags);

	if (suspend)
		__ufshcd_suspend_clkscaling(hba);
}

static void ufshcd_resume_clkscaling(struct ufs_hba *hba)
{
	unsigned long flags;
	bool resume = false;

	if (!ufshcd_is_clkscaling_supported(hba))
		return;

	spin_lock_irqsave(hba->host->host_lock, flags);
	if (hba->clk_scaling.is_suspended) {
		resume = true;
		hba->clk_scaling.is_suspended = false;
	}
	spin_unlock_irqrestore(hba->host->host_lock, flags);

	if (resume)
		devfreq_resume_device(hba->devfreq);
}

static ssize_t ufshcd_clkscale_enable_show(struct device *dev,
		struct device_attribute *attr, char *buf)
{
	struct ufs_hba *hba = dev_get_drvdata(dev);

	return snprintf(buf, PAGE_SIZE, "%d\n", hba->clk_scaling.is_allowed);
}

static ssize_t ufshcd_clkscale_enable_store(struct device *dev,
		struct device_attribute *attr, const char *buf, size_t count)
{
	struct ufs_hba *hba = dev_get_drvdata(dev);
	u32 value;
	int err;

	if (kstrtou32(buf, 0, &value))
		return -EINVAL;

	value = !!value;
	if (value == hba->clk_scaling.is_allowed)
		goto out;

	pm_runtime_get_sync(hba->dev);
	ufshcd_hold(hba, false);

	cancel_work_sync(&hba->clk_scaling.suspend_work);
	cancel_work_sync(&hba->clk_scaling.resume_work);

	hba->clk_scaling.is_allowed = value;

	if (value) {
		ufshcd_resume_clkscaling(hba);
	} else {
		ufshcd_suspend_clkscaling(hba);
		err = ufshcd_devfreq_scale(hba, true);
		if (err)
			dev_err(hba->dev, "%s: failed to scale clocks up %d\n",
					__func__, err);
	}

	ufshcd_release(hba);
	pm_runtime_put_sync(hba->dev);
out:
	return count;
}

static void ufshcd_clkscaling_init_sysfs(struct ufs_hba *hba)
{
	hba->clk_scaling.enable_attr.show = ufshcd_clkscale_enable_show;
	hba->clk_scaling.enable_attr.store = ufshcd_clkscale_enable_store;
	sysfs_attr_init(&hba->clk_scaling.enable_attr.attr);
	hba->clk_scaling.enable_attr.attr.name = "clkscale_enable";
	hba->clk_scaling.enable_attr.attr.mode = 0644;
	if (device_create_file(hba->dev, &hba->clk_scaling.enable_attr))
		dev_err(hba->dev, "Failed to create sysfs for clkscale_enable\n");
}

static void ufshcd_ungate_work(struct work_struct *work)
{
	int ret;
	unsigned long flags;
	struct ufs_hba *hba = container_of(work, struct ufs_hba,
			clk_gating.ungate_work);

	cancel_delayed_work_sync(&hba->clk_gating.gate_work);

	spin_lock_irqsave(hba->host->host_lock, flags);
	if (hba->clk_gating.state == CLKS_ON) {
		spin_unlock_irqrestore(hba->host->host_lock, flags);
		goto unblock_reqs;
	}

	spin_unlock_irqrestore(hba->host->host_lock, flags);
	ufshcd_setup_clocks(hba, true);

	ufshcd_enable_irq(hba);

	/* Exit from hibern8 */
	if (ufshcd_can_hibern8_during_gating(hba)) {
		/* Prevent gating in this path */
		hba->clk_gating.is_suspended = true;
		if (ufshcd_is_link_hibern8(hba)) {
			ret = ufshcd_uic_hibern8_exit(hba);
			if (ret)
				dev_err(hba->dev, "%s: hibern8 exit failed %d\n",
					__func__, ret);
			else
				ufshcd_set_link_active(hba);
		}
		hba->clk_gating.is_suspended = false;
	}
unblock_reqs:
	ufshcd_scsi_unblock_requests(hba);
}

/**
 * ufshcd_hold - Enable clocks that were gated earlier due to ufshcd_release.
 * Also, exit from hibern8 mode and set the link as active.
 * @hba: per adapter instance
 * @async: This indicates whether caller should ungate clocks asynchronously.
 */
int ufshcd_hold(struct ufs_hba *hba, bool async)
{
	int rc = 0;
	bool flush_result;
	unsigned long flags;

	if (!ufshcd_is_clkgating_allowed(hba))
		goto out;
	spin_lock_irqsave(hba->host->host_lock, flags);
	hba->clk_gating.active_reqs++;

start:
	switch (hba->clk_gating.state) {
	case CLKS_ON:
		/*
		 * Wait for the ungate work to complete if in progress.
		 * Though the clocks may be in ON state, the link could
		 * still be in hibner8 state if hibern8 is allowed
		 * during clock gating.
		 * Make sure we exit hibern8 state also in addition to
		 * clocks being ON.
		 */
		if (ufshcd_can_hibern8_during_gating(hba) &&
		    ufshcd_is_link_hibern8(hba)) {
			if (async) {
				rc = -EAGAIN;
				hba->clk_gating.active_reqs--;
				break;
			}
			spin_unlock_irqrestore(hba->host->host_lock, flags);
			flush_result = flush_work(&hba->clk_gating.ungate_work);
			if (hba->clk_gating.is_suspended && !flush_result)
				goto out;
			spin_lock_irqsave(hba->host->host_lock, flags);
			goto start;
		}
		break;
	case REQ_CLKS_OFF:
		if (cancel_delayed_work(&hba->clk_gating.gate_work)) {
			hba->clk_gating.state = CLKS_ON;
			trace_ufshcd_clk_gating(dev_name(hba->dev),
						hba->clk_gating.state);
			break;
		}
		/*
		 * If we are here, it means gating work is either done or
		 * currently running. Hence, fall through to cancel gating
		 * work and to enable clocks.
		 */
		/* fallthrough */
	case CLKS_OFF:
		hba->clk_gating.state = REQ_CLKS_ON;
		trace_ufshcd_clk_gating(dev_name(hba->dev),
					hba->clk_gating.state);
		if (queue_work(hba->clk_gating.clk_gating_workq,
			       &hba->clk_gating.ungate_work))
			ufshcd_scsi_block_requests(hba);
		/*
		 * fall through to check if we should wait for this
		 * work to be done or not.
		 */
		/* fallthrough */
	case REQ_CLKS_ON:
		if (async) {
			rc = -EAGAIN;
			hba->clk_gating.active_reqs--;
			break;
		}

		spin_unlock_irqrestore(hba->host->host_lock, flags);
		flush_work(&hba->clk_gating.ungate_work);
		/* Make sure state is CLKS_ON before returning */
		spin_lock_irqsave(hba->host->host_lock, flags);
		goto start;
	default:
		dev_err(hba->dev, "%s: clk gating is in invalid state %d\n",
				__func__, hba->clk_gating.state);
		break;
	}
	spin_unlock_irqrestore(hba->host->host_lock, flags);
out:
	return rc;
}
EXPORT_SYMBOL_GPL(ufshcd_hold);

static void ufshcd_gate_work(struct work_struct *work)
{
	struct ufs_hba *hba = container_of(work, struct ufs_hba,
			clk_gating.gate_work.work);
	unsigned long flags;
	int ret;

	spin_lock_irqsave(hba->host->host_lock, flags);
	/*
	 * In case you are here to cancel this work the gating state
	 * would be marked as REQ_CLKS_ON. In this case save time by
	 * skipping the gating work and exit after changing the clock
	 * state to CLKS_ON.
	 */
	if (hba->clk_gating.is_suspended ||
		(hba->clk_gating.state != REQ_CLKS_OFF)) {
		hba->clk_gating.state = CLKS_ON;
		trace_ufshcd_clk_gating(dev_name(hba->dev),
					hba->clk_gating.state);
		goto rel_lock;
	}

	if (hba->clk_gating.active_reqs
		|| hba->ufshcd_state != UFSHCD_STATE_OPERATIONAL
		|| hba->lrb_in_use || hba->outstanding_tasks
		|| hba->active_uic_cmd || hba->uic_async_done)
		goto rel_lock;

	spin_unlock_irqrestore(hba->host->host_lock, flags);

	/* put the link into hibern8 mode before turning off clocks */
	if (ufshcd_can_hibern8_during_gating(hba)) {
		ret = ufshcd_uic_hibern8_enter(hba);
		if (ret) {
			hba->clk_gating.state = CLKS_ON;
			dev_err(hba->dev, "%s: hibern8 enter failed %d\n",
					__func__, ret);
			trace_ufshcd_clk_gating(dev_name(hba->dev),
						hba->clk_gating.state);
			goto out;
		}
		ufshcd_set_link_hibern8(hba);
	}

	ufshcd_disable_irq(hba);

	if (!ufshcd_is_link_active(hba))
		ufshcd_setup_clocks(hba, false);
	else
		/* If link is active, device ref_clk can't be switched off */
		__ufshcd_setup_clocks(hba, false, true);

	/*
	 * In case you are here to cancel this work the gating state
	 * would be marked as REQ_CLKS_ON. In this case keep the state
	 * as REQ_CLKS_ON which would anyway imply that clocks are off
	 * and a request to turn them on is pending. By doing this way,
	 * we keep the state machine in tact and this would ultimately
	 * prevent from doing cancel work multiple times when there are
	 * new requests arriving before the current cancel work is done.
	 */
	spin_lock_irqsave(hba->host->host_lock, flags);
	if (hba->clk_gating.state == REQ_CLKS_OFF) {
		hba->clk_gating.state = CLKS_OFF;
		trace_ufshcd_clk_gating(dev_name(hba->dev),
					hba->clk_gating.state);
	}
rel_lock:
	spin_unlock_irqrestore(hba->host->host_lock, flags);
out:
	return;
}

/* host lock must be held before calling this variant */
static void __ufshcd_release(struct ufs_hba *hba)
{
	if (!ufshcd_is_clkgating_allowed(hba))
		return;

	hba->clk_gating.active_reqs--;

	if (hba->clk_gating.active_reqs || hba->clk_gating.is_suspended ||
	    hba->ufshcd_state != UFSHCD_STATE_OPERATIONAL ||
	    hba->lrb_in_use || hba->outstanding_tasks ||
	    hba->active_uic_cmd || hba->uic_async_done)
		return;

	hba->clk_gating.state = REQ_CLKS_OFF;
	trace_ufshcd_clk_gating(dev_name(hba->dev), hba->clk_gating.state);
	queue_delayed_work(hba->clk_gating.clk_gating_workq,
			   &hba->clk_gating.gate_work,
			   msecs_to_jiffies(hba->clk_gating.delay_ms));
}

void ufshcd_release(struct ufs_hba *hba)
{
	unsigned long flags;

	spin_lock_irqsave(hba->host->host_lock, flags);
	__ufshcd_release(hba);
	spin_unlock_irqrestore(hba->host->host_lock, flags);
}
EXPORT_SYMBOL_GPL(ufshcd_release);

static ssize_t ufshcd_clkgate_delay_show(struct device *dev,
		struct device_attribute *attr, char *buf)
{
	struct ufs_hba *hba = dev_get_drvdata(dev);

	return snprintf(buf, PAGE_SIZE, "%lu\n", hba->clk_gating.delay_ms);
}

static ssize_t ufshcd_clkgate_delay_store(struct device *dev,
		struct device_attribute *attr, const char *buf, size_t count)
{
	struct ufs_hba *hba = dev_get_drvdata(dev);
	unsigned long flags, value;

	if (kstrtoul(buf, 0, &value))
		return -EINVAL;

	spin_lock_irqsave(hba->host->host_lock, flags);
	hba->clk_gating.delay_ms = value;
	spin_unlock_irqrestore(hba->host->host_lock, flags);
	return count;
}

static ssize_t ufshcd_clkgate_enable_show(struct device *dev,
		struct device_attribute *attr, char *buf)
{
	struct ufs_hba *hba = dev_get_drvdata(dev);

	return snprintf(buf, PAGE_SIZE, "%d\n", hba->clk_gating.is_enabled);
}

static ssize_t ufshcd_clkgate_enable_store(struct device *dev,
		struct device_attribute *attr, const char *buf, size_t count)
{
	struct ufs_hba *hba = dev_get_drvdata(dev);
	unsigned long flags;
	u32 value;

	if (kstrtou32(buf, 0, &value))
		return -EINVAL;

	value = !!value;
	if (value == hba->clk_gating.is_enabled)
		goto out;

	if (value) {
		ufshcd_release(hba);
	} else {
		spin_lock_irqsave(hba->host->host_lock, flags);
		hba->clk_gating.active_reqs++;
		spin_unlock_irqrestore(hba->host->host_lock, flags);
	}

	hba->clk_gating.is_enabled = value;
out:
	return count;
}

static void ufshcd_init_clk_scaling(struct ufs_hba *hba)
{
	char wq_name[sizeof("ufs_clkscaling_00")];

	if (!ufshcd_is_clkscaling_supported(hba))
		return;

	INIT_WORK(&hba->clk_scaling.suspend_work,
		  ufshcd_clk_scaling_suspend_work);
	INIT_WORK(&hba->clk_scaling.resume_work,
		  ufshcd_clk_scaling_resume_work);

	snprintf(wq_name, sizeof(wq_name), "ufs_clkscaling_%d",
		 hba->host->host_no);
	hba->clk_scaling.workq = create_singlethread_workqueue(wq_name);

	ufshcd_clkscaling_init_sysfs(hba);
}

static void ufshcd_exit_clk_scaling(struct ufs_hba *hba)
{
	if (!ufshcd_is_clkscaling_supported(hba))
		return;

	destroy_workqueue(hba->clk_scaling.workq);
	ufshcd_devfreq_remove(hba);
}

static void ufshcd_init_clk_gating(struct ufs_hba *hba)
{
	char wq_name[sizeof("ufs_clk_gating_00")];

	if (!ufshcd_is_clkgating_allowed(hba))
		return;

	hba->clk_gating.state = CLKS_ON;

	hba->clk_gating.delay_ms = 150;
	INIT_DELAYED_WORK(&hba->clk_gating.gate_work, ufshcd_gate_work);
	INIT_WORK(&hba->clk_gating.ungate_work, ufshcd_ungate_work);

	snprintf(wq_name, ARRAY_SIZE(wq_name), "ufs_clk_gating_%d",
		 hba->host->host_no);
	hba->clk_gating.clk_gating_workq = alloc_ordered_workqueue(wq_name,
							   WQ_MEM_RECLAIM);

	hba->clk_gating.is_enabled = true;

	hba->clk_gating.delay_attr.show = ufshcd_clkgate_delay_show;
	hba->clk_gating.delay_attr.store = ufshcd_clkgate_delay_store;
	sysfs_attr_init(&hba->clk_gating.delay_attr.attr);
	hba->clk_gating.delay_attr.attr.name = "clkgate_delay_ms";
	hba->clk_gating.delay_attr.attr.mode = 0644;
	if (device_create_file(hba->dev, &hba->clk_gating.delay_attr))
		dev_err(hba->dev, "Failed to create sysfs for clkgate_delay\n");

	hba->clk_gating.enable_attr.show = ufshcd_clkgate_enable_show;
	hba->clk_gating.enable_attr.store = ufshcd_clkgate_enable_store;
	sysfs_attr_init(&hba->clk_gating.enable_attr.attr);
	hba->clk_gating.enable_attr.attr.name = "clkgate_enable";
	hba->clk_gating.enable_attr.attr.mode = 0644;
	if (device_create_file(hba->dev, &hba->clk_gating.enable_attr))
		dev_err(hba->dev, "Failed to create sysfs for clkgate_enable\n");
}

static void ufshcd_exit_clk_gating(struct ufs_hba *hba)
{
	if (!ufshcd_is_clkgating_allowed(hba))
		return;
	device_remove_file(hba->dev, &hba->clk_gating.delay_attr);
	device_remove_file(hba->dev, &hba->clk_gating.enable_attr);
	cancel_work_sync(&hba->clk_gating.ungate_work);
	cancel_delayed_work_sync(&hba->clk_gating.gate_work);
	destroy_workqueue(hba->clk_gating.clk_gating_workq);
}

/* Must be called with host lock acquired */
static void ufshcd_clk_scaling_start_busy(struct ufs_hba *hba)
{
	bool queue_resume_work = false;
	ktime_t curr_t = ktime_get();

	if (!ufshcd_is_clkscaling_supported(hba))
		return;

	if (!hba->clk_scaling.active_reqs++)
		queue_resume_work = true;

	if (!hba->clk_scaling.is_allowed || hba->pm_op_in_progress)
		return;

	if (queue_resume_work)
		queue_work(hba->clk_scaling.workq,
			   &hba->clk_scaling.resume_work);

	if (!hba->clk_scaling.window_start_t) {
		hba->clk_scaling.window_start_t = curr_t;
		hba->clk_scaling.tot_busy_t = 0;
		hba->clk_scaling.is_busy_started = false;
	}

	if (!hba->clk_scaling.is_busy_started) {
		hba->clk_scaling.busy_start_t = curr_t;
		hba->clk_scaling.is_busy_started = true;
	}
}

static void ufshcd_clk_scaling_update_busy(struct ufs_hba *hba)
{
	struct ufs_clk_scaling *scaling = &hba->clk_scaling;

	if (!ufshcd_is_clkscaling_supported(hba))
		return;

	if (!hba->outstanding_reqs && scaling->is_busy_started) {
		scaling->tot_busy_t += ktime_to_us(ktime_sub(ktime_get(),
					scaling->busy_start_t));
		scaling->busy_start_t = 0;
		scaling->is_busy_started = false;
	}
}
/**
 * ufshcd_send_command - Send SCSI or device management commands
 * @hba: per adapter instance
 * @task_tag: Task tag of the command
 */
static inline
void ufshcd_send_command(struct ufs_hba *hba, unsigned int task_tag)
{
	struct ufshcd_lrb *lrbp = &hba->lrb[task_tag];

	lrbp->issue_time_stamp = ktime_get();
	lrbp->compl_time_stamp = ktime_set(0, 0);
	ufshcd_vops_setup_xfer_req(hba, task_tag, (lrbp->cmd ? true : false));
	ufshcd_add_command_trace(hba, task_tag, "send");
	ufshcd_clk_scaling_start_busy(hba);
	__set_bit(task_tag, &hba->outstanding_reqs);
	ufshcd_writel(hba, 1 << task_tag, REG_UTP_TRANSFER_REQ_DOOR_BELL);
	/* Make sure that doorbell is committed immediately */
	wmb();
}

/**
 * ufshcd_copy_sense_data - Copy sense data in case of check condition
 * @lrbp: pointer to local reference block
 */
static inline void ufshcd_copy_sense_data(struct ufshcd_lrb *lrbp)
{
	int len;
	if (lrbp->sense_buffer &&
	    ufshcd_get_rsp_upiu_data_seg_len(lrbp->ucd_rsp_ptr)) {
		int len_to_copy;

		len = be16_to_cpu(lrbp->ucd_rsp_ptr->sr.sense_data_len);
		len_to_copy = min_t(int, UFS_SENSE_SIZE, len);

		memcpy(lrbp->sense_buffer, lrbp->ucd_rsp_ptr->sr.sense_data,
		       len_to_copy);
	}
}

/**
 * ufshcd_copy_query_response() - Copy the Query Response and the data
 * descriptor
 * @hba: per adapter instance
 * @lrbp: pointer to local reference block
 */
static
int ufshcd_copy_query_response(struct ufs_hba *hba, struct ufshcd_lrb *lrbp)
{
	struct ufs_query_res *query_res = &hba->dev_cmd.query.response;

	memcpy(&query_res->upiu_res, &lrbp->ucd_rsp_ptr->qr, QUERY_OSF_SIZE);

	/* Get the descriptor */
	if (hba->dev_cmd.query.descriptor &&
	    lrbp->ucd_rsp_ptr->qr.opcode == UPIU_QUERY_OPCODE_READ_DESC) {
		u8 *descp = (u8 *)lrbp->ucd_rsp_ptr +
				GENERAL_UPIU_REQUEST_SIZE;
		u16 resp_len;
		u16 buf_len;

		/* data segment length */
		resp_len = be32_to_cpu(lrbp->ucd_rsp_ptr->header.dword_2) &
						MASK_QUERY_DATA_SEG_LEN;
		buf_len = be16_to_cpu(
				hba->dev_cmd.query.request.upiu_req.length);
		if (likely(buf_len >= resp_len)) {
			memcpy(hba->dev_cmd.query.descriptor, descp, resp_len);
		} else {
			dev_warn(hba->dev,
				"%s: Response size is bigger than buffer",
				__func__);
			return -EINVAL;
		}
	}

	return 0;
}

/**
 * ufshcd_hba_capabilities - Read controller capabilities
 * @hba: per adapter instance
 */
static inline void ufshcd_hba_capabilities(struct ufs_hba *hba)
{
	hba->capabilities = ufshcd_readl(hba, REG_CONTROLLER_CAPABILITIES);

	/* nutrs and nutmrs are 0 based values */
	hba->nutrs = (hba->capabilities & MASK_TRANSFER_REQUESTS_SLOTS) + 1;
	hba->nutmrs =
	((hba->capabilities & MASK_TASK_MANAGEMENT_REQUEST_SLOTS) >> 16) + 1;
}

/**
 * ufshcd_ready_for_uic_cmd - Check if controller is ready
 *                            to accept UIC commands
 * @hba: per adapter instance
 * Return true on success, else false
 */
static inline bool ufshcd_ready_for_uic_cmd(struct ufs_hba *hba)
{
	if (ufshcd_readl(hba, REG_CONTROLLER_STATUS) & UIC_COMMAND_READY)
		return true;
	else
		return false;
}

/**
 * ufshcd_get_upmcrs - Get the power mode change request status
 * @hba: Pointer to adapter instance
 *
 * This function gets the UPMCRS field of HCS register
 * Returns value of UPMCRS field
 */
static inline u8 ufshcd_get_upmcrs(struct ufs_hba *hba)
{
	return (ufshcd_readl(hba, REG_CONTROLLER_STATUS) >> 8) & 0x7;
}

/**
 * ufshcd_dispatch_uic_cmd - Dispatch UIC commands to unipro layers
 * @hba: per adapter instance
 * @uic_cmd: UIC command
 *
 * Mutex must be held.
 */
static inline void
ufshcd_dispatch_uic_cmd(struct ufs_hba *hba, struct uic_command *uic_cmd)
{
	WARN_ON(hba->active_uic_cmd);

	hba->active_uic_cmd = uic_cmd;

	/* Write Args */
	ufshcd_writel(hba, uic_cmd->argument1, REG_UIC_COMMAND_ARG_1);
	ufshcd_writel(hba, uic_cmd->argument2, REG_UIC_COMMAND_ARG_2);
	ufshcd_writel(hba, uic_cmd->argument3, REG_UIC_COMMAND_ARG_3);

	ufshcd_add_uic_command_trace(hba, uic_cmd, "send");

	/* Write UIC Cmd */
	ufshcd_writel(hba, uic_cmd->command & COMMAND_OPCODE_MASK,
		      REG_UIC_COMMAND);
}

/**
 * ufshcd_wait_for_uic_cmd - Wait complectioin of UIC command
 * @hba: per adapter instance
 * @uic_cmd: UIC command
 *
 * Must be called with mutex held.
 * Returns 0 only if success.
 */
static int
ufshcd_wait_for_uic_cmd(struct ufs_hba *hba, struct uic_command *uic_cmd)
{
	int ret;
	unsigned long flags;

	if (wait_for_completion_timeout(&uic_cmd->done,
					msecs_to_jiffies(UIC_CMD_TIMEOUT)))
		ret = uic_cmd->argument2 & MASK_UIC_COMMAND_RESULT;
	else
		ret = -ETIMEDOUT;

	spin_lock_irqsave(hba->host->host_lock, flags);
	hba->active_uic_cmd = NULL;
	spin_unlock_irqrestore(hba->host->host_lock, flags);

	return ret;
}

/**
 * __ufshcd_send_uic_cmd - Send UIC commands and retrieve the result
 * @hba: per adapter instance
 * @uic_cmd: UIC command
 * @completion: initialize the completion only if this is set to true
 *
 * Identical to ufshcd_send_uic_cmd() expect mutex. Must be called
 * with mutex held and host_lock locked.
 * Returns 0 only if success.
 */
static int
__ufshcd_send_uic_cmd(struct ufs_hba *hba, struct uic_command *uic_cmd,
		      bool completion)
{
	if (!ufshcd_ready_for_uic_cmd(hba)) {
		dev_err(hba->dev,
			"Controller not ready to accept UIC commands\n");
		return -EIO;
	}

	if (completion)
		init_completion(&uic_cmd->done);

	ufshcd_dispatch_uic_cmd(hba, uic_cmd);

	return 0;
}

/**
 * ufshcd_send_uic_cmd - Send UIC commands and retrieve the result
 * @hba: per adapter instance
 * @uic_cmd: UIC command
 *
 * Returns 0 only if success.
 */
int ufshcd_send_uic_cmd(struct ufs_hba *hba, struct uic_command *uic_cmd)
{
	int ret;
	unsigned long flags;

	ufshcd_hold(hba, false);
	mutex_lock(&hba->uic_cmd_mutex);
	ufshcd_add_delay_before_dme_cmd(hba);

	spin_lock_irqsave(hba->host->host_lock, flags);
	ret = __ufshcd_send_uic_cmd(hba, uic_cmd, true);
	spin_unlock_irqrestore(hba->host->host_lock, flags);
	if (!ret)
		ret = ufshcd_wait_for_uic_cmd(hba, uic_cmd);

	mutex_unlock(&hba->uic_cmd_mutex);

	ufshcd_release(hba);
	return ret;
}

/**
 * ufshcd_map_sg - Map scatter-gather list to prdt
 * @hba: per adapter instance
 * @lrbp: pointer to local reference block
 *
 * Returns 0 in case of success, non-zero value in case of failure
 */
static int ufshcd_map_sg(struct ufs_hba *hba, struct ufshcd_lrb *lrbp)
{
	struct ufshcd_sg_entry *prd;
	struct scatterlist *sg;
	struct scsi_cmnd *cmd;
	int sg_segments;
	int i;

	cmd = lrbp->cmd;
	sg_segments = scsi_dma_map(cmd);
	if (sg_segments < 0)
		return sg_segments;

	if (sg_segments) {
		if (hba->quirks & UFSHCD_QUIRK_PRDT_BYTE_GRAN)
			lrbp->utr_descriptor_ptr->prd_table_length =
				cpu_to_le16((u16)(sg_segments *
						  hba->sg_entry_size));
		else
			lrbp->utr_descriptor_ptr->prd_table_length =
				cpu_to_le16((u16) (sg_segments));

		prd = (struct ufshcd_sg_entry *)lrbp->ucd_prdt_ptr;

		scsi_for_each_sg(cmd, sg, sg_segments, i) {
			prd->size =
				cpu_to_le32(((u32) sg_dma_len(sg))-1);
			prd->base_addr =
				cpu_to_le32(lower_32_bits(sg->dma_address));
			prd->upper_addr =
				cpu_to_le32(upper_32_bits(sg->dma_address));
			prd->reserved = 0;
			prd = (void *)prd + hba->sg_entry_size;
		}
	} else {
		lrbp->utr_descriptor_ptr->prd_table_length = 0;
	}

	return ufshcd_map_sg_crypto(hba, lrbp);
}

/**
 * ufshcd_enable_intr - enable interrupts
 * @hba: per adapter instance
 * @intrs: interrupt bits
 */
static void ufshcd_enable_intr(struct ufs_hba *hba, u32 intrs)
{
	u32 set = ufshcd_readl(hba, REG_INTERRUPT_ENABLE);

	if (hba->ufs_version == UFSHCI_VERSION_10) {
		u32 rw;
		rw = set & INTERRUPT_MASK_RW_VER_10;
		set = rw | ((set ^ intrs) & intrs);
	} else {
		set |= intrs;
	}

	ufshcd_writel(hba, set, REG_INTERRUPT_ENABLE);
}

/**
 * ufshcd_disable_intr - disable interrupts
 * @hba: per adapter instance
 * @intrs: interrupt bits
 */
static void ufshcd_disable_intr(struct ufs_hba *hba, u32 intrs)
{
	u32 set = ufshcd_readl(hba, REG_INTERRUPT_ENABLE);

	if (hba->ufs_version == UFSHCI_VERSION_10) {
		u32 rw;
		rw = (set & INTERRUPT_MASK_RW_VER_10) &
			~(intrs & INTERRUPT_MASK_RW_VER_10);
		set = rw | ((set & intrs) & ~INTERRUPT_MASK_RW_VER_10);

	} else {
		set &= ~intrs;
	}

	ufshcd_writel(hba, set, REG_INTERRUPT_ENABLE);
}

/**
 * ufshcd_prepare_req_desc_hdr() - Fills the requests header
 * descriptor according to request
 * @lrbp: pointer to local reference block
 * @upiu_flags: flags required in the header
 * @cmd_dir: requests data direction
 */
static void ufshcd_prepare_req_desc_hdr(struct ufshcd_lrb *lrbp,
			u32 *upiu_flags, enum dma_data_direction cmd_dir)
{
	struct utp_transfer_req_desc *req_desc = lrbp->utr_descriptor_ptr;
	u32 data_direction;
	u32 dword_0;

	if (cmd_dir == DMA_FROM_DEVICE) {
		data_direction = UTP_DEVICE_TO_HOST;
		*upiu_flags = UPIU_CMD_FLAGS_READ;
	} else if (cmd_dir == DMA_TO_DEVICE) {
		data_direction = UTP_HOST_TO_DEVICE;
		*upiu_flags = UPIU_CMD_FLAGS_WRITE;
	} else {
		data_direction = UTP_NO_DATA_TRANSFER;
		*upiu_flags = UPIU_CMD_FLAGS_NONE;
	}

	dword_0 = data_direction | (lrbp->command_type
				<< UPIU_COMMAND_TYPE_OFFSET);
	if (lrbp->intr_cmd)
		dword_0 |= UTP_REQ_DESC_INT_CMD;

	/* Transfer request descriptor header fields */
	if (ufshcd_lrbp_crypto_enabled(lrbp)) {
#if IS_ENABLED(CONFIG_SCSI_UFS_CRYPTO)
		dword_0 |= UTP_REQ_DESC_CRYPTO_ENABLE_CMD;
		dword_0 |= lrbp->crypto_key_slot;
		req_desc->header.dword_1 =
			cpu_to_le32(lower_32_bits(lrbp->data_unit_num));
		req_desc->header.dword_3 =
			cpu_to_le32(upper_32_bits(lrbp->data_unit_num));
#endif /* CONFIG_SCSI_UFS_CRYPTO */
	} else {
		/* dword_1 and dword_3 are reserved, hence they are set to 0 */
		req_desc->header.dword_1 = 0;
		req_desc->header.dword_3 = 0;
	}

	req_desc->header.dword_0 = cpu_to_le32(dword_0);

	/*
	 * assigning invalid value for command status. Controller
	 * updates OCS on command completion, with the command
	 * status
	 */
	req_desc->header.dword_2 =
		cpu_to_le32(OCS_INVALID_COMMAND_STATUS);

	req_desc->prd_table_length = 0;
}

/**
 * ufshcd_prepare_utp_scsi_cmd_upiu() - fills the utp_transfer_req_desc,
 * for scsi commands
 * @lrbp: local reference block pointer
 * @upiu_flags: flags
 */
static
void ufshcd_prepare_utp_scsi_cmd_upiu(struct ufshcd_lrb *lrbp, u32 upiu_flags)
{
	struct utp_upiu_req *ucd_req_ptr = lrbp->ucd_req_ptr;
	unsigned short cdb_len;

	/* command descriptor fields */
	ucd_req_ptr->header.dword_0 = UPIU_HEADER_DWORD(
				UPIU_TRANSACTION_COMMAND, upiu_flags,
				lrbp->lun, lrbp->task_tag);
	ucd_req_ptr->header.dword_1 = UPIU_HEADER_DWORD(
				UPIU_COMMAND_SET_TYPE_SCSI, 0, 0, 0);

	/* Total EHS length and Data segment length will be zero */
	ucd_req_ptr->header.dword_2 = 0;

	ucd_req_ptr->sc.exp_data_transfer_len =
		cpu_to_be32(lrbp->cmd->sdb.length);

	cdb_len = min_t(unsigned short, lrbp->cmd->cmd_len, UFS_CDB_SIZE);
	memset(ucd_req_ptr->sc.cdb, 0, UFS_CDB_SIZE);
	memcpy(ucd_req_ptr->sc.cdb, lrbp->cmd->cmnd, cdb_len);

	memset(lrbp->ucd_rsp_ptr, 0, sizeof(struct utp_upiu_rsp));
}

/**
 * ufshcd_prepare_utp_query_req_upiu() - fills the utp_transfer_req_desc,
 * for query requsts
 * @hba: UFS hba
 * @lrbp: local reference block pointer
 * @upiu_flags: flags
 */
static void ufshcd_prepare_utp_query_req_upiu(struct ufs_hba *hba,
				struct ufshcd_lrb *lrbp, u32 upiu_flags)
{
	struct utp_upiu_req *ucd_req_ptr = lrbp->ucd_req_ptr;
	struct ufs_query *query = &hba->dev_cmd.query;
	u16 len = be16_to_cpu(query->request.upiu_req.length);

	/* Query request header */
	ucd_req_ptr->header.dword_0 = UPIU_HEADER_DWORD(
			UPIU_TRANSACTION_QUERY_REQ, upiu_flags,
			lrbp->lun, lrbp->task_tag);
	ucd_req_ptr->header.dword_1 = UPIU_HEADER_DWORD(
			0, query->request.query_func, 0, 0);

	/* Data segment length only need for WRITE_DESC */
	if (query->request.upiu_req.opcode == UPIU_QUERY_OPCODE_WRITE_DESC)
		ucd_req_ptr->header.dword_2 =
			UPIU_HEADER_DWORD(0, 0, (len >> 8), (u8)len);
	else
		ucd_req_ptr->header.dword_2 = 0;

	/* Copy the Query Request buffer as is */
	memcpy(&ucd_req_ptr->qr, &query->request.upiu_req,
			QUERY_OSF_SIZE);

	/* Copy the Descriptor */
	if (query->request.upiu_req.opcode == UPIU_QUERY_OPCODE_WRITE_DESC)
		memcpy(ucd_req_ptr + 1, query->descriptor, len);

	memset(lrbp->ucd_rsp_ptr, 0, sizeof(struct utp_upiu_rsp));
}

static inline void ufshcd_prepare_utp_nop_upiu(struct ufshcd_lrb *lrbp)
{
	struct utp_upiu_req *ucd_req_ptr = lrbp->ucd_req_ptr;

	memset(ucd_req_ptr, 0, sizeof(struct utp_upiu_req));

	/* command descriptor fields */
	ucd_req_ptr->header.dword_0 =
		UPIU_HEADER_DWORD(
			UPIU_TRANSACTION_NOP_OUT, 0, 0, lrbp->task_tag);
	/* clear rest of the fields of basic header */
	ucd_req_ptr->header.dword_1 = 0;
	ucd_req_ptr->header.dword_2 = 0;

	memset(lrbp->ucd_rsp_ptr, 0, sizeof(struct utp_upiu_rsp));
}

/**
 * ufshcd_comp_devman_upiu - UFS Protocol Information Unit(UPIU)
 *			     for Device Management Purposes
 * @hba: per adapter instance
 * @lrbp: pointer to local reference block
 */
static int ufshcd_comp_devman_upiu(struct ufs_hba *hba, struct ufshcd_lrb *lrbp)
{
	u32 upiu_flags;
	int ret = 0;

	if ((hba->ufs_version == UFSHCI_VERSION_10) ||
	    (hba->ufs_version == UFSHCI_VERSION_11))
		lrbp->command_type = UTP_CMD_TYPE_DEV_MANAGE;
	else
		lrbp->command_type = UTP_CMD_TYPE_UFS_STORAGE;

	ufshcd_prepare_req_desc_hdr(lrbp, &upiu_flags, DMA_NONE);
	if (hba->dev_cmd.type == DEV_CMD_TYPE_QUERY)
		ufshcd_prepare_utp_query_req_upiu(hba, lrbp, upiu_flags);
	else if (hba->dev_cmd.type == DEV_CMD_TYPE_NOP)
		ufshcd_prepare_utp_nop_upiu(lrbp);
	else
		ret = -EINVAL;

	return ret;
}

/**
 * ufshcd_comp_scsi_upiu - UFS Protocol Information Unit(UPIU)
 *			   for SCSI Purposes
 * @hba: per adapter instance
 * @lrbp: pointer to local reference block
 */
static int ufshcd_comp_scsi_upiu(struct ufs_hba *hba, struct ufshcd_lrb *lrbp)
{
	u32 upiu_flags;
	int ret = 0;

	if ((hba->ufs_version == UFSHCI_VERSION_10) ||
	    (hba->ufs_version == UFSHCI_VERSION_11))
		lrbp->command_type = UTP_CMD_TYPE_SCSI;
	else
		lrbp->command_type = UTP_CMD_TYPE_UFS_STORAGE;

	if (likely(lrbp->cmd)) {
		ufshcd_prepare_req_desc_hdr(lrbp, &upiu_flags,
						lrbp->cmd->sc_data_direction);
		ufshcd_prepare_utp_scsi_cmd_upiu(lrbp, upiu_flags);
	} else {
		ret = -EINVAL;
	}

	return ret;
}

/**
 * ufshcd_upiu_wlun_to_scsi_wlun - maps UPIU W-LUN id to SCSI W-LUN ID
 * @upiu_wlun_id: UPIU W-LUN id
 *
 * Returns SCSI W-LUN id
 */
static inline u16 ufshcd_upiu_wlun_to_scsi_wlun(u8 upiu_wlun_id)
{
	return (upiu_wlun_id & ~UFS_UPIU_WLUN_ID) | SCSI_W_LUN_BASE;
}

/**
 * ufshcd_queuecommand - main entry point for SCSI requests
 * @host: SCSI host pointer
 * @cmd: command from SCSI Midlayer
 *
 * Returns 0 for success, non-zero in case of failure
 */
static int ufshcd_queuecommand(struct Scsi_Host *host, struct scsi_cmnd *cmd)
{
	struct ufshcd_lrb *lrbp;
	struct ufs_hba *hba;
	unsigned long flags;
	int tag;
	int err = 0;

	hba = shost_priv(host);

	tag = cmd->request->tag;
	if (!ufshcd_valid_tag(hba, tag)) {
		dev_err(hba->dev,
			"%s: invalid command tag %d: cmd=0x%p, cmd->request=0x%p",
			__func__, tag, cmd, cmd->request);
		BUG();
	}

	if (!down_read_trylock(&hba->clk_scaling_lock))
		return SCSI_MLQUEUE_HOST_BUSY;

	hba->req_abort_count = 0;

	/* acquire the tag to make sure device cmds don't use it */
	if (test_and_set_bit_lock(tag, &hba->lrb_in_use)) {
		/*
		 * Dev manage command in progress, requeue the command.
		 * Requeuing the command helps in cases where the request *may*
		 * find different tag instead of waiting for dev manage command
		 * completion.
		 */
		err = SCSI_MLQUEUE_HOST_BUSY;
		goto out;
	}

	err = ufshcd_hold(hba, true);
	if (err) {
		err = SCSI_MLQUEUE_HOST_BUSY;
		clear_bit_unlock(tag, &hba->lrb_in_use);
		goto out;
	}
	WARN_ON(ufshcd_is_clkgating_allowed(hba) &&
		(hba->clk_gating.state != CLKS_ON));

	lrbp = &hba->lrb[tag];

	WARN_ON(lrbp->cmd);
	lrbp->cmd = cmd;
	lrbp->sense_bufflen = UFS_SENSE_SIZE;
	lrbp->sense_buffer = cmd->sense_buffer;
	lrbp->task_tag = tag;
	lrbp->lun = ufshcd_scsi_to_upiu_lun(cmd->device->lun);
	lrbp->intr_cmd = !ufshcd_is_intr_aggr_allowed(hba) ? true : false;

	err = ufshcd_prepare_lrbp_crypto(hba, cmd, lrbp);
	if (err) {
		ufshcd_release(hba);
		lrbp->cmd = NULL;
		clear_bit_unlock(tag, &hba->lrb_in_use);
		goto out;
	}
	lrbp->req_abort_skip = false;

	ufshcd_comp_scsi_upiu(hba, lrbp);

	err = ufshcd_map_sg(hba, lrbp);
	if (err) {
		ufshcd_release(hba);
		lrbp->cmd = NULL;
		clear_bit_unlock(tag, &hba->lrb_in_use);
		goto out;
	}
	/* Make sure descriptors are ready before ringing the doorbell */
	wmb();

	spin_lock_irqsave(hba->host->host_lock, flags);
	switch (hba->ufshcd_state) {
	case UFSHCD_STATE_OPERATIONAL:
	case UFSHCD_STATE_EH_SCHEDULED_NON_FATAL:
		break;
	case UFSHCD_STATE_EH_SCHEDULED_FATAL:
		/*
		 * pm_runtime_get_sync() is used at error handling preparation
		 * stage. If a scsi cmd, e.g. the SSU cmd, is sent from hba's
		 * PM ops, it can never be finished if we let SCSI layer keep
		 * retrying it, which gets err handler stuck forever. Neither
		 * can we let the scsi cmd pass through, because UFS is in bad
		 * state, the scsi cmd may eventually time out, which will get
		 * err handler blocked for too long. So, just fail the scsi cmd
		 * sent from PM ops, err handler can recover PM error anyways.
		 */
		if (hba->pm_op_in_progress) {
			hba->force_reset = true;
			set_host_byte(cmd, DID_BAD_TARGET);
			goto out_compl_cmd;
		}
		fallthrough;
	case UFSHCD_STATE_RESET:
		err = SCSI_MLQUEUE_HOST_BUSY;
		goto out_compl_cmd;
	case UFSHCD_STATE_ERROR:
		set_host_byte(cmd, DID_ERROR);
		goto out_compl_cmd;
	default:
		dev_WARN_ONCE(hba->dev, 1, "%s: invalid state %d\n",
				__func__, hba->ufshcd_state);
		set_host_byte(cmd, DID_BAD_TARGET);
		goto out_compl_cmd;
	}
	ufshcd_send_command(hba, tag);
	spin_unlock_irqrestore(hba->host->host_lock, flags);
	goto out;

out_compl_cmd:
	scsi_dma_unmap(lrbp->cmd);
	lrbp->cmd = NULL;
	clear_bit_unlock(tag, &hba->lrb_in_use);
	spin_unlock_irqrestore(hba->host->host_lock, flags);
	ufshcd_release(hba);
	if (!err)
		cmd->scsi_done(cmd);
out:
	up_read(&hba->clk_scaling_lock);
	return err;
}

static int ufshcd_compose_dev_cmd(struct ufs_hba *hba,
		struct ufshcd_lrb *lrbp, enum dev_cmd_type cmd_type, int tag)
{
	lrbp->cmd = NULL;
	lrbp->sense_bufflen = 0;
	lrbp->sense_buffer = NULL;
	lrbp->task_tag = tag;
	lrbp->lun = 0; /* device management cmd is not specific to any LUN */
	lrbp->intr_cmd = true; /* No interrupt aggregation */
#if IS_ENABLED(CONFIG_SCSI_UFS_CRYPTO)
	lrbp->crypto_enable = false; /* No crypto operations */
#endif
	hba->dev_cmd.type = cmd_type;

	return ufshcd_comp_devman_upiu(hba, lrbp);
}

static int
ufshcd_clear_cmd(struct ufs_hba *hba, int tag)
{
	int err = 0;
	unsigned long flags;
	u32 mask = 1 << tag;

	/* clear outstanding transaction before retry */
	spin_lock_irqsave(hba->host->host_lock, flags);
	ufshcd_utrl_clear(hba, tag);
	spin_unlock_irqrestore(hba->host->host_lock, flags);

	/*
	 * wait for for h/w to clear corresponding bit in door-bell.
	 * max. wait is 1 sec.
	 */
	err = ufshcd_wait_for_register(hba,
			REG_UTP_TRANSFER_REQ_DOOR_BELL,
			mask, ~mask, 1000, 1000, true);

	return err;
}

static int
ufshcd_check_query_response(struct ufs_hba *hba, struct ufshcd_lrb *lrbp)
{
	struct ufs_query_res *query_res = &hba->dev_cmd.query.response;

	/* Get the UPIU response */
	query_res->response = ufshcd_get_rsp_upiu_result(lrbp->ucd_rsp_ptr) >>
				UPIU_RSP_CODE_OFFSET;
	return query_res->response;
}

/**
 * ufshcd_dev_cmd_completion() - handles device management command responses
 * @hba: per adapter instance
 * @lrbp: pointer to local reference block
 */
static int
ufshcd_dev_cmd_completion(struct ufs_hba *hba, struct ufshcd_lrb *lrbp)
{
	int resp;
	int err = 0;

	hba->ufs_stats.last_hibern8_exit_tstamp = ktime_set(0, 0);
	resp = ufshcd_get_req_rsp(lrbp->ucd_rsp_ptr);

	switch (resp) {
	case UPIU_TRANSACTION_NOP_IN:
		if (hba->dev_cmd.type != DEV_CMD_TYPE_NOP) {
			err = -EINVAL;
			dev_err(hba->dev, "%s: unexpected response %x\n",
					__func__, resp);
		}
		break;
	case UPIU_TRANSACTION_QUERY_RSP:
		err = ufshcd_check_query_response(hba, lrbp);
		if (!err)
			err = ufshcd_copy_query_response(hba, lrbp);
		break;
	case UPIU_TRANSACTION_REJECT_UPIU:
		/* TODO: handle Reject UPIU Response */
		err = -EPERM;
		dev_err(hba->dev, "%s: Reject UPIU not fully implemented\n",
				__func__);
		break;
	default:
		err = -EINVAL;
		dev_err(hba->dev, "%s: Invalid device management cmd response: %x\n",
				__func__, resp);
		break;
	}

	return err;
}

static int ufshcd_wait_for_dev_cmd(struct ufs_hba *hba,
		struct ufshcd_lrb *lrbp, int max_timeout)
{
	int err = 0;
	unsigned long time_left;
	unsigned long flags;

	time_left = wait_for_completion_timeout(hba->dev_cmd.complete,
			msecs_to_jiffies(max_timeout));

	/* Make sure descriptors are ready before ringing the doorbell */
	wmb();
	spin_lock_irqsave(hba->host->host_lock, flags);
	hba->dev_cmd.complete = NULL;
	if (likely(time_left)) {
		err = ufshcd_get_tr_ocs(lrbp);
		if (!err)
			err = ufshcd_dev_cmd_completion(hba, lrbp);
	}
	spin_unlock_irqrestore(hba->host->host_lock, flags);

	if (!time_left) {
		err = -ETIMEDOUT;
		dev_dbg(hba->dev, "%s: dev_cmd request timedout, tag %d\n",
			__func__, lrbp->task_tag);
		if (!ufshcd_clear_cmd(hba, lrbp->task_tag))
			/* successfully cleared the command, retry if needed */
			err = -EAGAIN;
		/*
		 * in case of an error, after clearing the doorbell,
		 * we also need to clear the outstanding_request
		 * field in hba
		 */
		ufshcd_outstanding_req_clear(hba, lrbp->task_tag);
	}

	return err;
}

/**
 * ufshcd_get_dev_cmd_tag - Get device management command tag
 * @hba: per-adapter instance
 * @tag_out: pointer to variable with available slot value
 *
 * Get a free slot and lock it until device management command
 * completes.
 *
 * Returns false if free slot is unavailable for locking, else
 * return true with tag value in @tag.
 */
static bool ufshcd_get_dev_cmd_tag(struct ufs_hba *hba, int *tag_out)
{
	int tag;
	bool ret = false;
	unsigned long tmp;

	if (!tag_out)
		goto out;

	do {
		tmp = ~hba->lrb_in_use;
		tag = find_last_bit(&tmp, hba->nutrs);
		if (tag >= hba->nutrs)
			goto out;
	} while (test_and_set_bit_lock(tag, &hba->lrb_in_use));

	*tag_out = tag;
	ret = true;
out:
	return ret;
}

static inline void ufshcd_put_dev_cmd_tag(struct ufs_hba *hba, int tag)
{
	clear_bit_unlock(tag, &hba->lrb_in_use);
}

/**
 * ufshcd_exec_dev_cmd - API for sending device management requests
 * @hba: UFS hba
 * @cmd_type: specifies the type (NOP, Query...)
 * @timeout: timeout in milliseconds
 *
 * NOTE: Since there is only one available tag for device management commands,
 * it is expected you hold the hba->dev_cmd.lock mutex.
 */
static int ufshcd_exec_dev_cmd(struct ufs_hba *hba,
		enum dev_cmd_type cmd_type, int timeout)
{
	struct ufshcd_lrb *lrbp;
	int err;
	int tag;
	struct completion wait;
	unsigned long flags;

	down_read(&hba->clk_scaling_lock);

	/*
	 * Get free slot, sleep if slots are unavailable.
	 * Even though we use wait_event() which sleeps indefinitely,
	 * the maximum wait time is bounded by SCSI request timeout.
	 */
	wait_event(hba->dev_cmd.tag_wq, ufshcd_get_dev_cmd_tag(hba, &tag));

	init_completion(&wait);
	lrbp = &hba->lrb[tag];
	WARN_ON(lrbp->cmd);
	err = ufshcd_compose_dev_cmd(hba, lrbp, cmd_type, tag);
	if (unlikely(err))
		goto out_put_tag;

	hba->dev_cmd.complete = &wait;

	ufshcd_add_query_upiu_trace(hba, tag, "query_send");
	/* Make sure descriptors are ready before ringing the doorbell */
	wmb();
	spin_lock_irqsave(hba->host->host_lock, flags);
	ufshcd_send_command(hba, tag);
	spin_unlock_irqrestore(hba->host->host_lock, flags);

	err = ufshcd_wait_for_dev_cmd(hba, lrbp, timeout);

	ufshcd_add_query_upiu_trace(hba, tag,
			err ? "query_complete_err" : "query_complete");

out_put_tag:
	ufshcd_put_dev_cmd_tag(hba, tag);
	wake_up(&hba->dev_cmd.tag_wq);
	up_read(&hba->clk_scaling_lock);
	return err;
}

/**
 * ufshcd_init_query() - init the query response and request parameters
 * @hba: per-adapter instance
 * @request: address of the request pointer to be initialized
 * @response: address of the response pointer to be initialized
 * @opcode: operation to perform
 * @idn: flag idn to access
 * @index: LU number to access
 * @selector: query/flag/descriptor further identification
 */
static inline void ufshcd_init_query(struct ufs_hba *hba,
		struct ufs_query_req **request, struct ufs_query_res **response,
		enum query_opcode opcode, u8 idn, u8 index, u8 selector)
{
	*request = &hba->dev_cmd.query.request;
	*response = &hba->dev_cmd.query.response;
	memset(*request, 0, sizeof(struct ufs_query_req));
	memset(*response, 0, sizeof(struct ufs_query_res));
	(*request)->upiu_req.opcode = opcode;
	(*request)->upiu_req.idn = idn;
	(*request)->upiu_req.index = index;
	(*request)->upiu_req.selector = selector;
}

static int ufshcd_query_flag_retry(struct ufs_hba *hba,
	enum query_opcode opcode, enum flag_idn idn, u8 index, bool *flag_res)
{
	int ret;
	int retries;

	for (retries = 0; retries < QUERY_REQ_RETRIES; retries++) {
		ret = ufshcd_query_flag(hba, opcode, idn, index, flag_res);
		if (ret)
			dev_dbg(hba->dev,
				"%s: failed with error %d, retries %d\n",
				__func__, ret, retries);
		else
			break;
	}

	if (ret)
		dev_err(hba->dev,
			"%s: query attribute, opcode %d, idn %d, failed with error %d after %d retires\n",
			__func__, opcode, idn, ret, retries);
	return ret;
}

/**
 * ufshcd_query_flag() - API function for sending flag query requests
 * @hba: per-adapter instance
 * @opcode: flag query to perform
 * @idn: flag idn to access
 * @index: flag index to access
 * @flag_res: the flag value after the query request completes
 *
 * Returns 0 for success, non-zero in case of failure
 */
int ufshcd_query_flag(struct ufs_hba *hba, enum query_opcode opcode,
			enum flag_idn idn, u8 index, bool *flag_res)
{
	struct ufs_query_req *request = NULL;
	struct ufs_query_res *response = NULL;
	int err, selector = 0;
	int timeout = QUERY_REQ_TIMEOUT;

	BUG_ON(!hba);

	ufshcd_hold(hba, false);
	mutex_lock(&hba->dev_cmd.lock);
	ufshcd_init_query(hba, &request, &response, opcode, idn, index,
			selector);

	switch (opcode) {
	case UPIU_QUERY_OPCODE_SET_FLAG:
	case UPIU_QUERY_OPCODE_CLEAR_FLAG:
	case UPIU_QUERY_OPCODE_TOGGLE_FLAG:
		request->query_func = UPIU_QUERY_FUNC_STANDARD_WRITE_REQUEST;
		break;
	case UPIU_QUERY_OPCODE_READ_FLAG:
		request->query_func = UPIU_QUERY_FUNC_STANDARD_READ_REQUEST;
		if (!flag_res) {
			/* No dummy reads */
			dev_err(hba->dev, "%s: Invalid argument for read request\n",
					__func__);
			err = -EINVAL;
			goto out_unlock;
		}
		break;
	default:
		dev_err(hba->dev,
			"%s: Expected query flag opcode but got = %d\n",
			__func__, opcode);
		err = -EINVAL;
		goto out_unlock;
	}

	err = ufshcd_exec_dev_cmd(hba, DEV_CMD_TYPE_QUERY, timeout);

	if (err) {
		dev_err(hba->dev,
			"%s: Sending flag query for idn %d failed, err = %d\n",
			__func__, idn, err);
		goto out_unlock;
	}

	if (flag_res)
		*flag_res = (be32_to_cpu(response->upiu_res.value) &
				MASK_QUERY_UPIU_FLAG_LOC) & 0x1;

out_unlock:
	mutex_unlock(&hba->dev_cmd.lock);
	ufshcd_release(hba);
	return err;
}
EXPORT_SYMBOL_GPL(ufshcd_query_flag);

/**
 * ufshcd_query_attr - API function for sending attribute requests
 * @hba: per-adapter instance
 * @opcode: attribute opcode
 * @idn: attribute idn to access
 * @index: index field
 * @selector: selector field
 * @attr_val: the attribute value after the query request completes
 *
 * Returns 0 for success, non-zero in case of failure
*/
int ufshcd_query_attr(struct ufs_hba *hba, enum query_opcode opcode,
		      enum attr_idn idn, u8 index, u8 selector, u32 *attr_val)
{
	struct ufs_query_req *request = NULL;
	struct ufs_query_res *response = NULL;
	int err;

	BUG_ON(!hba);

	ufshcd_hold(hba, false);
	if (!attr_val) {
		dev_err(hba->dev, "%s: attribute value required for opcode 0x%x\n",
				__func__, opcode);
		err = -EINVAL;
		goto out;
	}

	mutex_lock(&hba->dev_cmd.lock);
	ufshcd_init_query(hba, &request, &response, opcode, idn, index,
			selector);

	switch (opcode) {
	case UPIU_QUERY_OPCODE_WRITE_ATTR:
		request->query_func = UPIU_QUERY_FUNC_STANDARD_WRITE_REQUEST;
		request->upiu_req.value = cpu_to_be32(*attr_val);
		break;
	case UPIU_QUERY_OPCODE_READ_ATTR:
		request->query_func = UPIU_QUERY_FUNC_STANDARD_READ_REQUEST;
		break;
	default:
		dev_err(hba->dev, "%s: Expected query attr opcode but got = 0x%.2x\n",
				__func__, opcode);
		err = -EINVAL;
		goto out_unlock;
	}

	err = ufshcd_exec_dev_cmd(hba, DEV_CMD_TYPE_QUERY, QUERY_REQ_TIMEOUT);

	if (err) {
		dev_err(hba->dev, "%s: opcode 0x%.2x for idn %d failed, index %d, err = %d\n",
				__func__, opcode, idn, index, err);
		goto out_unlock;
	}

	*attr_val = be32_to_cpu(response->upiu_res.value);

out_unlock:
	mutex_unlock(&hba->dev_cmd.lock);
out:
	ufshcd_release(hba);
	return err;
}
EXPORT_SYMBOL_GPL(ufshcd_query_attr);

/**
 * ufshcd_query_attr_retry() - API function for sending query
 * attribute with retries
 * @hba: per-adapter instance
 * @opcode: attribute opcode
 * @idn: attribute idn to access
 * @index: index field
 * @selector: selector field
 * @attr_val: the attribute value after the query request
 * completes
 *
 * Returns 0 for success, non-zero in case of failure
*/
static int ufshcd_query_attr_retry(struct ufs_hba *hba,
	enum query_opcode opcode, enum attr_idn idn, u8 index, u8 selector,
	u32 *attr_val)
{
	int ret = 0;
	u32 retries;

	 for (retries = QUERY_REQ_RETRIES; retries > 0; retries--) {
		ret = ufshcd_query_attr(hba, opcode, idn, index,
						selector, attr_val);
		if (ret)
			dev_dbg(hba->dev, "%s: failed with error %d, retries %d\n",
				__func__, ret, retries);
		else
			break;
	}

	if (ret)
		dev_err(hba->dev,
			"%s: query attribute, idn %d, failed with error %d after %d retires\n",
			__func__, idn, ret, QUERY_REQ_RETRIES);
	return ret;
}

static int __ufshcd_query_descriptor(struct ufs_hba *hba,
			enum query_opcode opcode, enum desc_idn idn, u8 index,
			u8 selector, u8 *desc_buf, int *buf_len)
{
	struct ufs_query_req *request = NULL;
	struct ufs_query_res *response = NULL;
	int err;

	BUG_ON(!hba);

	ufshcd_hold(hba, false);
	if (!desc_buf) {
		dev_err(hba->dev, "%s: descriptor buffer required for opcode 0x%x\n",
				__func__, opcode);
		err = -EINVAL;
		goto out;
	}

	if (*buf_len < QUERY_DESC_MIN_SIZE || *buf_len > QUERY_DESC_MAX_SIZE) {
		dev_err(hba->dev, "%s: descriptor buffer size (%d) is out of range\n",
				__func__, *buf_len);
		err = -EINVAL;
		goto out;
	}

	mutex_lock(&hba->dev_cmd.lock);
	ufshcd_init_query(hba, &request, &response, opcode, idn, index,
			selector);
	hba->dev_cmd.query.descriptor = desc_buf;
	request->upiu_req.length = cpu_to_be16(*buf_len);

	switch (opcode) {
	case UPIU_QUERY_OPCODE_WRITE_DESC:
		request->query_func = UPIU_QUERY_FUNC_STANDARD_WRITE_REQUEST;
		break;
	case UPIU_QUERY_OPCODE_READ_DESC:
		request->query_func = UPIU_QUERY_FUNC_STANDARD_READ_REQUEST;
		break;
	default:
		dev_err(hba->dev,
				"%s: Expected query descriptor opcode but got = 0x%.2x\n",
				__func__, opcode);
		err = -EINVAL;
		goto out_unlock;
	}

	err = ufshcd_exec_dev_cmd(hba, DEV_CMD_TYPE_QUERY, QUERY_REQ_TIMEOUT);

	if (err) {
		dev_err(hba->dev, "%s: opcode 0x%.2x for idn %d failed, index %d, err = %d\n",
				__func__, opcode, idn, index, err);
		goto out_unlock;
	}

	*buf_len = be16_to_cpu(response->upiu_res.length);

out_unlock:
	hba->dev_cmd.query.descriptor = NULL;
	mutex_unlock(&hba->dev_cmd.lock);
out:
	ufshcd_release(hba);
	return err;
}

/**
 * ufshcd_query_descriptor_retry - API function for sending descriptor requests
 * @hba: per-adapter instance
 * @opcode: attribute opcode
 * @idn: attribute idn to access
 * @index: index field
 * @selector: selector field
 * @desc_buf: the buffer that contains the descriptor
 * @buf_len: length parameter passed to the device
 *
 * Returns 0 for success, non-zero in case of failure.
 * The buf_len parameter will contain, on return, the length parameter
 * received on the response.
 */
int ufshcd_query_descriptor_retry(struct ufs_hba *hba,
				  enum query_opcode opcode,
				  enum desc_idn idn, u8 index,
				  u8 selector,
				  u8 *desc_buf, int *buf_len)
{
	int err;
	int retries;

	for (retries = QUERY_REQ_RETRIES; retries > 0; retries--) {
		err = __ufshcd_query_descriptor(hba, opcode, idn, index,
						selector, desc_buf, buf_len);
		if (!err || err == -EINVAL)
			break;
	}

	return err;
}
EXPORT_SYMBOL_GPL(ufshcd_query_descriptor_retry);

/**
 * ufshcd_read_desc_length - read the specified descriptor length from header
 * @hba: Pointer to adapter instance
 * @desc_id: descriptor idn value
 * @desc_index: descriptor index
 * @desc_length: pointer to variable to read the length of descriptor
 *
 * Return 0 in case of success, non-zero otherwise
 */
static int ufshcd_read_desc_length(struct ufs_hba *hba,
	enum desc_idn desc_id,
	int desc_index,
	int *desc_length)
{
	int ret;
	u8 header[QUERY_DESC_HDR_SIZE];
	int header_len = QUERY_DESC_HDR_SIZE;

	if (desc_id >= QUERY_DESC_IDN_MAX)
		return -EINVAL;

	ret = ufshcd_query_descriptor_retry(hba, UPIU_QUERY_OPCODE_READ_DESC,
					desc_id, desc_index, 0, header,
					&header_len);

	if (ret) {
		dev_err(hba->dev, "%s: Failed to get descriptor header id %d",
			__func__, desc_id);
		return ret;
	} else if (desc_id != header[QUERY_DESC_DESC_TYPE_OFFSET]) {
		dev_warn(hba->dev, "%s: descriptor header id %d and desc_id %d mismatch",
			__func__, header[QUERY_DESC_DESC_TYPE_OFFSET],
			desc_id);
		ret = -EINVAL;
	}

	*desc_length = header[QUERY_DESC_LENGTH_OFFSET];
	return ret;

}

/**
 * ufshcd_map_desc_id_to_length - map descriptor IDN to its length
 * @hba: Pointer to adapter instance
 * @desc_id: descriptor idn value
 * @desc_len: mapped desc length (out)
 *
 * Return 0 in case of success, non-zero otherwise
 */
int ufshcd_map_desc_id_to_length(struct ufs_hba *hba,
	enum desc_idn desc_id, int *desc_len)
{
	switch (desc_id) {
	case QUERY_DESC_IDN_DEVICE:
		*desc_len = hba->desc_size.dev_desc;
		break;
	case QUERY_DESC_IDN_POWER:
		*desc_len = hba->desc_size.pwr_desc;
		break;
	case QUERY_DESC_IDN_GEOMETRY:
		*desc_len = hba->desc_size.geom_desc;
		break;
	case QUERY_DESC_IDN_CONFIGURATION:
		*desc_len = hba->desc_size.conf_desc;
		break;
	case QUERY_DESC_IDN_UNIT:
		*desc_len = hba->desc_size.unit_desc;
		break;
	case QUERY_DESC_IDN_INTERCONNECT:
		*desc_len = hba->desc_size.interc_desc;
		break;
	case QUERY_DESC_IDN_STRING:
		*desc_len = QUERY_DESC_MAX_SIZE;
		break;
	case QUERY_DESC_IDN_HEALTH:
		*desc_len = hba->desc_size.hlth_desc;
		break;
	case QUERY_DESC_IDN_RFU_0:
	case QUERY_DESC_IDN_RFU_1:
		*desc_len = 0;
		break;
	default:
		*desc_len = 0;
		return -EINVAL;
	}
	return 0;
}
EXPORT_SYMBOL(ufshcd_map_desc_id_to_length);

/**
 * ufshcd_read_desc_param - read the specified descriptor parameter
 * @hba: Pointer to adapter instance
 * @desc_id: descriptor idn value
 * @desc_index: descriptor index
 * @param_offset: offset of the parameter to read
 * @param_read_buf: pointer to buffer where parameter would be read
 * @param_size: sizeof(param_read_buf)
 *
 * Return 0 in case of success, non-zero otherwise
 */
int ufshcd_read_desc_param(struct ufs_hba *hba,
			   enum desc_idn desc_id,
			   int desc_index,
			   u8 param_offset,
			   u8 *param_read_buf,
			   u8 param_size)
{
	int ret;
	u8 *desc_buf;
	int buff_len;
	bool is_kmalloc = true;

	/* Safety check */
	if (desc_id >= QUERY_DESC_IDN_MAX || !param_size)
		return -EINVAL;

	/* Get the max length of descriptor from structure filled up at probe
	 * time.
	 */
	ret = ufshcd_map_desc_id_to_length(hba, desc_id, &buff_len);

	/* Sanity checks */
	if (ret || !buff_len) {
		dev_err(hba->dev, "%s: Failed to get full descriptor length",
			__func__);
		return ret;
	}

	/* Check whether we need temp memory */
	if (param_offset != 0 || param_size < buff_len) {
		desc_buf = kmalloc(buff_len, GFP_KERNEL);
		if (!desc_buf)
			return -ENOMEM;
	} else {
		desc_buf = param_read_buf;
		is_kmalloc = false;
	}

	/* Request for full descriptor */
	ret = ufshcd_query_descriptor_retry(hba, UPIU_QUERY_OPCODE_READ_DESC,
					desc_id, desc_index, 0,
					desc_buf, &buff_len);

	if (ret) {
		dev_err(hba->dev, "%s: Failed reading descriptor. desc_id %d, desc_index %d, param_offset %d, ret %d",
			__func__, desc_id, desc_index, param_offset, ret);
		goto out;
	}

	/* Sanity check */
	if (desc_buf[QUERY_DESC_DESC_TYPE_OFFSET] != desc_id) {
		dev_err(hba->dev, "%s: invalid desc_id %d in descriptor header",
			__func__, desc_buf[QUERY_DESC_DESC_TYPE_OFFSET]);
		ret = -EINVAL;
		goto out;
	}

	/* Check wherher we will not copy more data, than available */
	if (is_kmalloc && param_size > buff_len)
		param_size = buff_len;

	if (is_kmalloc)
		memcpy(param_read_buf, &desc_buf[param_offset], param_size);
out:
	if (is_kmalloc)
		kfree(desc_buf);
	return ret;
}

static inline int ufshcd_read_desc(struct ufs_hba *hba,
				   enum desc_idn desc_id,
				   int desc_index,
				   void *buf,
				   u32 size)
{
	return ufshcd_read_desc_param(hba, desc_id, desc_index, 0, buf, size);
}

static inline int ufshcd_read_power_desc(struct ufs_hba *hba,
					 u8 *buf,
					 u32 size)
{
	return ufshcd_read_desc(hba, QUERY_DESC_IDN_POWER, 0, buf, size);
}

static int ufshcd_read_device_desc(struct ufs_hba *hba, u8 *buf, u32 size)
{
	return ufshcd_read_desc(hba, QUERY_DESC_IDN_DEVICE, 0, buf, size);
}

/**
 * struct uc_string_id - unicode string
 *
 * @len: size of this descriptor inclusive
 * @type: descriptor type
 * @uc: unicode string character
 */
struct uc_string_id {
	u8 len;
	u8 type;
	wchar_t uc[0];
} __packed;

/* replace non-printable or non-ASCII characters with spaces */
static inline char ufshcd_remove_non_printable(u8 ch)
{
	return (ch >= 0x20 && ch <= 0x7e) ? ch : ' ';
}

/**
 * ufshcd_read_string_desc - read string descriptor
 * @hba: pointer to adapter instance
 * @desc_index: descriptor index
 * @buf: pointer to buffer where descriptor would be read,
 *       the caller should free the memory.
 * @ascii: if true convert from unicode to ascii characters
 *         null terminated string.
 *
 * Return:
 * *      string size on success.
 * *      -ENOMEM: on allocation failure
 * *      -EINVAL: on a wrong parameter
 */
int ufshcd_read_string_desc(struct ufs_hba *hba, u8 desc_index,
			    u8 **buf, bool ascii)
{
	struct uc_string_id *uc_str;
	u8 *str;
	int ret;

	if (!buf)
		return -EINVAL;

	uc_str = kzalloc(QUERY_DESC_MAX_SIZE, GFP_KERNEL);
	if (!uc_str)
		return -ENOMEM;

	ret = ufshcd_read_desc(hba, QUERY_DESC_IDN_STRING,
			       desc_index, uc_str,
			       QUERY_DESC_MAX_SIZE);
	if (ret < 0) {
		dev_err(hba->dev, "Reading String Desc failed after %d retries. err = %d\n",
			QUERY_REQ_RETRIES, ret);
		str = NULL;
		goto out;
	}

	if (uc_str->len <= QUERY_DESC_HDR_SIZE) {
		dev_dbg(hba->dev, "String Desc is of zero length\n");
		str = NULL;
		ret = 0;
		goto out;
	}

	if (ascii) {
		ssize_t ascii_len;
		int i;
		/* remove header and divide by 2 to move from UTF16 to UTF8 */
		ascii_len = (uc_str->len - QUERY_DESC_HDR_SIZE) / 2 + 1;
		str = kzalloc(ascii_len, GFP_KERNEL);
		if (!str) {
			ret = -ENOMEM;
			goto out;
		}

		/*
		 * the descriptor contains string in UTF16 format
		 * we need to convert to utf-8 so it can be displayed
		 */
		ret = utf16s_to_utf8s(uc_str->uc,
				      uc_str->len - QUERY_DESC_HDR_SIZE,
				      UTF16_BIG_ENDIAN, str, ascii_len);

		/* replace non-printable or non-ASCII characters with spaces */
		for (i = 0; i < ret; i++)
			str[i] = ufshcd_remove_non_printable(str[i]);

		str[ret++] = '\0';

	} else {
		str = kmemdup(uc_str, uc_str->len, GFP_KERNEL);
		if (!str) {
			ret = -ENOMEM;
			goto out;
		}
		ret = uc_str->len;
	}
out:
	*buf = str;
	kfree(uc_str);
	return ret;
}

/**
 * ufshcd_read_unit_desc_param - read the specified unit descriptor parameter
 * @hba: Pointer to adapter instance
 * @lun: lun id
 * @param_offset: offset of the parameter to read
 * @param_read_buf: pointer to buffer where parameter would be read
 * @param_size: sizeof(param_read_buf)
 *
 * Return 0 in case of success, non-zero otherwise
 */
static inline int ufshcd_read_unit_desc_param(struct ufs_hba *hba,
					      int lun,
					      enum unit_desc_param param_offset,
					      u8 *param_read_buf,
					      u32 param_size)
{
	/*
	 * Unit descriptors are only available for general purpose LUs (LUN id
	 * from 0 to 7) and RPMB Well known LU.
	 */
	if (!ufs_is_valid_unit_desc_lun(lun))
		return -EOPNOTSUPP;

	return ufshcd_read_desc_param(hba, QUERY_DESC_IDN_UNIT, lun,
				      param_offset, param_read_buf, param_size);
}

static int ufshcd_get_ref_clk_gating_wait(struct ufs_hba *hba)
{
	int err = 0;
	u32 gating_wait = UFSHCD_REF_CLK_GATING_WAIT_US;

	if (hba->dev_info.wspecversion >= 0x300) {
		err = ufshcd_query_attr_retry(hba, UPIU_QUERY_OPCODE_READ_ATTR,
				QUERY_ATTR_IDN_REF_CLK_GATING_WAIT_TIME, 0, 0,
				&gating_wait);
		if (err)
			dev_err(hba->dev, "Failed reading bRefClkGatingWait. err = %d, use default %uus\n",
					 err, gating_wait);

		if (gating_wait == 0) {
			gating_wait = UFSHCD_REF_CLK_GATING_WAIT_US;
			dev_err(hba->dev, "Undefined ref clk gating wait time, use default %uus\n",
					 gating_wait);
		}

		hba->dev_info.clk_gating_wait_us = gating_wait;
	}

	return err;
}

/**
 * ufshcd_memory_alloc - allocate memory for host memory space data structures
 * @hba: per adapter instance
 *
 * 1. Allocate DMA memory for Command Descriptor array
 *	Each command descriptor consist of Command UPIU, Response UPIU and PRDT
 * 2. Allocate DMA memory for UTP Transfer Request Descriptor List (UTRDL).
 * 3. Allocate DMA memory for UTP Task Management Request Descriptor List
 *	(UTMRDL)
 * 4. Allocate memory for local reference block(lrb).
 *
 * Returns 0 for success, non-zero in case of failure
 */
static int ufshcd_memory_alloc(struct ufs_hba *hba)
{
	size_t utmrdl_size, utrdl_size, ucdl_size;

	/* Allocate memory for UTP command descriptors */
	ucdl_size = (sizeof_utp_transfer_cmd_desc(hba) * hba->nutrs);
	hba->ucdl_base_addr = dmam_alloc_coherent(hba->dev,
						  ucdl_size,
						  &hba->ucdl_dma_addr,
						  GFP_KERNEL);

	/*
	 * UFSHCI requires UTP command descriptor to be 128 byte aligned.
	 * make sure hba->ucdl_dma_addr is aligned to PAGE_SIZE
	 * if hba->ucdl_dma_addr is aligned to PAGE_SIZE, then it will
	 * be aligned to 128 bytes as well
	 */
	if (!hba->ucdl_base_addr ||
	    WARN_ON(hba->ucdl_dma_addr & (PAGE_SIZE - 1))) {
		dev_err(hba->dev,
			"Command Descriptor Memory allocation failed\n");
		goto out;
	}

	/*
	 * Allocate memory for UTP Transfer descriptors
	 * UFSHCI requires 1024 byte alignment of UTRD
	 */
	utrdl_size = (sizeof(struct utp_transfer_req_desc) * hba->nutrs);
	hba->utrdl_base_addr = dmam_alloc_coherent(hba->dev,
						   utrdl_size,
						   &hba->utrdl_dma_addr,
						   GFP_KERNEL);
	if (!hba->utrdl_base_addr ||
	    WARN_ON(hba->utrdl_dma_addr & (PAGE_SIZE - 1))) {
		dev_err(hba->dev,
			"Transfer Descriptor Memory allocation failed\n");
		goto out;
	}

	/*
	 * Allocate memory for UTP Task Management descriptors
	 * UFSHCI requires 1024 byte alignment of UTMRD
	 */
	utmrdl_size = sizeof(struct utp_task_req_desc) * hba->nutmrs;
	hba->utmrdl_base_addr = dmam_alloc_coherent(hba->dev,
						    utmrdl_size,
						    &hba->utmrdl_dma_addr,
						    GFP_KERNEL);
	if (!hba->utmrdl_base_addr ||
	    WARN_ON(hba->utmrdl_dma_addr & (PAGE_SIZE - 1))) {
		dev_err(hba->dev,
		"Task Management Descriptor Memory allocation failed\n");
		goto out;
	}

	/* Allocate memory for local reference block */
	hba->lrb = devm_kcalloc(hba->dev,
				hba->nutrs, sizeof(struct ufshcd_lrb),
				GFP_KERNEL);
	if (!hba->lrb) {
		dev_err(hba->dev, "LRB Memory allocation failed\n");
		goto out;
	}
	return 0;
out:
	return -ENOMEM;
}

/**
 * ufshcd_host_memory_configure - configure local reference block with
 *				memory offsets
 * @hba: per adapter instance
 *
 * Configure Host memory space
 * 1. Update Corresponding UTRD.UCDBA and UTRD.UCDBAU with UCD DMA
 * address.
 * 2. Update each UTRD with Response UPIU offset, Response UPIU length
 * and PRDT offset.
 * 3. Save the corresponding addresses of UTRD, UCD.CMD, UCD.RSP and UCD.PRDT
 * into local reference block.
 */
static void ufshcd_host_memory_configure(struct ufs_hba *hba)
{
	struct utp_transfer_cmd_desc *cmd_descp;
	struct utp_transfer_req_desc *utrdlp;
	dma_addr_t cmd_desc_dma_addr;
	dma_addr_t cmd_desc_element_addr;
	u16 response_offset;
	u16 prdt_offset;
	int cmd_desc_size;
	int i;

	utrdlp = hba->utrdl_base_addr;
	cmd_descp = hba->ucdl_base_addr;

	response_offset =
		offsetof(struct utp_transfer_cmd_desc, response_upiu);
	prdt_offset =
		offsetof(struct utp_transfer_cmd_desc, prd_table);

	cmd_desc_size = sizeof_utp_transfer_cmd_desc(hba);
	cmd_desc_dma_addr = hba->ucdl_dma_addr;

	for (i = 0; i < hba->nutrs; i++) {
		/* Configure UTRD with command descriptor base address */
		cmd_desc_element_addr =
				(cmd_desc_dma_addr + (cmd_desc_size * i));
		utrdlp[i].command_desc_base_addr_lo =
				cpu_to_le32(lower_32_bits(cmd_desc_element_addr));
		utrdlp[i].command_desc_base_addr_hi =
				cpu_to_le32(upper_32_bits(cmd_desc_element_addr));

		/* Response upiu and prdt offset should be in double words */
		if (hba->quirks & UFSHCD_QUIRK_PRDT_BYTE_GRAN) {
			utrdlp[i].response_upiu_offset =
				cpu_to_le16(response_offset);
			utrdlp[i].prd_table_offset =
				cpu_to_le16(prdt_offset);
			utrdlp[i].response_upiu_length =
				cpu_to_le16(ALIGNED_UPIU_SIZE);
		} else {
			utrdlp[i].response_upiu_offset =
				cpu_to_le16((response_offset >> 2));
			utrdlp[i].prd_table_offset =
				cpu_to_le16((prdt_offset >> 2));
			utrdlp[i].response_upiu_length =
				cpu_to_le16(ALIGNED_UPIU_SIZE >> 2);
		}

		hba->lrb[i].utr_descriptor_ptr = (utrdlp + i);
		hba->lrb[i].utrd_dma_addr = hba->utrdl_dma_addr +
				(i * sizeof(struct utp_transfer_req_desc));
		hba->lrb[i].ucd_req_ptr = (struct utp_upiu_req *)cmd_descp;
		hba->lrb[i].ucd_req_dma_addr = cmd_desc_element_addr;
		hba->lrb[i].ucd_rsp_ptr =
			(struct utp_upiu_rsp *)cmd_descp->response_upiu;
		hba->lrb[i].ucd_rsp_dma_addr = cmd_desc_element_addr +
				response_offset;
		hba->lrb[i].ucd_prdt_ptr =
			(struct ufshcd_sg_entry *)cmd_descp->prd_table;
		hba->lrb[i].ucd_prdt_dma_addr = cmd_desc_element_addr +
				prdt_offset;
		cmd_descp = (void *)cmd_descp + cmd_desc_size;
	}
}

/**
 * ufshcd_dme_link_startup - Notify Unipro to perform link startup
 * @hba: per adapter instance
 *
 * UIC_CMD_DME_LINK_STARTUP command must be issued to Unipro layer,
 * in order to initialize the Unipro link startup procedure.
 * Once the Unipro links are up, the device connected to the controller
 * is detected.
 *
 * Returns 0 on success, non-zero value on failure
 */
static int ufshcd_dme_link_startup(struct ufs_hba *hba)
{
	struct uic_command uic_cmd = {0};
	int ret;

	uic_cmd.command = UIC_CMD_DME_LINK_STARTUP;

	ret = ufshcd_send_uic_cmd(hba, &uic_cmd);
	if (ret)
		dev_dbg(hba->dev,
			"dme-link-startup: error code %d\n", ret);
	return ret;
}
/**
 * ufshcd_dme_reset - UIC command for DME_RESET
 * @hba: per adapter instance
 *
 * DME_RESET command is issued in order to reset UniPro stack.
 * This function now deal with cold reset.
 *
 * Returns 0 on success, non-zero value on failure
 */
static int ufshcd_dme_reset(struct ufs_hba *hba)
{
	struct uic_command uic_cmd = {0};
	int ret;

	uic_cmd.command = UIC_CMD_DME_RESET;

	ret = ufshcd_send_uic_cmd(hba, &uic_cmd);
	if (ret)
		dev_err(hba->dev,
			"dme-reset: error code %d\n", ret);

	return ret;
}

/**
 * ufshcd_dme_enable - UIC command for DME_ENABLE
 * @hba: per adapter instance
 *
 * DME_ENABLE command is issued in order to enable UniPro stack.
 *
 * Returns 0 on success, non-zero value on failure
 */
static int ufshcd_dme_enable(struct ufs_hba *hba)
{
	struct uic_command uic_cmd = {0};
	int ret;

	uic_cmd.command = UIC_CMD_DME_ENABLE;

	ret = ufshcd_send_uic_cmd(hba, &uic_cmd);
	if (ret)
		dev_err(hba->dev,
			"dme-enable: error code %d\n", ret);

	return ret;
}

static inline void ufshcd_add_delay_before_dme_cmd(struct ufs_hba *hba)
{
	#define MIN_DELAY_BEFORE_DME_CMDS_US	1000
	unsigned long min_sleep_time_us;

	if (!(hba->quirks & UFSHCD_QUIRK_DELAY_BEFORE_DME_CMDS))
		return;

	/*
	 * last_dme_cmd_tstamp will be 0 only for 1st call to
	 * this function
	 */
	if (unlikely(!ktime_to_us(hba->last_dme_cmd_tstamp))) {
		min_sleep_time_us = MIN_DELAY_BEFORE_DME_CMDS_US;
	} else {
		unsigned long delta =
			(unsigned long) ktime_to_us(
				ktime_sub(ktime_get(),
				hba->last_dme_cmd_tstamp));

		if (delta < MIN_DELAY_BEFORE_DME_CMDS_US)
			min_sleep_time_us =
				MIN_DELAY_BEFORE_DME_CMDS_US - delta;
		else
			return; /* no more delay required */
	}

	/* allow sleep for extra 50us if needed */
	usleep_range(min_sleep_time_us, min_sleep_time_us + 50);
}

/**
 * ufshcd_dme_set_attr - UIC command for DME_SET, DME_PEER_SET
 * @hba: per adapter instance
 * @attr_sel: uic command argument1
 * @attr_set: attribute set type as uic command argument2
 * @mib_val: setting value as uic command argument3
 * @peer: indicate whether peer or local
 *
 * Returns 0 on success, non-zero value on failure
 */
int ufshcd_dme_set_attr(struct ufs_hba *hba, u32 attr_sel,
			u8 attr_set, u32 mib_val, u8 peer)
{
	struct uic_command uic_cmd = {0};
	static const char *const action[] = {
		"dme-set",
		"dme-peer-set"
	};
	const char *set = action[!!peer];
	int ret;
	int retries = UFS_UIC_COMMAND_RETRIES;

	uic_cmd.command = peer ?
		UIC_CMD_DME_PEER_SET : UIC_CMD_DME_SET;
	uic_cmd.argument1 = attr_sel;
	uic_cmd.argument2 = UIC_ARG_ATTR_TYPE(attr_set);
	uic_cmd.argument3 = mib_val;

	do {
		/* for peer attributes we retry upon failure */
		ret = ufshcd_send_uic_cmd(hba, &uic_cmd);
		if (ret)
			dev_dbg(hba->dev, "%s: attr-id 0x%x val 0x%x error code %d\n",
				set, UIC_GET_ATTR_ID(attr_sel), mib_val, ret);
	} while (ret && peer && --retries);

	if (ret)
		dev_err(hba->dev, "%s: attr-id 0x%x val 0x%x failed %d retries\n",
			set, UIC_GET_ATTR_ID(attr_sel), mib_val,
			UFS_UIC_COMMAND_RETRIES - retries);

	return ret;
}
EXPORT_SYMBOL_GPL(ufshcd_dme_set_attr);

/**
 * ufshcd_dme_get_attr - UIC command for DME_GET, DME_PEER_GET
 * @hba: per adapter instance
 * @attr_sel: uic command argument1
 * @mib_val: the value of the attribute as returned by the UIC command
 * @peer: indicate whether peer or local
 *
 * Returns 0 on success, non-zero value on failure
 */
int ufshcd_dme_get_attr(struct ufs_hba *hba, u32 attr_sel,
			u32 *mib_val, u8 peer)
{
	struct uic_command uic_cmd = {0};
	static const char *const action[] = {
		"dme-get",
		"dme-peer-get"
	};
	const char *get = action[!!peer];
	int ret;
	int retries = UFS_UIC_COMMAND_RETRIES;
	struct ufs_pa_layer_attr orig_pwr_info;
	struct ufs_pa_layer_attr temp_pwr_info;
	bool pwr_mode_change = false;

	if (peer && (hba->quirks & UFSHCD_QUIRK_DME_PEER_ACCESS_AUTO_MODE)) {
		orig_pwr_info = hba->pwr_info;
		temp_pwr_info = orig_pwr_info;

		if (orig_pwr_info.pwr_tx == FAST_MODE ||
		    orig_pwr_info.pwr_rx == FAST_MODE) {
			temp_pwr_info.pwr_tx = FASTAUTO_MODE;
			temp_pwr_info.pwr_rx = FASTAUTO_MODE;
			pwr_mode_change = true;
		} else if (orig_pwr_info.pwr_tx == SLOW_MODE ||
		    orig_pwr_info.pwr_rx == SLOW_MODE) {
			temp_pwr_info.pwr_tx = SLOWAUTO_MODE;
			temp_pwr_info.pwr_rx = SLOWAUTO_MODE;
			pwr_mode_change = true;
		}
		if (pwr_mode_change) {
			ret = ufshcd_change_power_mode(hba, &temp_pwr_info);
			if (ret)
				goto out;
		}
	}

	uic_cmd.command = peer ?
		UIC_CMD_DME_PEER_GET : UIC_CMD_DME_GET;
	uic_cmd.argument1 = attr_sel;

	do {
		/* for peer attributes we retry upon failure */
		ret = ufshcd_send_uic_cmd(hba, &uic_cmd);
		if (ret)
			dev_dbg(hba->dev, "%s: attr-id 0x%x error code %d\n",
				get, UIC_GET_ATTR_ID(attr_sel), ret);
	} while (ret && peer && --retries);

	if (ret)
		dev_err(hba->dev, "%s: attr-id 0x%x failed %d retries\n",
			get, UIC_GET_ATTR_ID(attr_sel),
			UFS_UIC_COMMAND_RETRIES - retries);

	if (mib_val && !ret)
		*mib_val = uic_cmd.argument3;

	if (peer && (hba->quirks & UFSHCD_QUIRK_DME_PEER_ACCESS_AUTO_MODE)
	    && pwr_mode_change)
		ufshcd_change_power_mode(hba, &orig_pwr_info);
out:
	return ret;
}
EXPORT_SYMBOL_GPL(ufshcd_dme_get_attr);

/**
 * ufshcd_uic_pwr_ctrl - executes UIC commands (which affects the link power
 * state) and waits for it to take effect.
 *
 * @hba: per adapter instance
 * @cmd: UIC command to execute
 *
 * DME operations like DME_SET(PA_PWRMODE), DME_HIBERNATE_ENTER &
 * DME_HIBERNATE_EXIT commands take some time to take its effect on both host
 * and device UniPro link and hence it's final completion would be indicated by
 * dedicated status bits in Interrupt Status register (UPMS, UHES, UHXS) in
 * addition to normal UIC command completion Status (UCCS). This function only
 * returns after the relevant status bits indicate the completion.
 *
 * Returns 0 on success, non-zero value on failure
 */
static int ufshcd_uic_pwr_ctrl(struct ufs_hba *hba, struct uic_command *cmd)
{
	struct completion uic_async_done;
	unsigned long flags;
	u8 status;
	int ret;
	bool reenable_intr = false;

	mutex_lock(&hba->uic_cmd_mutex);
	init_completion(&uic_async_done);
	ufshcd_add_delay_before_dme_cmd(hba);

	spin_lock_irqsave(hba->host->host_lock, flags);
	if (ufshcd_is_link_broken(hba)) {
		ret = -ENOLINK;
		goto out_unlock;
	}
	hba->uic_async_done = &uic_async_done;
	if (ufshcd_readl(hba, REG_INTERRUPT_ENABLE) & UIC_COMMAND_COMPL) {
		ufshcd_disable_intr(hba, UIC_COMMAND_COMPL);
		/*
		 * Make sure UIC command completion interrupt is disabled before
		 * issuing UIC command.
		 */
		wmb();
		reenable_intr = true;
	}
	ret = __ufshcd_send_uic_cmd(hba, cmd, false);
	spin_unlock_irqrestore(hba->host->host_lock, flags);
	if (ret) {
		dev_err(hba->dev,
			"pwr ctrl cmd 0x%x with mode 0x%x uic error %d\n",
			cmd->command, cmd->argument3, ret);
		goto out;
	}

	if (!wait_for_completion_timeout(hba->uic_async_done,
					 msecs_to_jiffies(UIC_CMD_TIMEOUT))) {
		dev_err(hba->dev,
			"pwr ctrl cmd 0x%x with mode 0x%x completion timeout\n",
			cmd->command, cmd->argument3);
		ret = -ETIMEDOUT;
		goto out;
	}

	status = ufshcd_get_upmcrs(hba);
	if (status != PWR_LOCAL) {
		dev_err(hba->dev,
			"pwr ctrl cmd 0x%x failed, host upmcrs:0x%x\n",
			cmd->command, status);
		ret = (status != PWR_OK) ? status : -1;
	}
out:
	if (ret) {
		ufshcd_print_host_state(hba);
		ufshcd_print_pwr_info(hba);
		ufshcd_print_host_regs(hba);
	}

	spin_lock_irqsave(hba->host->host_lock, flags);
	hba->active_uic_cmd = NULL;
	hba->uic_async_done = NULL;
	if (reenable_intr)
		ufshcd_enable_intr(hba, UIC_COMMAND_COMPL);
	if (ret) {
		ufshcd_set_link_broken(hba);
		ufshcd_schedule_eh_work(hba);
	}
out_unlock:
	spin_unlock_irqrestore(hba->host->host_lock, flags);
	mutex_unlock(&hba->uic_cmd_mutex);

	return ret;
}

/**
 * ufshcd_uic_change_pwr_mode - Perform the UIC power mode chage
 *				using DME_SET primitives.
 * @hba: per adapter instance
 * @mode: powr mode value
 *
 * Returns 0 on success, non-zero value on failure
 */
static int ufshcd_uic_change_pwr_mode(struct ufs_hba *hba, u8 mode)
{
	struct uic_command uic_cmd = {0};
	int ret;

	if (hba->quirks & UFSHCD_QUIRK_BROKEN_PA_RXHSUNTERMCAP) {
		ret = ufshcd_dme_set(hba,
				UIC_ARG_MIB_SEL(PA_RXHSUNTERMCAP, 0), 1);
		if (ret) {
			dev_err(hba->dev, "%s: failed to enable PA_RXHSUNTERMCAP ret %d\n",
						__func__, ret);
			goto out;
		}
	}

	uic_cmd.command = UIC_CMD_DME_SET;
	uic_cmd.argument1 = UIC_ARG_MIB(PA_PWRMODE);
	uic_cmd.argument3 = mode;
	ufshcd_hold(hba, false);
	ret = ufshcd_uic_pwr_ctrl(hba, &uic_cmd);
	ufshcd_release(hba);

out:
	return ret;
}

int ufshcd_link_recovery(struct ufs_hba *hba)
{
	int ret;
	unsigned long flags;

	spin_lock_irqsave(hba->host->host_lock, flags);
	hba->ufshcd_state = UFSHCD_STATE_RESET;
	ufshcd_set_eh_in_progress(hba);
	spin_unlock_irqrestore(hba->host->host_lock, flags);

	/* Reset the attached device */
	ufshcd_vops_device_reset(hba);

	ret = ufshcd_host_reset_and_restore(hba);

	spin_lock_irqsave(hba->host->host_lock, flags);
	if (ret)
		hba->ufshcd_state = UFSHCD_STATE_ERROR;
	ufshcd_clear_eh_in_progress(hba);
	spin_unlock_irqrestore(hba->host->host_lock, flags);

	if (ret)
		dev_err(hba->dev, "%s: link recovery failed, err %d",
			__func__, ret);

	return ret;
}
EXPORT_SYMBOL_GPL(ufshcd_link_recovery);

int ufshcd_uic_hibern8_enter(struct ufs_hba *hba)
{
	int ret;
	struct uic_command uic_cmd = {0};
	ktime_t start = ktime_get();

	ufshcd_vops_hibern8_notify(hba, UIC_CMD_DME_HIBER_ENTER, PRE_CHANGE);

	uic_cmd.command = UIC_CMD_DME_HIBER_ENTER;
	ret = ufshcd_uic_pwr_ctrl(hba, &uic_cmd);
	trace_ufshcd_profile_hibern8(dev_name(hba->dev), "enter",
			     ktime_to_us(ktime_sub(ktime_get(), start)), ret);

	if (ret)
		dev_err(hba->dev, "%s: hibern8 enter failed. ret = %d\n",
			__func__, ret);
	else
		ufshcd_vops_hibern8_notify(hba, UIC_CMD_DME_HIBER_ENTER,
								POST_CHANGE);

	return ret;
}
EXPORT_SYMBOL_GPL(ufshcd_uic_hibern8_enter);

int ufshcd_uic_hibern8_exit(struct ufs_hba *hba)
{
	struct uic_command uic_cmd = {0};
	int ret;
	ktime_t start = ktime_get();

	ufshcd_vops_hibern8_notify(hba, UIC_CMD_DME_HIBER_EXIT, PRE_CHANGE);

	uic_cmd.command = UIC_CMD_DME_HIBER_EXIT;
	ret = ufshcd_uic_pwr_ctrl(hba, &uic_cmd);
	trace_ufshcd_profile_hibern8(dev_name(hba->dev), "exit",
			     ktime_to_us(ktime_sub(ktime_get(), start)), ret);

	if (ret) {
		dev_err(hba->dev, "%s: hibern8 exit failed. ret = %d\n",
			__func__, ret);
	} else {
		ufshcd_vops_hibern8_notify(hba, UIC_CMD_DME_HIBER_EXIT,
								POST_CHANGE);
		hba->ufs_stats.last_hibern8_exit_tstamp = ktime_get();
		hba->ufs_stats.hibern8_exit_cnt++;
	}

	return ret;
}
EXPORT_SYMBOL_GPL(ufshcd_uic_hibern8_exit);

void ufshcd_auto_hibern8_update(struct ufs_hba *hba, u32 ahit)
{
	unsigned long flags;
	bool update = false;

	if (!ufshcd_is_auto_hibern8_supported(hba))
		return;

	spin_lock_irqsave(hba->host->host_lock, flags);
	if (hba->ahit != ahit) {
		hba->ahit = ahit;
		update = true;
	}
	spin_unlock_irqrestore(hba->host->host_lock, flags);

	if (update && !pm_runtime_suspended(hba->dev)) {
		pm_runtime_get_sync(hba->dev);
		ufshcd_hold(hba, false);
		ufshcd_auto_hibern8_enable(hba);
		ufshcd_release(hba);
		pm_runtime_put(hba->dev);
	}
}
EXPORT_SYMBOL_GPL(ufshcd_auto_hibern8_update);

void ufshcd_auto_hibern8_enable(struct ufs_hba *hba)
{
	unsigned long flags;

	if (!ufshcd_is_auto_hibern8_supported(hba) || !hba->ahit)
		return;

	spin_lock_irqsave(hba->host->host_lock, flags);
	ufshcd_writel(hba, hba->ahit, REG_AUTO_HIBERNATE_IDLE_TIMER);
	spin_unlock_irqrestore(hba->host->host_lock, flags);
}

 /**
 * ufshcd_init_pwr_info - setting the POR (power on reset)
 * values in hba power info
 * @hba: per-adapter instance
 */
static void ufshcd_init_pwr_info(struct ufs_hba *hba)
{
	hba->pwr_info.gear_rx = UFS_PWM_G1;
	hba->pwr_info.gear_tx = UFS_PWM_G1;
	hba->pwr_info.lane_rx = 1;
	hba->pwr_info.lane_tx = 1;
	hba->pwr_info.pwr_rx = SLOWAUTO_MODE;
	hba->pwr_info.pwr_tx = SLOWAUTO_MODE;
	hba->pwr_info.hs_rate = 0;
}

/**
 * ufshcd_get_max_pwr_mode - reads the max power mode negotiated with device
 * @hba: per-adapter instance
 */
static int ufshcd_get_max_pwr_mode(struct ufs_hba *hba)
{
	struct ufs_pa_layer_attr *pwr_info = &hba->max_pwr_info.info;

	if (hba->max_pwr_info.is_valid)
		return 0;

	pwr_info->pwr_tx = FAST_MODE;
	pwr_info->pwr_rx = FAST_MODE;
	pwr_info->hs_rate = PA_HS_MODE_B;

	/* Get the connected lane count */
	ufshcd_dme_get(hba, UIC_ARG_MIB(PA_CONNECTEDRXDATALANES),
			&pwr_info->lane_rx);
	ufshcd_dme_get(hba, UIC_ARG_MIB(PA_CONNECTEDTXDATALANES),
			&pwr_info->lane_tx);

	if (!pwr_info->lane_rx || !pwr_info->lane_tx) {
		dev_err(hba->dev, "%s: invalid connected lanes value. rx=%d, tx=%d\n",
				__func__,
				pwr_info->lane_rx,
				pwr_info->lane_tx);
		return -EINVAL;
	}

	/*
	 * First, get the maximum gears of HS speed.
	 * If a zero value, it means there is no HSGEAR capability.
	 * Then, get the maximum gears of PWM speed.
	 */
	ufshcd_dme_get(hba, UIC_ARG_MIB(PA_MAXRXHSGEAR), &pwr_info->gear_rx);
	if (!pwr_info->gear_rx) {
		ufshcd_dme_get(hba, UIC_ARG_MIB(PA_MAXRXPWMGEAR),
				&pwr_info->gear_rx);
		if (!pwr_info->gear_rx) {
			dev_err(hba->dev, "%s: invalid max pwm rx gear read = %d\n",
				__func__, pwr_info->gear_rx);
			return -EINVAL;
		}
		pwr_info->pwr_rx = SLOW_MODE;
	}

	ufshcd_dme_peer_get(hba, UIC_ARG_MIB(PA_MAXRXHSGEAR),
			&pwr_info->gear_tx);
	if (!pwr_info->gear_tx) {
		ufshcd_dme_peer_get(hba, UIC_ARG_MIB(PA_MAXRXPWMGEAR),
				&pwr_info->gear_tx);
		if (!pwr_info->gear_tx) {
			dev_err(hba->dev, "%s: invalid max pwm tx gear read = %d\n",
				__func__, pwr_info->gear_tx);
			return -EINVAL;
		}
		pwr_info->pwr_tx = SLOW_MODE;
	}

	hba->max_pwr_info.is_valid = true;
	return 0;
}

static int ufshcd_change_power_mode(struct ufs_hba *hba,
			     struct ufs_pa_layer_attr *pwr_mode)
{
	int ret;

	/* if already configured to the requested pwr_mode */
	if (pwr_mode->gear_rx == hba->pwr_info.gear_rx &&
	    pwr_mode->gear_tx == hba->pwr_info.gear_tx &&
	    pwr_mode->lane_rx == hba->pwr_info.lane_rx &&
	    pwr_mode->lane_tx == hba->pwr_info.lane_tx &&
	    pwr_mode->pwr_rx == hba->pwr_info.pwr_rx &&
	    pwr_mode->pwr_tx == hba->pwr_info.pwr_tx &&
	    pwr_mode->hs_rate == hba->pwr_info.hs_rate) {
		dev_dbg(hba->dev, "%s: power already configured\n", __func__);
		return 0;
	}

	/*
	 * Configure attributes for power mode change with below.
	 * - PA_RXGEAR, PA_ACTIVERXDATALANES, PA_RXTERMINATION,
	 * - PA_TXGEAR, PA_ACTIVETXDATALANES, PA_TXTERMINATION,
	 * - PA_HSSERIES
	 */
	ufshcd_dme_set(hba, UIC_ARG_MIB(PA_RXGEAR), pwr_mode->gear_rx);
	ufshcd_dme_set(hba, UIC_ARG_MIB(PA_ACTIVERXDATALANES),
			pwr_mode->lane_rx);
	if (pwr_mode->pwr_rx == FASTAUTO_MODE ||
			pwr_mode->pwr_rx == FAST_MODE)
		ufshcd_dme_set(hba, UIC_ARG_MIB(PA_RXTERMINATION), TRUE);
	else
		ufshcd_dme_set(hba, UIC_ARG_MIB(PA_RXTERMINATION), FALSE);

	ufshcd_dme_set(hba, UIC_ARG_MIB(PA_TXGEAR), pwr_mode->gear_tx);
	ufshcd_dme_set(hba, UIC_ARG_MIB(PA_ACTIVETXDATALANES),
			pwr_mode->lane_tx);
	if (pwr_mode->pwr_tx == FASTAUTO_MODE ||
			pwr_mode->pwr_tx == FAST_MODE)
		ufshcd_dme_set(hba, UIC_ARG_MIB(PA_TXTERMINATION), TRUE);
	else
		ufshcd_dme_set(hba, UIC_ARG_MIB(PA_TXTERMINATION), FALSE);

	if (pwr_mode->pwr_rx == FASTAUTO_MODE ||
	    pwr_mode->pwr_tx == FASTAUTO_MODE ||
	    pwr_mode->pwr_rx == FAST_MODE ||
	    pwr_mode->pwr_tx == FAST_MODE)
		ufshcd_dme_set(hba, UIC_ARG_MIB(PA_HSSERIES),
						pwr_mode->hs_rate);

	ufshcd_dme_set(hba, UIC_ARG_MIB(PA_PWRMODEUSERDATA0),
			DL_FC0ProtectionTimeOutVal_Default);
	ufshcd_dme_set(hba, UIC_ARG_MIB(PA_PWRMODEUSERDATA1),
			DL_TC0ReplayTimeOutVal_Default);
	ufshcd_dme_set(hba, UIC_ARG_MIB(PA_PWRMODEUSERDATA2),
			DL_AFC0ReqTimeOutVal_Default);
	ufshcd_dme_set(hba, UIC_ARG_MIB(PA_PWRMODEUSERDATA3),
			DL_FC1ProtectionTimeOutVal_Default);
	ufshcd_dme_set(hba, UIC_ARG_MIB(PA_PWRMODEUSERDATA4),
			DL_TC1ReplayTimeOutVal_Default);
	ufshcd_dme_set(hba, UIC_ARG_MIB(PA_PWRMODEUSERDATA5),
			DL_AFC1ReqTimeOutVal_Default);

	ufshcd_dme_set(hba, UIC_ARG_MIB(DME_LocalFC0ProtectionTimeOutVal),
			DL_FC0ProtectionTimeOutVal_Default);
	ufshcd_dme_set(hba, UIC_ARG_MIB(DME_LocalTC0ReplayTimeOutVal),
			DL_TC0ReplayTimeOutVal_Default);
	ufshcd_dme_set(hba, UIC_ARG_MIB(DME_LocalAFC0ReqTimeOutVal),
			DL_AFC0ReqTimeOutVal_Default);

	ret = ufshcd_uic_change_pwr_mode(hba, pwr_mode->pwr_rx << 4
			| pwr_mode->pwr_tx);

	if (ret) {
		dev_err(hba->dev,
			"%s: power mode change failed %d\n", __func__, ret);
	} else {
		ufshcd_vops_pwr_change_notify(hba, POST_CHANGE, NULL,
								pwr_mode);

		memcpy(&hba->pwr_info, pwr_mode,
			sizeof(struct ufs_pa_layer_attr));
	}

	return ret;
}

/**
 * ufshcd_config_pwr_mode - configure a new power mode
 * @hba: per-adapter instance
 * @desired_pwr_mode: desired power configuration
 */
int ufshcd_config_pwr_mode(struct ufs_hba *hba,
		struct ufs_pa_layer_attr *desired_pwr_mode)
{
	struct ufs_pa_layer_attr final_params = { 0 };
	int ret;

	ret = ufshcd_vops_pwr_change_notify(hba, PRE_CHANGE,
					desired_pwr_mode, &final_params);

	if (ret)
		memcpy(&final_params, desired_pwr_mode, sizeof(final_params));

	ret = ufshcd_change_power_mode(hba, &final_params);

	return ret;
}
EXPORT_SYMBOL_GPL(ufshcd_config_pwr_mode);

/**
 * ufshcd_complete_dev_init() - checks device readiness
 * @hba: per-adapter instance
 *
 * Set fDeviceInit flag and poll until device toggles it.
 */
static int ufshcd_complete_dev_init(struct ufs_hba *hba)
{
	int err;
	bool flag_res = 1;
	ktime_t timeout;

	err = ufshcd_query_flag_retry(hba, UPIU_QUERY_OPCODE_SET_FLAG,
		QUERY_FLAG_IDN_FDEVICEINIT, 0, NULL);
	if (err) {
		dev_err(hba->dev,
			"%s setting fDeviceInit flag failed with error %d\n",
			__func__, err);
		goto out;
	}

	/* Poll fDeviceInit flag to be cleared */
	timeout = ktime_add_ms(ktime_get(), FDEVICEINIT_COMPL_TIMEOUT);
	do {
		err = ufshcd_query_flag(hba, UPIU_QUERY_OPCODE_READ_FLAG,
					QUERY_FLAG_IDN_FDEVICEINIT, 0, &flag_res);
		if (!flag_res)
			break;
		usleep_range(5000, 10000);
	} while (ktime_before(ktime_get(), timeout));

	if (err) {
		dev_err(hba->dev,
				"%s reading fDeviceInit flag failed with error %d\n",
				__func__, err);
	} else if (flag_res) {
		dev_err(hba->dev,
				"%s fDeviceInit was not cleared by the device\n",
				__func__);
		err = -EBUSY;
	}
out:
	return err;
}

/**
 * ufshcd_make_hba_operational - Make UFS controller operational
 * @hba: per adapter instance
 *
 * To bring UFS host controller to operational state,
 * 1. Enable required interrupts
 * 2. Configure interrupt aggregation
 * 3. Program UTRL and UTMRL base address
 * 4. Configure run-stop-registers
 *
 * Returns 0 on success, non-zero value on failure
 */
int ufshcd_make_hba_operational(struct ufs_hba *hba)
{
	int err = 0;
	u32 reg;

	/* Enable required interrupts */
	ufshcd_enable_intr(hba, UFSHCD_ENABLE_INTRS);

	/* Configure interrupt aggregation */
	if (ufshcd_is_intr_aggr_allowed(hba))
		ufshcd_config_intr_aggr(hba, hba->nutrs - 1, INT_AGGR_DEF_TO);
	else
		ufshcd_disable_intr_aggr(hba);

	/* Configure UTRL and UTMRL base address registers */
	ufshcd_writel(hba, lower_32_bits(hba->utrdl_dma_addr),
			REG_UTP_TRANSFER_REQ_LIST_BASE_L);
	ufshcd_writel(hba, upper_32_bits(hba->utrdl_dma_addr),
			REG_UTP_TRANSFER_REQ_LIST_BASE_H);
	ufshcd_writel(hba, lower_32_bits(hba->utmrdl_dma_addr),
			REG_UTP_TASK_REQ_LIST_BASE_L);
	ufshcd_writel(hba, upper_32_bits(hba->utmrdl_dma_addr),
			REG_UTP_TASK_REQ_LIST_BASE_H);

	/*
	 * Make sure base address and interrupt setup are updated before
	 * enabling the run/stop registers below.
	 */
	wmb();

	/*
	 * UCRDY, UTMRLDY and UTRLRDY bits must be 1
	 */
	reg = ufshcd_readl(hba, REG_CONTROLLER_STATUS);
	if (!(ufshcd_get_lists_status(reg))) {
		ufshcd_enable_run_stop_reg(hba);
	} else {
		dev_err(hba->dev,
			"Host controller not ready to process requests");
		err = -EIO;
		goto out;
	}

out:
	return err;
}
EXPORT_SYMBOL_GPL(ufshcd_make_hba_operational);

/**
 * ufshcd_hba_stop - Send controller to reset state
 * @hba: per adapter instance
 * @can_sleep: perform sleep or just spin
 */
static inline void ufshcd_hba_stop(struct ufs_hba *hba, bool can_sleep)
{
	int err;

	ufshcd_crypto_disable(hba);

	ufshcd_writel(hba, CONTROLLER_DISABLE,  REG_CONTROLLER_ENABLE);
	err = ufshcd_wait_for_register(hba, REG_CONTROLLER_ENABLE,
					CONTROLLER_ENABLE, CONTROLLER_DISABLE,
					10, 1, can_sleep);
	if (err)
		dev_err(hba->dev, "%s: Controller disable failed\n", __func__);
}

/**
 * ufshcd_hba_execute_hce - initialize the controller
 * @hba: per adapter instance
 *
 * The controller resets itself and controller firmware initialization
 * sequence kicks off. When controller is ready it will set
 * the Host Controller Enable bit to 1.
 *
 * Returns 0 on success, non-zero value on failure
 */
static int ufshcd_hba_execute_hce(struct ufs_hba *hba)
{
	int retry;

	if (!ufshcd_is_hba_active(hba))
		/* change controller state to "reset state" */
		ufshcd_hba_stop(hba, true);

	/* UniPro link is disabled at this point */
	ufshcd_set_link_off(hba);

	ufshcd_vops_hce_enable_notify(hba, PRE_CHANGE);

	/* start controller initialization sequence */
	ufshcd_hba_start(hba);

	/*
	 * To initialize a UFS host controller HCE bit must be set to 1.
	 * During initialization the HCE bit value changes from 1->0->1.
	 * When the host controller completes initialization sequence
	 * it sets the value of HCE bit to 1. The same HCE bit is read back
	 * to check if the controller has completed initialization sequence.
	 * So without this delay the value HCE = 1, set in the previous
	 * instruction might be read back.
	 * This delay can be changed based on the controller.
	 */
	ufshcd_delay_us(hba->vps->hba_enable_delay_us, 100);

	/* wait for the host controller to complete initialization */
	retry = 50;
	while (ufshcd_is_hba_active(hba)) {
		if (retry) {
			retry--;
		} else {
			dev_err(hba->dev,
				"Controller enable failed\n");
			return -EIO;
		}
		usleep_range(1000, 1100);
	}

	/* enable UIC related interrupts */
	ufshcd_enable_intr(hba, UFSHCD_UIC_MASK);

	ufshcd_vops_hce_enable_notify(hba, POST_CHANGE);

	return 0;
}

int ufshcd_hba_enable(struct ufs_hba *hba)
{
	int ret;

	if (hba->quirks & UFSHCI_QUIRK_BROKEN_HCE) {
		ufshcd_set_link_off(hba);
		ufshcd_vops_hce_enable_notify(hba, PRE_CHANGE);

		/* enable UIC related interrupts */
		ufshcd_enable_intr(hba, UFSHCD_UIC_MASK);
		ret = ufshcd_dme_reset(hba);
		if (!ret) {
			ret = ufshcd_dme_enable(hba);
			if (!ret)
				ufshcd_vops_hce_enable_notify(hba, POST_CHANGE);
			if (ret)
				dev_err(hba->dev,
					"Host controller enable failed with non-hce\n");
		}
	} else {
		ret = ufshcd_hba_execute_hce(hba);
	}

	return ret;
}
EXPORT_SYMBOL_GPL(ufshcd_hba_enable);

static int ufshcd_disable_tx_lcc(struct ufs_hba *hba, bool peer)
{
	int tx_lanes = 0, i, err = 0;

	if (!peer)
		ufshcd_dme_get(hba, UIC_ARG_MIB(PA_CONNECTEDTXDATALANES),
			       &tx_lanes);
	else
		ufshcd_dme_peer_get(hba, UIC_ARG_MIB(PA_CONNECTEDTXDATALANES),
				    &tx_lanes);
	for (i = 0; i < tx_lanes; i++) {
		if (!peer)
			err = ufshcd_dme_set(hba,
				UIC_ARG_MIB_SEL(TX_LCC_ENABLE,
					UIC_ARG_MPHY_TX_GEN_SEL_INDEX(i)),
					0);
		else
			err = ufshcd_dme_peer_set(hba,
				UIC_ARG_MIB_SEL(TX_LCC_ENABLE,
					UIC_ARG_MPHY_TX_GEN_SEL_INDEX(i)),
					0);
		if (err) {
			dev_err(hba->dev, "%s: TX LCC Disable failed, peer = %d, lane = %d, err = %d",
				__func__, peer, i, err);
			break;
		}
	}

	return err;
}

static inline int ufshcd_disable_device_tx_lcc(struct ufs_hba *hba)
{
	return ufshcd_disable_tx_lcc(hba, true);
}

void ufshcd_update_reg_hist(struct ufs_err_reg_hist *reg_hist,
			    u32 reg)
{
	reg_hist->reg[reg_hist->pos] = reg;
	reg_hist->tstamp[reg_hist->pos] = ktime_get();
	reg_hist->pos = (reg_hist->pos + 1) % UFS_ERR_REG_HIST_LENGTH;
}
EXPORT_SYMBOL_GPL(ufshcd_update_reg_hist);

/**
 * ufshcd_link_startup - Initialize unipro link startup
 * @hba: per adapter instance
 *
 * Returns 0 for success, non-zero in case of failure
 */
static int ufshcd_link_startup(struct ufs_hba *hba)
{
	int ret;
	int retries = DME_LINKSTARTUP_RETRIES;
	bool link_startup_again = false;

	/*
	 * If UFS device isn't active then we will have to issue link startup
	 * 2 times to make sure the device state move to active.
	 */
	if (!ufshcd_is_ufs_dev_active(hba))
		link_startup_again = true;

link_startup:
	do {
		ufshcd_vops_link_startup_notify(hba, PRE_CHANGE);

		ret = ufshcd_dme_link_startup(hba);

		/* check if device is detected by inter-connect layer */
		if (!ret && !ufshcd_is_device_present(hba)) {
			ufshcd_update_reg_hist(&hba->ufs_stats.link_startup_err,
					       0);
			dev_err(hba->dev, "%s: Device not present\n", __func__);
			ret = -ENXIO;
			goto out;
		}

		/*
		 * DME link lost indication is only received when link is up,
		 * but we can't be sure if the link is up until link startup
		 * succeeds. So reset the local Uni-Pro and try again.
		 */
		if (ret && ufshcd_hba_enable(hba)) {
			ufshcd_update_reg_hist(&hba->ufs_stats.link_startup_err,
					       (u32)ret);
			goto out;
		}
	} while (ret && retries--);

	if (ret) {
		/* failed to get the link up... retire */
		ufshcd_update_reg_hist(&hba->ufs_stats.link_startup_err,
				       (u32)ret);
		goto out;
	}

	if (link_startup_again) {
		link_startup_again = false;
		retries = DME_LINKSTARTUP_RETRIES;
		goto link_startup;
	}

	/* Mark that link is up in PWM-G1, 1-lane, SLOW-AUTO mode */
	ufshcd_init_pwr_info(hba);
	ufshcd_print_pwr_info(hba);

	if (hba->quirks & UFSHCD_QUIRK_BROKEN_LCC) {
		ret = ufshcd_disable_device_tx_lcc(hba);
		if (ret)
			goto out;
	}

	/* Include any host controller configuration via UIC commands */
	ret = ufshcd_vops_link_startup_notify(hba, POST_CHANGE);
	if (ret)
		goto out;

	ret = ufshcd_make_hba_operational(hba);
out:
	if (ret) {
		dev_err(hba->dev, "link startup failed %d\n", ret);
		ufshcd_print_host_state(hba);
		ufshcd_print_pwr_info(hba);
		ufshcd_print_host_regs(hba);
	}
	return ret;
}

/**
 * ufshcd_verify_dev_init() - Verify device initialization
 * @hba: per-adapter instance
 *
 * Send NOP OUT UPIU and wait for NOP IN response to check whether the
 * device Transport Protocol (UTP) layer is ready after a reset.
 * If the UTP layer at the device side is not initialized, it may
 * not respond with NOP IN UPIU within timeout of %NOP_OUT_TIMEOUT
 * and we retry sending NOP OUT for %NOP_OUT_RETRIES iterations.
 */
static int ufshcd_verify_dev_init(struct ufs_hba *hba)
{
	int err = 0;
	int retries;

	ufshcd_hold(hba, false);
	mutex_lock(&hba->dev_cmd.lock);
	for (retries = NOP_OUT_RETRIES; retries > 0; retries--) {
		err = ufshcd_exec_dev_cmd(hba, DEV_CMD_TYPE_NOP,
					       NOP_OUT_TIMEOUT);

		if (!err || err == -ETIMEDOUT)
			break;

		dev_dbg(hba->dev, "%s: error %d retrying\n", __func__, err);
	}
	mutex_unlock(&hba->dev_cmd.lock);
	ufshcd_release(hba);

	if (err)
		dev_err(hba->dev, "%s: NOP OUT failed %d\n", __func__, err);
	return err;
}

/**
 * ufshcd_set_queue_depth - set lun queue depth
 * @sdev: pointer to SCSI device
 *
 * Read bLUQueueDepth value and activate scsi tagged command
 * queueing. For WLUN, queue depth is set to 1. For best-effort
 * cases (bLUQueueDepth = 0) the queue depth is set to a maximum
 * value that host can queue.
 */
static void ufshcd_set_queue_depth(struct scsi_device *sdev)
{
	int ret = 0;
	u8 lun_qdepth;
	struct ufs_hba *hba;

	hba = shost_priv(sdev->host);

	lun_qdepth = hba->nutrs;
	ret = ufshcd_read_unit_desc_param(hba,
					  ufshcd_scsi_to_upiu_lun(sdev->lun),
					  UNIT_DESC_PARAM_LU_Q_DEPTH,
					  &lun_qdepth,
					  sizeof(lun_qdepth));

	/* Some WLUN doesn't support unit descriptor */
	if (ret == -EOPNOTSUPP)
		lun_qdepth = 1;
	else if (!lun_qdepth)
		/* eventually, we can figure out the real queue depth */
		lun_qdepth = hba->nutrs;
	else
		lun_qdepth = min_t(int, lun_qdepth, hba->nutrs);

	dev_dbg(hba->dev, "%s: activate tcq with queue depth %d\n",
			__func__, lun_qdepth);
	scsi_change_queue_depth(sdev, lun_qdepth);
}

/*
 * ufshcd_get_lu_wp - returns the "b_lu_write_protect" from UNIT DESCRIPTOR
 * @hba: per-adapter instance
 * @lun: UFS device lun id
 * @b_lu_write_protect: pointer to buffer to hold the LU's write protect info
 *
 * Returns 0 in case of success and b_lu_write_protect status would be returned
 * @b_lu_write_protect parameter.
 * Returns -ENOTSUPP if reading b_lu_write_protect is not supported.
 * Returns -EINVAL in case of invalid parameters passed to this function.
 */
static int ufshcd_get_lu_wp(struct ufs_hba *hba,
			    u8 lun,
			    u8 *b_lu_write_protect)
{
	int ret;

	if (!b_lu_write_protect)
		ret = -EINVAL;
	/*
	 * According to UFS device spec, RPMB LU can't be write
	 * protected so skip reading bLUWriteProtect parameter for
	 * it. For other W-LUs, UNIT DESCRIPTOR is not available.
	 */
	else if (lun >= UFS_UPIU_MAX_GENERAL_LUN)
		ret = -ENOTSUPP;
	else
		ret = ufshcd_read_unit_desc_param(hba,
					  lun,
					  UNIT_DESC_PARAM_LU_WR_PROTECT,
					  b_lu_write_protect,
					  sizeof(*b_lu_write_protect));
	return ret;
}

/**
 * ufshcd_get_lu_power_on_wp_status - get LU's power on write protect
 * status
 * @hba: per-adapter instance
 * @sdev: pointer to SCSI device
 *
 */
static inline void ufshcd_get_lu_power_on_wp_status(struct ufs_hba *hba,
						    struct scsi_device *sdev)
{
	if (hba->dev_info.f_power_on_wp_en &&
	    !hba->dev_info.is_lu_power_on_wp) {
		u8 b_lu_write_protect;

		if (!ufshcd_get_lu_wp(hba, ufshcd_scsi_to_upiu_lun(sdev->lun),
				      &b_lu_write_protect) &&
		    (b_lu_write_protect == UFS_LU_POWER_ON_WP))
			hba->dev_info.is_lu_power_on_wp = true;
	}
}

/**
 * ufshcd_slave_alloc - handle initial SCSI device configurations
 * @sdev: pointer to SCSI device
 *
 * Returns success
 */
static int ufshcd_slave_alloc(struct scsi_device *sdev)
{
	struct ufs_hba *hba;

	hba = shost_priv(sdev->host);

	/* Mode sense(6) is not supported by UFS, so use Mode sense(10) */
	sdev->use_10_for_ms = 1;

	/* DBD field should be set to 1 in mode sense(10) */
	sdev->set_dbd_for_ms = 1;

	/* allow SCSI layer to restart the device in case of errors */
	sdev->allow_restart = 1;

	/* REPORT SUPPORTED OPERATION CODES is not supported */
	sdev->no_report_opcodes = 1;

	/* WRITE_SAME command is not supported */
	sdev->no_write_same = 1;

	ufshcd_set_queue_depth(sdev);

	ufshcd_get_lu_power_on_wp_status(hba, sdev);

	return 0;
}

/**
 * ufshcd_change_queue_depth - change queue depth
 * @sdev: pointer to SCSI device
 * @depth: required depth to set
 *
 * Change queue depth and make sure the max. limits are not crossed.
 */
static int ufshcd_change_queue_depth(struct scsi_device *sdev, int depth)
{
	struct ufs_hba *hba = shost_priv(sdev->host);

	if (depth > hba->nutrs)
		depth = hba->nutrs;
	return scsi_change_queue_depth(sdev, depth);
}

/**
 * ufshcd_slave_configure - adjust SCSI device configurations
 * @sdev: pointer to SCSI device
 */
static int ufshcd_slave_configure(struct scsi_device *sdev)
{
	struct request_queue *q = sdev->request_queue;
	struct ufs_hba *hba = shost_priv(sdev->host);

	blk_queue_update_dma_pad(q, PRDT_DATA_BYTE_COUNT_PAD - 1);

	ufshcd_crypto_setup_rq_keyslot_manager(hba, q);

	if (ufshcd_is_rpm_autosuspend_allowed(hba))
		sdev->rpm_autosuspend = 1;

	return 0;
}

/**
 * ufshcd_slave_destroy - remove SCSI device configurations
 * @sdev: pointer to SCSI device
 */
static void ufshcd_slave_destroy(struct scsi_device *sdev)
{
	struct ufs_hba *hba;
	struct request_queue *q = sdev->request_queue;

	hba = shost_priv(sdev->host);
	/* Drop the reference as it won't be needed anymore */
	if (ufshcd_scsi_to_upiu_lun(sdev->lun) == UFS_UPIU_UFS_DEVICE_WLUN) {
		unsigned long flags;

		spin_lock_irqsave(hba->host->host_lock, flags);
		hba->sdev_ufs_device = NULL;
		spin_unlock_irqrestore(hba->host->host_lock, flags);
	}

	ufshcd_crypto_destroy_rq_keyslot_manager(hba, q);
}

/**
 * ufshcd_scsi_cmd_status - Update SCSI command result based on SCSI status
 * @lrbp: pointer to local reference block of completed command
 * @scsi_status: SCSI command status
 *
 * Returns value base on SCSI command status
 */
static inline int
ufshcd_scsi_cmd_status(struct ufshcd_lrb *lrbp, int scsi_status)
{
	int result = 0;

	switch (scsi_status) {
	case SAM_STAT_CHECK_CONDITION:
		ufshcd_copy_sense_data(lrbp);
		/* fallthrough */
	case SAM_STAT_GOOD:
		result |= DID_OK << 16 |
			  COMMAND_COMPLETE << 8 |
			  scsi_status;
		break;
	case SAM_STAT_TASK_SET_FULL:
	case SAM_STAT_BUSY:
	case SAM_STAT_TASK_ABORTED:
		ufshcd_copy_sense_data(lrbp);
		result |= scsi_status;
		break;
	default:
		result |= DID_ERROR << 16;
		break;
	} /* end of switch */

	return result;
}

/**
 * ufshcd_transfer_rsp_status - Get overall status of the response
 * @hba: per adapter instance
 * @lrbp: pointer to local reference block of completed command
 *
 * Returns result of the command to notify SCSI midlayer
 */
static inline int
ufshcd_transfer_rsp_status(struct ufs_hba *hba, struct ufshcd_lrb *lrbp)
{
	int result = 0;
	int scsi_status;
	int ocs;

	/* overall command status of utrd */
	ocs = ufshcd_get_tr_ocs(lrbp);

	if (hba->quirks & UFSHCD_QUIRK_BROKEN_OCS_FATAL_ERROR) {
		if (be32_to_cpu(lrbp->ucd_rsp_ptr->header.dword_1) &
					MASK_RSP_UPIU_RESULT)
			ocs = OCS_SUCCESS;
	}

	switch (ocs) {
	case OCS_SUCCESS:
		result = ufshcd_get_req_rsp(lrbp->ucd_rsp_ptr);
		hba->ufs_stats.last_hibern8_exit_tstamp = ktime_set(0, 0);
		switch (result) {
		case UPIU_TRANSACTION_RESPONSE:
			/*
			 * get the response UPIU result to extract
			 * the SCSI command status
			 */
			result = ufshcd_get_rsp_upiu_result(lrbp->ucd_rsp_ptr);

			/*
			 * get the result based on SCSI status response
			 * to notify the SCSI midlayer of the command status
			 */
			scsi_status = result & MASK_SCSI_STATUS;
			result = ufshcd_scsi_cmd_status(lrbp, scsi_status);

			/*
			 * Currently we are only supporting BKOPs exception
			 * events hence we can ignore BKOPs exception event
			 * during power management callbacks. BKOPs exception
			 * event is not expected to be raised in runtime suspend
			 * callback as it allows the urgent bkops.
			 * During system suspend, we are anyway forcefully
			 * disabling the bkops and if urgent bkops is needed
			 * it will be enabled on system resume. Long term
			 * solution could be to abort the system suspend if
			 * UFS device needs urgent BKOPs.
			 */
			if (!hba->pm_op_in_progress &&
			    ufshcd_is_exception_event(lrbp->ucd_rsp_ptr)) {
				/*
				 * Prevent suspend once eeh_work is scheduled
				 * to avoid deadlock between ufshcd_suspend
				 * and exception event handler.
				 */
				if (schedule_work(&hba->eeh_work))
					pm_runtime_get_noresume(hba->dev);
			}
			break;
		case UPIU_TRANSACTION_REJECT_UPIU:
			/* TODO: handle Reject UPIU Response */
			result = DID_ERROR << 16;
			dev_err(hba->dev,
				"Reject UPIU not fully implemented\n");
			break;
		default:
			dev_err(hba->dev,
				"Unexpected request response code = %x\n",
				result);
			result = DID_ERROR << 16;
			break;
		}
		break;
	case OCS_ABORTED:
		result |= DID_ABORT << 16;
		break;
	case OCS_INVALID_COMMAND_STATUS:
		result |= DID_REQUEUE << 16;
		break;
	case OCS_INVALID_CMD_TABLE_ATTR:
	case OCS_INVALID_PRDT_ATTR:
	case OCS_MISMATCH_DATA_BUF_SIZE:
	case OCS_MISMATCH_RESP_UPIU_SIZE:
	case OCS_PEER_COMM_FAILURE:
	case OCS_FATAL_ERROR:
	case OCS_INVALID_CRYPTO_CONFIG:
	case OCS_GENERAL_CRYPTO_ERROR:
	default:
		result |= DID_ERROR << 16;
		dev_err(hba->dev,
				"OCS error from controller = %x for tag %d\n",
				ocs, lrbp->task_tag);
		ufshcd_print_host_regs(hba);
		ufshcd_print_host_state(hba);
		break;
	} /* end of switch */

	if ((host_byte(result) != DID_OK) &&
	    (host_byte(result) != DID_REQUEUE) && !hba->silence_err_logs)
		ufshcd_print_trs(hba, 1 << lrbp->task_tag, true);
	return result;
}

/**
 * ufshcd_uic_cmd_compl - handle completion of uic command
 * @hba: per adapter instance
 * @intr_status: interrupt status generated by the controller
 *
 * Returns
 *  IRQ_HANDLED - If interrupt is valid
 *  IRQ_NONE    - If invalid interrupt
 */
static irqreturn_t ufshcd_uic_cmd_compl(struct ufs_hba *hba, u32 intr_status)
{
	irqreturn_t retval = IRQ_NONE;

	if ((intr_status & UIC_COMMAND_COMPL) && hba->active_uic_cmd) {
		hba->active_uic_cmd->argument2 |=
			ufshcd_get_uic_cmd_result(hba);
		hba->active_uic_cmd->argument3 =
			ufshcd_get_dme_attr_val(hba);
		complete(&hba->active_uic_cmd->done);
		retval = IRQ_HANDLED;
	}

	if ((intr_status & UFSHCD_UIC_PWR_MASK) && hba->uic_async_done) {
		complete(hba->uic_async_done);
		retval = IRQ_HANDLED;
	}

	if (retval == IRQ_HANDLED)
		ufshcd_add_uic_command_trace(hba, hba->active_uic_cmd,
					     "complete");
	return retval;
}

/**
 * __ufshcd_transfer_req_compl - handle SCSI and query command completion
 * @hba: per adapter instance
 * @completed_reqs: requests to complete
 */
static void __ufshcd_transfer_req_compl(struct ufs_hba *hba,
					unsigned long completed_reqs)
{
	struct ufshcd_lrb *lrbp;
	struct scsi_cmnd *cmd;
	int result;
	int index;

	for_each_set_bit(index, &completed_reqs, hba->nutrs) {
		lrbp = &hba->lrb[index];
		cmd = lrbp->cmd;
		ufshcd_vops_compl_xfer_req(hba, index, (cmd) ? true : false);
		if (cmd) {
			ufshcd_add_command_trace(hba, index, "complete");
			result = ufshcd_transfer_rsp_status(hba, lrbp);
			scsi_dma_unmap(cmd);
			cmd->result = result;
			ufshcd_complete_lrbp_crypto(hba, cmd, lrbp);
			/* Mark completed command as NULL in LRB */
			lrbp->cmd = NULL;
			lrbp->compl_time_stamp = ktime_get();
			clear_bit_unlock(index, &hba->lrb_in_use);
			/* Do not touch lrbp after scsi done */
			cmd->scsi_done(cmd);
			__ufshcd_release(hba);
		} else if (lrbp->command_type == UTP_CMD_TYPE_DEV_MANAGE ||
			lrbp->command_type == UTP_CMD_TYPE_UFS_STORAGE) {
			lrbp->compl_time_stamp = ktime_get();
			if (hba->dev_cmd.complete) {
				ufshcd_add_command_trace(hba, index,
						"dev_complete");
				complete(hba->dev_cmd.complete);
			}
		}
		if (ufshcd_is_clkscaling_supported(hba))
			hba->clk_scaling.active_reqs--;
	}

	/* clear corresponding bits of completed commands */
	hba->outstanding_reqs ^= completed_reqs;

	ufshcd_clk_scaling_update_busy(hba);

	/* we might have free'd some tags above */
	wake_up(&hba->dev_cmd.tag_wq);
}

/**
 * ufshcd_transfer_req_compl - handle SCSI and query command completion
 * @hba: per adapter instance
 *
 * Returns
 *  IRQ_HANDLED - If interrupt is valid
 *  IRQ_NONE    - If invalid interrupt
 */
static irqreturn_t ufshcd_transfer_req_compl(struct ufs_hba *hba)
{
	unsigned long completed_reqs;
	u32 tr_doorbell;

	/* Resetting interrupt aggregation counters first and reading the
	 * DOOR_BELL afterward allows us to handle all the completed requests.
	 * In order to prevent other interrupts starvation the DB is read once
	 * after reset. The down side of this solution is the possibility of
	 * false interrupt if device completes another request after resetting
	 * aggregation and before reading the DB.
	 */
	if (ufshcd_is_intr_aggr_allowed(hba) &&
	    !(hba->quirks & UFSHCI_QUIRK_SKIP_RESET_INTR_AGGR))
		ufshcd_reset_intr_aggr(hba);

	tr_doorbell = ufshcd_readl(hba, REG_UTP_TRANSFER_REQ_DOOR_BELL);
	completed_reqs = tr_doorbell ^ hba->outstanding_reqs;

	if (completed_reqs) {
		__ufshcd_transfer_req_compl(hba, completed_reqs);
		return IRQ_HANDLED;
	} else {
		return IRQ_NONE;
	}
}

/**
 * ufshcd_disable_ee - disable exception event
 * @hba: per-adapter instance
 * @mask: exception event to disable
 *
 * Disables exception event in the device so that the EVENT_ALERT
 * bit is not set.
 *
 * Returns zero on success, non-zero error value on failure.
 */
static int ufshcd_disable_ee(struct ufs_hba *hba, u16 mask)
{
	int err = 0;
	u32 val;

	if (!(hba->ee_ctrl_mask & mask))
		goto out;

	val = hba->ee_ctrl_mask & ~mask;
	val &= MASK_EE_STATUS;
	err = ufshcd_query_attr_retry(hba, UPIU_QUERY_OPCODE_WRITE_ATTR,
			QUERY_ATTR_IDN_EE_CONTROL, 0, 0, &val);
	if (!err)
		hba->ee_ctrl_mask &= ~mask;
out:
	return err;
}

/**
 * ufshcd_enable_ee - enable exception event
 * @hba: per-adapter instance
 * @mask: exception event to enable
 *
 * Enable corresponding exception event in the device to allow
 * device to alert host in critical scenarios.
 *
 * Returns zero on success, non-zero error value on failure.
 */
static int ufshcd_enable_ee(struct ufs_hba *hba, u16 mask)
{
	int err = 0;
	u32 val;

	if (hba->ee_ctrl_mask & mask)
		goto out;

	val = hba->ee_ctrl_mask | mask;
	val &= MASK_EE_STATUS;
	err = ufshcd_query_attr_retry(hba, UPIU_QUERY_OPCODE_WRITE_ATTR,
			QUERY_ATTR_IDN_EE_CONTROL, 0, 0, &val);
	if (!err)
		hba->ee_ctrl_mask |= mask;
out:
	return err;
}

/**
 * ufshcd_enable_auto_bkops - Allow device managed BKOPS
 * @hba: per-adapter instance
 *
 * Allow device to manage background operations on its own. Enabling
 * this might lead to inconsistent latencies during normal data transfers
 * as the device is allowed to manage its own way of handling background
 * operations.
 *
 * Returns zero on success, non-zero on failure.
 */
static int ufshcd_enable_auto_bkops(struct ufs_hba *hba)
{
	int err = 0;

	if (hba->auto_bkops_enabled)
		goto out;

	err = ufshcd_query_flag_retry(hba, UPIU_QUERY_OPCODE_SET_FLAG,
			QUERY_FLAG_IDN_BKOPS_EN, 0, NULL);
	if (err) {
		dev_err(hba->dev, "%s: failed to enable bkops %d\n",
				__func__, err);
		goto out;
	}

	hba->auto_bkops_enabled = true;
	trace_ufshcd_auto_bkops_state(dev_name(hba->dev), "Enabled");

	/* No need of URGENT_BKOPS exception from the device */
	err = ufshcd_disable_ee(hba, MASK_EE_URGENT_BKOPS);
	if (err)
		dev_err(hba->dev, "%s: failed to disable exception event %d\n",
				__func__, err);
out:
	return err;
}

/**
 * ufshcd_disable_auto_bkops - block device in doing background operations
 * @hba: per-adapter instance
 *
 * Disabling background operations improves command response latency but
 * has drawback of device moving into critical state where the device is
 * not-operable. Make sure to call ufshcd_enable_auto_bkops() whenever the
 * host is idle so that BKOPS are managed effectively without any negative
 * impacts.
 *
 * Returns zero on success, non-zero on failure.
 */
static int ufshcd_disable_auto_bkops(struct ufs_hba *hba)
{
	int err = 0;

	if (!hba->auto_bkops_enabled)
		goto out;

	/*
	 * If host assisted BKOPs is to be enabled, make sure
	 * urgent bkops exception is allowed.
	 */
	err = ufshcd_enable_ee(hba, MASK_EE_URGENT_BKOPS);
	if (err) {
		dev_err(hba->dev, "%s: failed to enable exception event %d\n",
				__func__, err);
		goto out;
	}

	err = ufshcd_query_flag_retry(hba, UPIU_QUERY_OPCODE_CLEAR_FLAG,
			QUERY_FLAG_IDN_BKOPS_EN, 0, NULL);
	if (err) {
		dev_err(hba->dev, "%s: failed to disable bkops %d\n",
				__func__, err);
		ufshcd_disable_ee(hba, MASK_EE_URGENT_BKOPS);
		goto out;
	}

	hba->auto_bkops_enabled = false;
	trace_ufshcd_auto_bkops_state(dev_name(hba->dev), "Disabled");
	hba->is_urgent_bkops_lvl_checked = false;
out:
	return err;
}

/**
 * ufshcd_force_reset_auto_bkops - force reset auto bkops state
 * @hba: per adapter instance
 *
 * After a device reset the device may toggle the BKOPS_EN flag
 * to default value. The s/w tracking variables should be updated
 * as well. This function would change the auto-bkops state based on
 * UFSHCD_CAP_KEEP_AUTO_BKOPS_ENABLED_EXCEPT_SUSPEND.
 */
static void ufshcd_force_reset_auto_bkops(struct ufs_hba *hba)
{
	if (ufshcd_keep_autobkops_enabled_except_suspend(hba)) {
		hba->auto_bkops_enabled = false;
		hba->ee_ctrl_mask |= MASK_EE_URGENT_BKOPS;
		ufshcd_enable_auto_bkops(hba);
	} else {
		hba->auto_bkops_enabled = true;
		hba->ee_ctrl_mask &= ~MASK_EE_URGENT_BKOPS;
		ufshcd_disable_auto_bkops(hba);
	}
	hba->is_urgent_bkops_lvl_checked = false;
}

static inline int ufshcd_get_bkops_status(struct ufs_hba *hba, u32 *status)
{
	return ufshcd_query_attr_retry(hba, UPIU_QUERY_OPCODE_READ_ATTR,
			QUERY_ATTR_IDN_BKOPS_STATUS, 0, 0, status);
}

/**
 * ufshcd_bkops_ctrl - control the auto bkops based on current bkops status
 * @hba: per-adapter instance
 * @status: bkops_status value
 *
 * Read the bkops_status from the UFS device and Enable fBackgroundOpsEn
 * flag in the device to permit background operations if the device
 * bkops_status is greater than or equal to "status" argument passed to
 * this function, disable otherwise.
 *
 * Returns 0 for success, non-zero in case of failure.
 *
 * NOTE: Caller of this function can check the "hba->auto_bkops_enabled" flag
 * to know whether auto bkops is enabled or disabled after this function
 * returns control to it.
 */
static int ufshcd_bkops_ctrl(struct ufs_hba *hba,
			     enum bkops_status status)
{
	int err;
	u32 curr_status = 0;

	err = ufshcd_get_bkops_status(hba, &curr_status);
	if (err) {
		dev_err(hba->dev, "%s: failed to get BKOPS status %d\n",
				__func__, err);
		goto out;
	} else if (curr_status > BKOPS_STATUS_MAX) {
		dev_err(hba->dev, "%s: invalid BKOPS status %d\n",
				__func__, curr_status);
		err = -EINVAL;
		goto out;
	}

	if (curr_status >= status)
		err = ufshcd_enable_auto_bkops(hba);
	else
		err = ufshcd_disable_auto_bkops(hba);
out:
	return err;
}

/**
 * ufshcd_urgent_bkops - handle urgent bkops exception event
 * @hba: per-adapter instance
 *
 * Enable fBackgroundOpsEn flag in the device to permit background
 * operations.
 *
 * If BKOPs is enabled, this function returns 0, 1 if the bkops in not enabled
 * and negative error value for any other failure.
 */
static int ufshcd_urgent_bkops(struct ufs_hba *hba)
{
	return ufshcd_bkops_ctrl(hba, hba->urgent_bkops_lvl);
}

static inline int ufshcd_get_ee_status(struct ufs_hba *hba, u32 *status)
{
	return ufshcd_query_attr_retry(hba, UPIU_QUERY_OPCODE_READ_ATTR,
			QUERY_ATTR_IDN_EE_STATUS, 0, 0, status);
}

static void ufshcd_bkops_exception_event_handler(struct ufs_hba *hba)
{
	int err;
	u32 curr_status = 0;

	if (hba->is_urgent_bkops_lvl_checked)
		goto enable_auto_bkops;

	err = ufshcd_get_bkops_status(hba, &curr_status);
	if (err) {
		dev_err(hba->dev, "%s: failed to get BKOPS status %d\n",
				__func__, err);
		goto out;
	}

	/*
	 * We are seeing that some devices are raising the urgent bkops
	 * exception events even when BKOPS status doesn't indicate performace
	 * impacted or critical. Handle these device by determining their urgent
	 * bkops status at runtime.
	 */
	if (curr_status < BKOPS_STATUS_PERF_IMPACT) {
		dev_err(hba->dev, "%s: device raised urgent BKOPS exception for bkops status %d\n",
				__func__, curr_status);
		/* update the current status as the urgent bkops level */
		hba->urgent_bkops_lvl = curr_status;
		hba->is_urgent_bkops_lvl_checked = true;
	}

enable_auto_bkops:
	err = ufshcd_enable_auto_bkops(hba);
out:
	if (err < 0)
		dev_err(hba->dev, "%s: failed to handle urgent bkops %d\n",
				__func__, err);
}

int ufshcd_wb_ctrl(struct ufs_hba *hba, bool enable)
{
	int ret;
	u8 index;
	enum query_opcode opcode;

	if (!ufshcd_is_wb_allowed(hba))
		return 0;

	if (!(enable ^ hba->wb_enabled))
		return 0;
	if (enable)
		opcode = UPIU_QUERY_OPCODE_SET_FLAG;
	else
		opcode = UPIU_QUERY_OPCODE_CLEAR_FLAG;

	index = ufshcd_wb_get_query_index(hba);
	ret = ufshcd_query_flag_retry(hba, opcode,
				      QUERY_FLAG_IDN_WB_EN, index, NULL);
	if (ret) {
		dev_err(hba->dev, "%s write booster %s failed %d\n",
			__func__, enable ? "enable" : "disable", ret);
		return ret;
	}

	hba->wb_enabled = enable;
	dev_dbg(hba->dev, "%s write booster %s %d\n",
			__func__, enable ? "enable" : "disable", ret);

	return ret;
}
EXPORT_SYMBOL_GPL(ufshcd_wb_ctrl);

static int ufshcd_wb_toggle_flush_during_h8(struct ufs_hba *hba, bool set)
{
	int val;
	u8 index;

	if (set)
		val =  UPIU_QUERY_OPCODE_SET_FLAG;
	else
		val = UPIU_QUERY_OPCODE_CLEAR_FLAG;

	index = ufshcd_wb_get_query_index(hba);
	return ufshcd_query_flag_retry(hba, val,
				QUERY_FLAG_IDN_WB_BUFF_FLUSH_DURING_HIBERN8,
				index, NULL);
}

static inline void ufshcd_wb_toggle_flush(struct ufs_hba *hba, bool enable)
{
	if (hba->quirks & UFSHCI_QUIRK_SKIP_MANUAL_WB_FLUSH_CTRL)
		return;

	if (enable)
		ufshcd_wb_buf_flush_enable(hba);
	else
		ufshcd_wb_buf_flush_disable(hba);

}

static int ufshcd_wb_buf_flush_enable(struct ufs_hba *hba)
{
	int ret;
	u8 index;

	if (!ufshcd_is_wb_allowed(hba) || hba->wb_buf_flush_enabled)
		return 0;

	index = ufshcd_wb_get_query_index(hba);
	ret = ufshcd_query_flag_retry(hba, UPIU_QUERY_OPCODE_SET_FLAG,
				      QUERY_FLAG_IDN_WB_BUFF_FLUSH_EN,
				      index, NULL);
	if (ret)
		dev_err(hba->dev, "%s WB - buf flush enable failed %d\n",
			__func__, ret);
	else
		hba->wb_buf_flush_enabled = true;

	dev_dbg(hba->dev, "WB - Flush enabled: %d\n", ret);
	return ret;
}

static int ufshcd_wb_buf_flush_disable(struct ufs_hba *hba)
{
	int ret;
	u8 index;

	if (!ufshcd_is_wb_allowed(hba) || !hba->wb_buf_flush_enabled)
		return 0;

	index = ufshcd_wb_get_query_index(hba);
	ret = ufshcd_query_flag_retry(hba, UPIU_QUERY_OPCODE_CLEAR_FLAG,
				      QUERY_FLAG_IDN_WB_BUFF_FLUSH_EN,
				      index, NULL);
	if (ret) {
		dev_warn(hba->dev, "%s: WB - buf flush disable failed %d\n",
			 __func__, ret);
	} else {
		hba->wb_buf_flush_enabled = false;
		dev_dbg(hba->dev, "WB - Flush disabled: %d\n", ret);
	}

	return ret;
}

static bool ufshcd_wb_presrv_usrspc_keep_vcc_on(struct ufs_hba *hba,
						u32 avail_buf)
{
	u32 cur_buf;
	int ret;
	u8 index;

	index = ufshcd_wb_get_query_index(hba);
	ret = ufshcd_query_attr_retry(hba, UPIU_QUERY_OPCODE_READ_ATTR,
					      QUERY_ATTR_IDN_CURR_WB_BUFF_SIZE,
					      index, 0, &cur_buf);
	if (ret) {
		dev_err(hba->dev, "%s dCurWriteBoosterBufferSize read failed %d\n",
			__func__, ret);
		return false;
	}

	if (!cur_buf) {
		dev_info(hba->dev, "dCurWBBuf: %d WB disabled until free-space is available\n",
			 cur_buf);
		return false;
	}
	/* Let it continue to flush when available buffer exceeds threshold */
	if (avail_buf < hba->vps->wb_flush_threshold)
		return true;

	return false;
}

static bool ufshcd_wb_need_flush(struct ufs_hba *hba)
{
	int ret;
	u32 avail_buf;
	u8 index;

	if (!ufshcd_is_wb_allowed(hba))
		return false;
	/*
	 * The ufs device needs the vcc to be ON to flush.
	 * With user-space reduction enabled, it's enough to enable flush
	 * by checking only the available buffer. The threshold
	 * defined here is > 90% full.
	 * With user-space preserved enabled, the current-buffer
	 * should be checked too because the wb buffer size can reduce
	 * when disk tends to be full. This info is provided by current
	 * buffer (dCurrentWriteBoosterBufferSize). There's no point in
	 * keeping vcc on when current buffer is empty.
	 */
	index = ufshcd_wb_get_query_index(hba);
	ret = ufshcd_query_attr_retry(hba, UPIU_QUERY_OPCODE_READ_ATTR,
				      QUERY_ATTR_IDN_AVAIL_WB_BUFF_SIZE,
				      index, 0, &avail_buf);
	if (ret) {
		dev_warn(hba->dev, "%s dAvailableWriteBoosterBufferSize read failed %d\n",
			 __func__, ret);
		return false;
	}

	if (!hba->dev_info.b_presrv_uspc_en) {
		if (avail_buf <= UFS_WB_BUF_REMAIN_PERCENT(10))
			return true;
		return false;
	}

	return ufshcd_wb_presrv_usrspc_keep_vcc_on(hba, avail_buf);
}

static void ufshcd_rpm_dev_flush_recheck_work(struct work_struct *work)
{
	struct ufs_hba *hba = container_of(to_delayed_work(work),
					   struct ufs_hba,
					   rpm_dev_flush_recheck_work);
	/*
	 * To prevent unnecessary VCC power drain after device finishes
	 * WriteBooster buffer flush or Auto BKOPs, force runtime resume
	 * after a certain delay to recheck the threshold by next runtime
	 * suspend.
	 */
	pm_runtime_get_sync(hba->dev);
	pm_runtime_put_sync(hba->dev);
}

/**
 * ufshcd_exception_event_handler - handle exceptions raised by device
 * @work: pointer to work data
 *
 * Read bExceptionEventStatus attribute from the device and handle the
 * exception event accordingly.
 */
static void ufshcd_exception_event_handler(struct work_struct *work)
{
	struct ufs_hba *hba;
	int err;
	u32 status = 0;
	hba = container_of(work, struct ufs_hba, eeh_work);

	pm_runtime_get_sync(hba->dev);
	ufshcd_scsi_block_requests(hba);
	err = ufshcd_get_ee_status(hba, &status);
	if (err) {
		dev_err(hba->dev, "%s: failed to get exception status %d\n",
				__func__, err);
		goto out;
	}

	status &= hba->ee_ctrl_mask;

	if (status & MASK_EE_URGENT_BKOPS)
		ufshcd_bkops_exception_event_handler(hba);

out:
	ufshcd_scsi_unblock_requests(hba);
	/*
	 * pm_runtime_get_noresume is called while scheduling
	 * eeh_work to avoid suspend racing with exception work.
	 * Hence decrement usage counter using pm_runtime_put_noidle
	 * to allow suspend on completion of exception event handler.
	 */
	pm_runtime_put_noidle(hba->dev);
	pm_runtime_put(hba->dev);
	return;
}

/* Complete requests that have door-bell cleared */
static void ufshcd_complete_requests(struct ufs_hba *hba)
{
	ufshcd_transfer_req_compl(hba);
	ufshcd_tmc_handler(hba);
}

/**
 * ufshcd_quirk_dl_nac_errors - This function checks if error handling is
 *				to recover from the DL NAC errors or not.
 * @hba: per-adapter instance
 *
 * Returns true if error handling is required, false otherwise
 */
static bool ufshcd_quirk_dl_nac_errors(struct ufs_hba *hba)
{
	unsigned long flags;
	bool err_handling = true;

	spin_lock_irqsave(hba->host->host_lock, flags);
	/*
	 * UFS_DEVICE_QUIRK_RECOVERY_FROM_DL_NAC_ERRORS only workaround the
	 * device fatal error and/or DL NAC & REPLAY timeout errors.
	 */
	if (hba->saved_err & (CONTROLLER_FATAL_ERROR | SYSTEM_BUS_FATAL_ERROR))
		goto out;

	if ((hba->saved_err & DEVICE_FATAL_ERROR) ||
	    ((hba->saved_err & UIC_ERROR) &&
	     (hba->saved_uic_err & UFSHCD_UIC_DL_TCx_REPLAY_ERROR)))
		goto out;

	if ((hba->saved_err & UIC_ERROR) &&
	    (hba->saved_uic_err & UFSHCD_UIC_DL_NAC_RECEIVED_ERROR)) {
		int err;
		/*
		 * wait for 50ms to see if we can get any other errors or not.
		 */
		spin_unlock_irqrestore(hba->host->host_lock, flags);
		msleep(50);
		spin_lock_irqsave(hba->host->host_lock, flags);

		/*
		 * now check if we have got any other severe errors other than
		 * DL NAC error?
		 */
		if ((hba->saved_err & INT_FATAL_ERRORS) ||
		    ((hba->saved_err & UIC_ERROR) &&
		    (hba->saved_uic_err & ~UFSHCD_UIC_DL_NAC_RECEIVED_ERROR)))
			goto out;

		/*
		 * As DL NAC is the only error received so far, send out NOP
		 * command to confirm if link is still active or not.
		 *   - If we don't get any response then do error recovery.
		 *   - If we get response then clear the DL NAC error bit.
		 */

		spin_unlock_irqrestore(hba->host->host_lock, flags);
		err = ufshcd_verify_dev_init(hba);
		spin_lock_irqsave(hba->host->host_lock, flags);

		if (err)
			goto out;

		/* Link seems to be alive hence ignore the DL NAC errors */
		if (hba->saved_uic_err == UFSHCD_UIC_DL_NAC_RECEIVED_ERROR)
			hba->saved_err &= ~UIC_ERROR;
		/* clear NAC error */
		hba->saved_uic_err &= ~UFSHCD_UIC_DL_NAC_RECEIVED_ERROR;
		if (!hba->saved_uic_err) {
			err_handling = false;
			goto out;
		}
	}
out:
	spin_unlock_irqrestore(hba->host->host_lock, flags);
	return err_handling;
}

/* host lock must be held before calling this func */
static inline bool ufshcd_is_saved_err_fatal(struct ufs_hba *hba)
{
	return (hba->saved_uic_err & UFSHCD_UIC_DL_PA_INIT_ERROR) ||
	       (hba->saved_err & (INT_FATAL_ERRORS | UFSHCD_UIC_HIBERN8_MASK));
}

/* host lock must be held before calling this func */
static inline void ufshcd_schedule_eh_work(struct ufs_hba *hba)
{
	/* handle fatal errors only when link is not in error state */
	if (hba->ufshcd_state != UFSHCD_STATE_ERROR) {
		if (hba->force_reset || ufshcd_is_link_broken(hba) ||
		    ufshcd_is_saved_err_fatal(hba))
			hba->ufshcd_state = UFSHCD_STATE_EH_SCHEDULED_FATAL;
		else
			hba->ufshcd_state = UFSHCD_STATE_EH_SCHEDULED_NON_FATAL;
		queue_work(hba->eh_wq, &hba->eh_work);
	}
}

static void ufshcd_err_handling_prepare(struct ufs_hba *hba)
{
	pm_runtime_get_sync(hba->dev);
	if (pm_runtime_suspended(hba->dev)) {
		/*
		 * Don't assume anything of pm_runtime_get_sync(), if
		 * resume fails, irq and clocks can be OFF, and powers
		 * can be OFF or in LPM.
		 */
		ufshcd_setup_hba_vreg(hba, true);
		ufshcd_enable_irq(hba);
		ufshcd_setup_vreg(hba, true);
		ufshcd_config_vreg_hpm(hba, hba->vreg_info.vccq);
		ufshcd_config_vreg_hpm(hba, hba->vreg_info.vccq2);
		ufshcd_hold(hba, false);
		if (!ufshcd_is_clkgating_allowed(hba))
			ufshcd_setup_clocks(hba, true);
		ufshcd_release(hba);
		ufshcd_vops_resume(hba, UFS_RUNTIME_PM);
	} else {
		ufshcd_hold(hba, false);
		if (hba->clk_scaling.is_allowed) {
			cancel_work_sync(&hba->clk_scaling.suspend_work);
			cancel_work_sync(&hba->clk_scaling.resume_work);
			ufshcd_suspend_clkscaling(hba);
		}
	}
}

static void ufshcd_err_handling_unprepare(struct ufs_hba *hba)
{
	ufshcd_release(hba);
	if (hba->clk_scaling.is_allowed)
		ufshcd_resume_clkscaling(hba);
	pm_runtime_put(hba->dev);
}

static inline bool ufshcd_err_handling_should_stop(struct ufs_hba *hba)
{
	return (hba->ufshcd_state == UFSHCD_STATE_ERROR ||
		(!(hba->saved_err || hba->saved_uic_err || hba->force_reset ||
			ufshcd_is_link_broken(hba))));
}

#ifdef CONFIG_PM
static void ufshcd_recover_pm_error(struct ufs_hba *hba)
{
	struct Scsi_Host *shost = hba->host;
	struct scsi_device *sdev;
	struct request_queue *q;
	int ret;

	/*
	 * Set RPM status of hba device to RPM_ACTIVE,
	 * this also clears its runtime error.
	 */
	ret = pm_runtime_set_active(hba->dev);
	/*
	 * If hba device had runtime error, we also need to resume those
	 * scsi devices under hba in case any of them has failed to be
	 * resumed due to hba runtime resume failure. This is to unblock
	 * blk_queue_enter in case there are bios waiting inside it.
	 */
	if (!ret) {
		shost_for_each_device(sdev, shost) {
			q = sdev->request_queue;
			if (q->dev && (q->rpm_status == RPM_SUSPENDED ||
				       q->rpm_status == RPM_SUSPENDING))
				pm_request_resume(q->dev);
		}
	}
}
#else
static inline void ufshcd_recover_pm_error(struct ufs_hba *hba)
{
}
#endif

/**
 * ufshcd_err_handler - handle UFS errors that require s/w attention
 * @work: pointer to work structure
 */
static void ufshcd_err_handler(struct work_struct *work)
{
	struct ufs_hba *hba;
	unsigned long flags;
	u32 err_xfer = 0;
	u32 err_tm = 0;
	int err = 0;
	int tag;
	bool needs_reset = false;

	hba = container_of(work, struct ufs_hba, eh_work);

	spin_lock_irqsave(hba->host->host_lock, flags);
	if (ufshcd_err_handling_should_stop(hba)) {
		if (hba->ufshcd_state != UFSHCD_STATE_ERROR)
			hba->ufshcd_state = UFSHCD_STATE_OPERATIONAL;
		spin_unlock_irqrestore(hba->host->host_lock, flags);
		return;
	}
	ufshcd_set_eh_in_progress(hba);
	spin_unlock_irqrestore(hba->host->host_lock, flags);
	ufshcd_err_handling_prepare(hba);
	spin_lock_irqsave(hba->host->host_lock, flags);
	ufshcd_scsi_block_requests(hba);
	/*
	 * A full reset and restore might have happened after preparation
	 * is finished, double check whether we should stop.
	 */
	if (ufshcd_err_handling_should_stop(hba)) {
		if (hba->ufshcd_state != UFSHCD_STATE_ERROR)
			hba->ufshcd_state = UFSHCD_STATE_OPERATIONAL;
		goto out;
	}
	hba->ufshcd_state = UFSHCD_STATE_RESET;

	/* Complete requests that have door-bell cleared by h/w */
	ufshcd_complete_requests(hba);

	if (hba->dev_quirks & UFS_DEVICE_QUIRK_RECOVERY_FROM_DL_NAC_ERRORS) {
		bool ret;

		spin_unlock_irqrestore(hba->host->host_lock, flags);
		/* release the lock as ufshcd_quirk_dl_nac_errors() may sleep */
		ret = ufshcd_quirk_dl_nac_errors(hba);
		spin_lock_irqsave(hba->host->host_lock, flags);
		if (!ret && !hba->force_reset && ufshcd_is_link_active(hba))
			goto skip_err_handling;
	}

	if (hba->force_reset || ufshcd_is_link_broken(hba) ||
	    ufshcd_is_saved_err_fatal(hba) ||
	    ((hba->saved_err & UIC_ERROR) &&
	     (hba->saved_uic_err & (UFSHCD_UIC_DL_NAC_RECEIVED_ERROR |
				    UFSHCD_UIC_DL_TCx_REPLAY_ERROR))))
		needs_reset = true;

	if (hba->saved_err & (INT_FATAL_ERRORS | UIC_ERROR |
			      UFSHCD_UIC_HIBERN8_MASK)) {
		bool pr_prdt = !!(hba->saved_err & SYSTEM_BUS_FATAL_ERROR);

		spin_unlock_irqrestore(hba->host->host_lock, flags);
		ufshcd_print_host_state(hba);
		ufshcd_print_pwr_info(hba);
		ufshcd_print_host_regs(hba);
		ufshcd_print_tmrs(hba, hba->outstanding_tasks);
		ufshcd_print_trs(hba, hba->outstanding_reqs, pr_prdt);
		spin_lock_irqsave(hba->host->host_lock, flags);
	}

	/*
	 * if host reset is required then skip clearing the pending
	 * transfers forcefully because they will get cleared during
	 * host reset and restore
	 */
	if (needs_reset)
		goto skip_pending_xfer_clear;

	/* release lock as clear command might sleep */
	spin_unlock_irqrestore(hba->host->host_lock, flags);
	/* Clear pending transfer requests */
	for_each_set_bit(tag, &hba->outstanding_reqs, hba->nutrs) {
		if (ufshcd_clear_cmd(hba, tag)) {
			err_xfer = true;
			goto lock_skip_pending_xfer_clear;
		}
	}

	/* Clear pending task management requests */
	for_each_set_bit(tag, &hba->outstanding_tasks, hba->nutmrs) {
		if (ufshcd_clear_tm_cmd(hba, tag)) {
			err_tm = true;
			goto lock_skip_pending_xfer_clear;
		}
	}

lock_skip_pending_xfer_clear:
	spin_lock_irqsave(hba->host->host_lock, flags);

	/* Complete the requests that are cleared by s/w */
	ufshcd_complete_requests(hba);

	if (err_xfer || err_tm)
		needs_reset = true;

skip_pending_xfer_clear:
	/* Fatal errors need reset */
	if (needs_reset) {
		unsigned long max_doorbells = (1UL << hba->nutrs) - 1;

		/*
		 * ufshcd_reset_and_restore() does the link reinitialization
		 * which will need atleast one empty doorbell slot to send the
		 * device management commands (NOP and query commands).
		 * If there is no slot empty at this moment then free up last
		 * slot forcefully.
		 */
		if (hba->outstanding_reqs == max_doorbells)
			__ufshcd_transfer_req_compl(hba,
						    (1UL << (hba->nutrs - 1)));

		hba->force_reset = false;
		spin_unlock_irqrestore(hba->host->host_lock, flags);
		err = ufshcd_reset_and_restore(hba);
		if (err)
			dev_err(hba->dev, "%s: reset and restore failed with err %d\n",
					__func__, err);
		else
			ufshcd_recover_pm_error(hba);
		spin_lock_irqsave(hba->host->host_lock, flags);
	}

skip_err_handling:
	if (!needs_reset) {
		if (hba->ufshcd_state == UFSHCD_STATE_RESET)
			hba->ufshcd_state = UFSHCD_STATE_OPERATIONAL;
		if (hba->saved_err || hba->saved_uic_err)
			dev_err_ratelimited(hba->dev, "%s: exit: saved_err 0x%x saved_uic_err 0x%x",
			    __func__, hba->saved_err, hba->saved_uic_err);
	}

out:
	ufshcd_clear_eh_in_progress(hba);
	spin_unlock_irqrestore(hba->host->host_lock, flags);
	ufshcd_scsi_unblock_requests(hba);
	ufshcd_err_handling_unprepare(hba);
}

/**
 * ufshcd_update_uic_error - check and set fatal UIC error flags.
 * @hba: per-adapter instance
 *
 * Returns
 *  IRQ_HANDLED - If interrupt is valid
 *  IRQ_NONE    - If invalid interrupt
 */
static irqreturn_t ufshcd_update_uic_error(struct ufs_hba *hba)
{
	u32 reg;
	irqreturn_t retval = IRQ_NONE;

	/* PHY layer lane error */
	reg = ufshcd_readl(hba, REG_UIC_ERROR_CODE_PHY_ADAPTER_LAYER);
	/* Ignore LINERESET indication, as this is not an error */
	if ((reg & UIC_PHY_ADAPTER_LAYER_ERROR) &&
	    (reg & UIC_PHY_ADAPTER_LAYER_LANE_ERR_MASK)) {
		/*
		 * To know whether this error is fatal or not, DB timeout
		 * must be checked but this error is handled separately.
		 */
		dev_dbg(hba->dev, "%s: UIC Lane error reported\n", __func__);
		ufshcd_update_reg_hist(&hba->ufs_stats.pa_err, reg);
		retval |= IRQ_HANDLED;
	}

	/* PA_INIT_ERROR is fatal and needs UIC reset */
	reg = ufshcd_readl(hba, REG_UIC_ERROR_CODE_DATA_LINK_LAYER);
	if ((reg & UIC_DATA_LINK_LAYER_ERROR) &&
	    (reg & UIC_DATA_LINK_LAYER_ERROR_CODE_MASK)) {
		ufshcd_update_reg_hist(&hba->ufs_stats.dl_err, reg);

		if (reg & UIC_DATA_LINK_LAYER_ERROR_PA_INIT)
			hba->uic_error |= UFSHCD_UIC_DL_PA_INIT_ERROR;
		else if (hba->dev_quirks &
				UFS_DEVICE_QUIRK_RECOVERY_FROM_DL_NAC_ERRORS) {
			if (reg & UIC_DATA_LINK_LAYER_ERROR_NAC_RECEIVED)
				hba->uic_error |=
					UFSHCD_UIC_DL_NAC_RECEIVED_ERROR;
			else if (reg & UIC_DATA_LINK_LAYER_ERROR_TCx_REPLAY_TIMEOUT)
				hba->uic_error |= UFSHCD_UIC_DL_TCx_REPLAY_ERROR;
		}
		retval |= IRQ_HANDLED;
	}

	/* UIC NL/TL/DME errors needs software retry */
	reg = ufshcd_readl(hba, REG_UIC_ERROR_CODE_NETWORK_LAYER);
	if ((reg & UIC_NETWORK_LAYER_ERROR) &&
	    (reg & UIC_NETWORK_LAYER_ERROR_CODE_MASK)) {
		ufshcd_update_reg_hist(&hba->ufs_stats.nl_err, reg);
		hba->uic_error |= UFSHCD_UIC_NL_ERROR;
		retval |= IRQ_HANDLED;
	}

	reg = ufshcd_readl(hba, REG_UIC_ERROR_CODE_TRANSPORT_LAYER);
	if ((reg & UIC_TRANSPORT_LAYER_ERROR) &&
	    (reg & UIC_TRANSPORT_LAYER_ERROR_CODE_MASK)) {
		ufshcd_update_reg_hist(&hba->ufs_stats.tl_err, reg);
		hba->uic_error |= UFSHCD_UIC_TL_ERROR;
		retval |= IRQ_HANDLED;
	}

	reg = ufshcd_readl(hba, REG_UIC_ERROR_CODE_DME);
	if ((reg & UIC_DME_ERROR) &&
	    (reg & UIC_DME_ERROR_CODE_MASK)) {
		ufshcd_update_reg_hist(&hba->ufs_stats.dme_err, reg);
		hba->uic_error |= UFSHCD_UIC_DME_ERROR;
		retval |= IRQ_HANDLED;
	}

	dev_dbg(hba->dev, "%s: UIC error flags = 0x%08x\n",
			__func__, hba->uic_error);
	return retval;
}

static bool ufshcd_is_auto_hibern8_error(struct ufs_hba *hba,
					 u32 intr_mask)
{
	if (!ufshcd_is_auto_hibern8_supported(hba) ||
	    !ufshcd_is_auto_hibern8_enabled(hba))
		return false;

	if (!(intr_mask & UFSHCD_UIC_HIBERN8_MASK))
		return false;

	if (hba->active_uic_cmd &&
	    (hba->active_uic_cmd->command == UIC_CMD_DME_HIBER_ENTER ||
	    hba->active_uic_cmd->command == UIC_CMD_DME_HIBER_EXIT))
		return false;

	return true;
}

/**
 * ufshcd_check_errors - Check for errors that need s/w attention
 * @hba: per-adapter instance
 *
 * Returns
 *  IRQ_HANDLED - If interrupt is valid
 *  IRQ_NONE    - If invalid interrupt
 */
static irqreturn_t ufshcd_check_errors(struct ufs_hba *hba)
{
	bool queue_eh_work = false;
	irqreturn_t retval = IRQ_NONE;

	if (hba->errors & INT_FATAL_ERRORS) {
		ufshcd_update_reg_hist(&hba->ufs_stats.fatal_err, hba->errors);
		queue_eh_work = true;
	}

	if (hba->errors & UIC_ERROR) {
		hba->uic_error = 0;
		retval = ufshcd_update_uic_error(hba);
		if (hba->uic_error)
			queue_eh_work = true;
	}

	if (hba->errors & UFSHCD_UIC_HIBERN8_MASK) {
		dev_err(hba->dev,
			"%s: Auto Hibern8 %s failed - status: 0x%08x, upmcrs: 0x%08x\n",
			__func__, (hba->errors & UIC_HIBERNATE_ENTER) ?
			"Enter" : "Exit",
			hba->errors, ufshcd_get_upmcrs(hba));
		ufshcd_update_reg_hist(&hba->ufs_stats.auto_hibern8_err,
				       hba->errors);
		ufshcd_set_link_broken(hba);
		queue_eh_work = true;
	}

	if (queue_eh_work) {
		/*
		 * update the transfer error masks to sticky bits, let's do this
		 * irrespective of current ufshcd_state.
		 */
		hba->saved_err |= hba->errors;
		hba->saved_uic_err |= hba->uic_error;

		/* dump controller state before resetting */
		if (hba->saved_err & (INT_FATAL_ERRORS | UIC_ERROR)) {
			dev_err(hba->dev, "%s: saved_err 0x%x saved_uic_err 0x%x\n",
					__func__, hba->saved_err,
					hba->saved_uic_err);
			ufshcd_dump_regs(hba, 0, UFSHCI_REG_SPACE_SIZE,
					 "host_regs: ");
			ufshcd_print_pwr_info(hba);
		}
		ufshcd_schedule_eh_work(hba);
		retval |= IRQ_HANDLED;
	}
	/*
	 * if (!queue_eh_work) -
	 * Other errors are either non-fatal where host recovers
	 * itself without s/w intervention or errors that will be
	 * handled by the SCSI core layer.
	 */
	return retval;
}

/**
 * ufshcd_tmc_handler - handle task management function completion
 * @hba: per adapter instance
 *
 * Returns
 *  IRQ_HANDLED - If interrupt is valid
 *  IRQ_NONE    - If invalid interrupt
 */
static irqreturn_t ufshcd_tmc_handler(struct ufs_hba *hba)
{
	u32 tm_doorbell;

	tm_doorbell = ufshcd_readl(hba, REG_UTP_TASK_REQ_DOOR_BELL);
	hba->tm_condition = tm_doorbell ^ hba->outstanding_tasks;
	if (hba->tm_condition) {
		wake_up(&hba->tm_wq);
		return IRQ_HANDLED;
	} else {
		return IRQ_NONE;
	}
}

/**
 * ufshcd_sl_intr - Interrupt service routine
 * @hba: per adapter instance
 * @intr_status: contains interrupts generated by the controller
 *
 * Returns
 *  IRQ_HANDLED - If interrupt is valid
 *  IRQ_NONE    - If invalid interrupt
 */
static irqreturn_t ufshcd_sl_intr(struct ufs_hba *hba, u32 intr_status)
{
	irqreturn_t retval = IRQ_NONE;

	hba->errors = UFSHCD_ERROR_MASK & intr_status;

	if (ufshcd_is_auto_hibern8_error(hba, intr_status))
		hba->errors |= (UFSHCD_UIC_HIBERN8_MASK & intr_status);

	if (hba->errors)
		retval |= ufshcd_check_errors(hba);

	if (intr_status & UFSHCD_UIC_MASK)
		retval |= ufshcd_uic_cmd_compl(hba, intr_status);

	if (intr_status & UTP_TASK_REQ_COMPL)
		retval |= ufshcd_tmc_handler(hba);

	if (intr_status & UTP_TRANSFER_REQ_COMPL)
		retval |= ufshcd_transfer_req_compl(hba);

	return retval;
}

/**
 * ufshcd_intr - Main interrupt service routine
 * @irq: irq number
 * @__hba: pointer to adapter instance
 *
 * Returns
 *  IRQ_HANDLED - If interrupt is valid
 *  IRQ_NONE    - If invalid interrupt
 */
static irqreturn_t ufshcd_intr(int irq, void *__hba)
{
	u32 intr_status, enabled_intr_status = 0;
	irqreturn_t retval = IRQ_NONE;
	struct ufs_hba *hba = __hba;
	int retries = hba->nutrs;

	spin_lock(hba->host->host_lock);
	intr_status = ufshcd_readl(hba, REG_INTERRUPT_STATUS);
	hba->ufs_stats.last_intr_status = intr_status;
	hba->ufs_stats.last_intr_ts = ktime_get();

	/*
	 * There could be max of hba->nutrs reqs in flight and in worst case
	 * if the reqs get finished 1 by 1 after the interrupt status is
	 * read, make sure we handle them by checking the interrupt status
	 * again in a loop until we process all of the reqs before returning.
	 */
	while (intr_status && retries--) {
		enabled_intr_status =
			intr_status & ufshcd_readl(hba, REG_INTERRUPT_ENABLE);
		if (intr_status)
			ufshcd_writel(hba, intr_status, REG_INTERRUPT_STATUS);
		if (enabled_intr_status)
			retval |= ufshcd_sl_intr(hba, enabled_intr_status);

		intr_status = ufshcd_readl(hba, REG_INTERRUPT_STATUS);
	}

<<<<<<< HEAD
	if (enabled_intr_status && retval == IRQ_NONE) {
		dev_err(hba->dev, "%s: Unhandled interrupt 0x%08x\n",
					__func__, intr_status);
=======
	if (enabled_intr_status && retval == IRQ_NONE &&
				!ufshcd_eh_in_progress(hba)) {
		dev_err(hba->dev, "%s: Unhandled interrupt 0x%08x (-, 0x%08x)\n",
					__func__,
					intr_status,
					enabled_intr_status);
>>>>>>> 5c088fba
		ufshcd_dump_regs(hba, 0, UFSHCI_REG_SPACE_SIZE, "host_regs: ");
	}

	spin_unlock(hba->host->host_lock);
	return retval;
}

static int ufshcd_clear_tm_cmd(struct ufs_hba *hba, int tag)
{
	int err = 0;
	u32 mask = 1 << tag;
	unsigned long flags;

	if (!test_bit(tag, &hba->outstanding_tasks))
		goto out;

	spin_lock_irqsave(hba->host->host_lock, flags);
	ufshcd_utmrl_clear(hba, tag);
	spin_unlock_irqrestore(hba->host->host_lock, flags);

	/* poll for max. 1 sec to clear door bell register by h/w */
	err = ufshcd_wait_for_register(hba,
			REG_UTP_TASK_REQ_DOOR_BELL,
			mask, 0, 1000, 1000, true);
out:
	return err;
}

static int __ufshcd_issue_tm_cmd(struct ufs_hba *hba,
		struct utp_task_req_desc *treq, u8 tm_function)
{
	struct Scsi_Host *host = hba->host;
	unsigned long flags;
	int free_slot, task_tag, err;

	/*
	 * Get free slot, sleep if slots are unavailable.
	 * Even though we use wait_event() which sleeps indefinitely,
	 * the maximum wait time is bounded by %TM_CMD_TIMEOUT.
	 */
<<<<<<< HEAD
	wait_event(hba->tm_tag_wq, ufshcd_get_tm_free_slot(hba, &free_slot));
=======
	req = blk_get_request(q, REQ_OP_DRV_OUT, 0);
	if (IS_ERR(req))
		return PTR_ERR(req);

	req->end_io_data = &wait;
>>>>>>> 5c088fba
	ufshcd_hold(hba, false);

	spin_lock_irqsave(host->host_lock, flags);
	task_tag = hba->nutrs + free_slot;

	treq->req_header.dword_0 |= cpu_to_be32(task_tag);

	memcpy(hba->utmrdl_base_addr + free_slot, treq, sizeof(*treq));
	ufshcd_vops_setup_task_mgmt(hba, free_slot, tm_function);

	/* send command to the controller */
	__set_bit(free_slot, &hba->outstanding_tasks);

	/* Make sure descriptors are ready before ringing the task doorbell */
	wmb();

	ufshcd_writel(hba, 1 << free_slot, REG_UTP_TASK_REQ_DOOR_BELL);
	/* Make sure that doorbell is committed immediately */
	wmb();

	spin_unlock_irqrestore(host->host_lock, flags);

	ufshcd_add_tm_upiu_trace(hba, task_tag, "tm_send");

	/* wait until the task management command is completed */
	err = wait_event_timeout(hba->tm_wq,
			test_bit(free_slot, &hba->tm_condition),
			msecs_to_jiffies(TM_CMD_TIMEOUT));
	if (!err) {
		ufshcd_add_tm_upiu_trace(hba, task_tag, "tm_complete_err");
		dev_err(hba->dev, "%s: task management cmd 0x%.2x timed-out\n",
				__func__, tm_function);
		if (ufshcd_clear_tm_cmd(hba, free_slot))
			dev_WARN(hba->dev, "%s: unable clear tm cmd (slot %d) after timeout\n",
					__func__, free_slot);
		err = -ETIMEDOUT;
	} else {
		err = 0;
		memcpy(treq, hba->utmrdl_base_addr + free_slot, sizeof(*treq));

		ufshcd_add_tm_upiu_trace(hba, task_tag, "tm_complete");
	}

	spin_lock_irqsave(hba->host->host_lock, flags);
	__clear_bit(free_slot, &hba->outstanding_tasks);
	spin_unlock_irqrestore(hba->host->host_lock, flags);

	clear_bit(free_slot, &hba->tm_condition);
	ufshcd_put_tm_slot(hba, free_slot);
	wake_up(&hba->tm_tag_wq);

	ufshcd_release(hba);
	return err;
}

/**
 * ufshcd_issue_tm_cmd - issues task management commands to controller
 * @hba: per adapter instance
 * @lun_id: LUN ID to which TM command is sent
 * @task_id: task ID to which the TM command is applicable
 * @tm_function: task management function opcode
 * @tm_response: task management service response return value
 *
 * Returns non-zero value on error, zero on success.
 */
static int ufshcd_issue_tm_cmd(struct ufs_hba *hba, int lun_id, int task_id,
		u8 tm_function, u8 *tm_response)
{
	struct utp_task_req_desc treq = { { 0 }, };
	int ocs_value, err;

	/* Configure task request descriptor */
	treq.header.dword_0 = cpu_to_le32(UTP_REQ_DESC_INT_CMD);
	treq.header.dword_2 = cpu_to_le32(OCS_INVALID_COMMAND_STATUS);

	/* Configure task request UPIU */
	treq.req_header.dword_0 = cpu_to_be32(lun_id << 8) |
				  cpu_to_be32(UPIU_TRANSACTION_TASK_REQ << 24);
	treq.req_header.dword_1 = cpu_to_be32(tm_function << 16);

	/*
	 * The host shall provide the same value for LUN field in the basic
	 * header and for Input Parameter.
	 */
	treq.input_param1 = cpu_to_be32(lun_id);
	treq.input_param2 = cpu_to_be32(task_id);

	err = __ufshcd_issue_tm_cmd(hba, &treq, tm_function);
	if (err == -ETIMEDOUT)
		return err;

	ocs_value = le32_to_cpu(treq.header.dword_2) & MASK_OCS;
	if (ocs_value != OCS_SUCCESS)
		dev_err(hba->dev, "%s: failed, ocs = 0x%x\n",
				__func__, ocs_value);
	else if (tm_response)
		*tm_response = be32_to_cpu(treq.output_param1) &
				MASK_TM_SERVICE_RESP;
	return err;
}

/**
 * ufshcd_issue_devman_upiu_cmd - API for sending "utrd" type requests
 * @hba:	per-adapter instance
 * @req_upiu:	upiu request
 * @rsp_upiu:	upiu reply
 * @msgcode:	message code, one of UPIU Transaction Codes Initiator to Target
 * @desc_buff:	pointer to descriptor buffer, NULL if NA
 * @buff_len:	descriptor size, 0 if NA
 * @desc_op:	descriptor operation
 *
 * Those type of requests uses UTP Transfer Request Descriptor - utrd.
 * Therefore, it "rides" the device management infrastructure: uses its tag and
 * tasks work queues.
 *
 * Since there is only one available tag for device management commands,
 * the caller is expected to hold the hba->dev_cmd.lock mutex.
 */
static int ufshcd_issue_devman_upiu_cmd(struct ufs_hba *hba,
					struct utp_upiu_req *req_upiu,
					struct utp_upiu_req *rsp_upiu,
					u8 *desc_buff, int *buff_len,
					int cmd_type,
					enum query_opcode desc_op)
{
	struct ufshcd_lrb *lrbp;
	int err = 0;
	int tag;
	struct completion wait;
	unsigned long flags;
	u32 upiu_flags;

	down_read(&hba->clk_scaling_lock);

	wait_event(hba->dev_cmd.tag_wq, ufshcd_get_dev_cmd_tag(hba, &tag));

	init_completion(&wait);
	lrbp = &hba->lrb[tag];
	WARN_ON(lrbp->cmd);

	lrbp->cmd = NULL;
	lrbp->sense_bufflen = 0;
	lrbp->sense_buffer = NULL;
	lrbp->task_tag = tag;
	lrbp->lun = 0;
	lrbp->intr_cmd = true;
	hba->dev_cmd.type = cmd_type;

	switch (hba->ufs_version) {
	case UFSHCI_VERSION_10:
	case UFSHCI_VERSION_11:
		lrbp->command_type = UTP_CMD_TYPE_DEV_MANAGE;
		break;
	default:
		lrbp->command_type = UTP_CMD_TYPE_UFS_STORAGE;
		break;
	}

	/* update the task tag in the request upiu */
	req_upiu->header.dword_0 |= cpu_to_be32(tag);

	ufshcd_prepare_req_desc_hdr(lrbp, &upiu_flags, DMA_NONE);

	/* just copy the upiu request as it is */
	memcpy(lrbp->ucd_req_ptr, req_upiu, sizeof(*lrbp->ucd_req_ptr));
	if (desc_buff && desc_op == UPIU_QUERY_OPCODE_WRITE_DESC) {
		/* The Data Segment Area is optional depending upon the query
		 * function value. for WRITE DESCRIPTOR, the data segment
		 * follows right after the tsf.
		 */
		memcpy(lrbp->ucd_req_ptr + 1, desc_buff, *buff_len);
		*buff_len = 0;
	}

	memset(lrbp->ucd_rsp_ptr, 0, sizeof(struct utp_upiu_rsp));

	hba->dev_cmd.complete = &wait;

	/* Make sure descriptors are ready before ringing the doorbell */
	wmb();
	spin_lock_irqsave(hba->host->host_lock, flags);
	ufshcd_send_command(hba, tag);
	spin_unlock_irqrestore(hba->host->host_lock, flags);

	/*
	 * ignore the returning value here - ufshcd_check_query_response is
	 * bound to fail since dev_cmd.query and dev_cmd.type were left empty.
	 * read the response directly ignoring all errors.
	 */
	ufshcd_wait_for_dev_cmd(hba, lrbp, QUERY_REQ_TIMEOUT);

	/* just copy the upiu response as it is */
	memcpy(rsp_upiu, lrbp->ucd_rsp_ptr, sizeof(*rsp_upiu));
	if (desc_buff && desc_op == UPIU_QUERY_OPCODE_READ_DESC) {
		u8 *descp = (u8 *)lrbp->ucd_rsp_ptr + sizeof(*rsp_upiu);
		u16 resp_len = be32_to_cpu(lrbp->ucd_rsp_ptr->header.dword_2) &
			       MASK_QUERY_DATA_SEG_LEN;

		if (*buff_len >= resp_len) {
			memcpy(desc_buff, descp, resp_len);
			*buff_len = resp_len;
		} else {
			dev_warn(hba->dev, "rsp size is bigger than buffer");
			*buff_len = 0;
			err = -EINVAL;
		}
	}

	ufshcd_put_dev_cmd_tag(hba, tag);
	wake_up(&hba->dev_cmd.tag_wq);
	up_read(&hba->clk_scaling_lock);
	return err;
}

/**
 * ufshcd_exec_raw_upiu_cmd - API function for sending raw upiu commands
 * @hba:	per-adapter instance
 * @req_upiu:	upiu request
 * @rsp_upiu:	upiu reply - only 8 DW as we do not support scsi commands
 * @msgcode:	message code, one of UPIU Transaction Codes Initiator to Target
 * @desc_buff:	pointer to descriptor buffer, NULL if NA
 * @buff_len:	descriptor size, 0 if NA
 * @desc_op:	descriptor operation
 *
 * Supports UTP Transfer requests (nop and query), and UTP Task
 * Management requests.
 * It is up to the caller to fill the upiu conent properly, as it will
 * be copied without any further input validations.
 */
int ufshcd_exec_raw_upiu_cmd(struct ufs_hba *hba,
			     struct utp_upiu_req *req_upiu,
			     struct utp_upiu_req *rsp_upiu,
			     int msgcode,
			     u8 *desc_buff, int *buff_len,
			     enum query_opcode desc_op)
{
	int err;
	int cmd_type = DEV_CMD_TYPE_QUERY;
	struct utp_task_req_desc treq = { { 0 }, };
	int ocs_value;
	u8 tm_f = be32_to_cpu(req_upiu->header.dword_1) >> 16 & MASK_TM_FUNC;

	switch (msgcode) {
	case UPIU_TRANSACTION_NOP_OUT:
		cmd_type = DEV_CMD_TYPE_NOP;
		/* fall through */
	case UPIU_TRANSACTION_QUERY_REQ:
		ufshcd_hold(hba, false);
		mutex_lock(&hba->dev_cmd.lock);
		err = ufshcd_issue_devman_upiu_cmd(hba, req_upiu, rsp_upiu,
						   desc_buff, buff_len,
						   cmd_type, desc_op);
		mutex_unlock(&hba->dev_cmd.lock);
		ufshcd_release(hba);

		break;
	case UPIU_TRANSACTION_TASK_REQ:
		treq.header.dword_0 = cpu_to_le32(UTP_REQ_DESC_INT_CMD);
		treq.header.dword_2 = cpu_to_le32(OCS_INVALID_COMMAND_STATUS);

		memcpy(&treq.req_header, req_upiu, sizeof(*req_upiu));

		err = __ufshcd_issue_tm_cmd(hba, &treq, tm_f);
		if (err == -ETIMEDOUT)
			break;

		ocs_value = le32_to_cpu(treq.header.dword_2) & MASK_OCS;
		if (ocs_value != OCS_SUCCESS) {
			dev_err(hba->dev, "%s: failed, ocs = 0x%x\n", __func__,
				ocs_value);
			break;
		}

		memcpy(rsp_upiu, &treq.rsp_header, sizeof(*rsp_upiu));

		break;
	default:
		err = -EINVAL;

		break;
	}

	return err;
}

/**
 * ufshcd_eh_device_reset_handler - device reset handler registered to
 *                                    scsi layer.
 * @cmd: SCSI command pointer
 *
 * Returns SUCCESS/FAILED
 */
static int ufshcd_eh_device_reset_handler(struct scsi_cmnd *cmd)
{
	struct Scsi_Host *host;
	struct ufs_hba *hba;
	u32 pos;
	int err;
	u8 resp = 0xF, lun;
	unsigned long flags;

	host = cmd->device->host;
	hba = shost_priv(host);

	lun = ufshcd_scsi_to_upiu_lun(cmd->device->lun);
	err = ufshcd_issue_tm_cmd(hba, lun, 0, UFS_LOGICAL_RESET, &resp);
	if (err || resp != UPIU_TASK_MANAGEMENT_FUNC_COMPL) {
		if (!err)
			err = resp;
		goto out;
	}

	/* clear the commands that were pending for corresponding LUN */
	for_each_set_bit(pos, &hba->outstanding_reqs, hba->nutrs) {
		if (hba->lrb[pos].lun == lun) {
			err = ufshcd_clear_cmd(hba, pos);
			if (err)
				break;
		}
	}
	spin_lock_irqsave(host->host_lock, flags);
	ufshcd_transfer_req_compl(hba);
	spin_unlock_irqrestore(host->host_lock, flags);

out:
	hba->req_abort_count = 0;
	ufshcd_update_reg_hist(&hba->ufs_stats.dev_reset, (u32)err);
	if (!err) {
		err = SUCCESS;
	} else {
		dev_err(hba->dev, "%s: failed with err %d\n", __func__, err);
		err = FAILED;
	}
	return err;
}

static void ufshcd_set_req_abort_skip(struct ufs_hba *hba, unsigned long bitmap)
{
	struct ufshcd_lrb *lrbp;
	int tag;

	for_each_set_bit(tag, &bitmap, hba->nutrs) {
		lrbp = &hba->lrb[tag];
		lrbp->req_abort_skip = true;
	}
}

/**
 * ufshcd_abort - abort a specific command
 * @cmd: SCSI command pointer
 *
 * Abort the pending command in device by sending UFS_ABORT_TASK task management
 * command, and in host controller by clearing the door-bell register. There can
 * be race between controller sending the command to the device while abort is
 * issued. To avoid that, first issue UFS_QUERY_TASK to check if the command is
 * really issued and then try to abort it.
 *
 * Returns SUCCESS/FAILED
 */
static int ufshcd_abort(struct scsi_cmnd *cmd)
{
	struct Scsi_Host *host;
	struct ufs_hba *hba;
	unsigned long flags;
	unsigned int tag;
	int err = 0;
	int poll_cnt;
	u8 resp = 0xF;
	struct ufshcd_lrb *lrbp;
	u32 reg;

	host = cmd->device->host;
	hba = shost_priv(host);
	tag = cmd->request->tag;
	lrbp = &hba->lrb[tag];
	if (!ufshcd_valid_tag(hba, tag)) {
		dev_err(hba->dev,
			"%s: invalid command tag %d: cmd=0x%p, cmd->request=0x%p",
			__func__, tag, cmd, cmd->request);
		BUG();
	}

	/*
	 * Task abort to the device W-LUN is illegal. When this command
	 * will fail, due to spec violation, scsi err handling next step
	 * will be to send LU reset which, again, is a spec violation.
	 * To avoid these unnecessary/illegal step we skip to the last error
	 * handling stage: reset and restore.
	 */
	if (lrbp->lun == UFS_UPIU_UFS_DEVICE_WLUN)
		return ufshcd_eh_host_reset_handler(cmd);

	ufshcd_hold(hba, false);
	reg = ufshcd_readl(hba, REG_UTP_TRANSFER_REQ_DOOR_BELL);
	/* If command is already aborted/completed, return SUCCESS */
	if (!(test_bit(tag, &hba->outstanding_reqs))) {
		dev_err(hba->dev,
			"%s: cmd at tag %d already completed, outstanding=0x%lx, doorbell=0x%x\n",
			__func__, tag, hba->outstanding_reqs, reg);
		goto out;
	}

	if (!(reg & (1 << tag))) {
		dev_err(hba->dev,
		"%s: cmd was completed, but without a notifying intr, tag = %d",
		__func__, tag);
	}

	/* Print Transfer Request of aborted task */
	dev_err(hba->dev, "%s: Device abort task at tag %d\n", __func__, tag);

	/*
	 * Print detailed info about aborted request.
	 * As more than one request might get aborted at the same time,
	 * print full information only for the first aborted request in order
	 * to reduce repeated printouts. For other aborted requests only print
	 * basic details.
	 */
	scsi_print_command(hba->lrb[tag].cmd);
	if (!hba->req_abort_count) {
		ufshcd_update_reg_hist(&hba->ufs_stats.task_abort, 0);
		ufshcd_print_host_regs(hba);
		ufshcd_print_host_state(hba);
		ufshcd_print_pwr_info(hba);
		ufshcd_print_trs(hba, 1 << tag, true);
	} else {
		ufshcd_print_trs(hba, 1 << tag, false);
	}
	hba->req_abort_count++;

	/* Skip task abort in case previous aborts failed and report failure */
	if (lrbp->req_abort_skip) {
		err = -EIO;
		goto out;
	}

	for (poll_cnt = 100; poll_cnt; poll_cnt--) {
		err = ufshcd_issue_tm_cmd(hba, lrbp->lun, lrbp->task_tag,
				UFS_QUERY_TASK, &resp);
		if (!err && resp == UPIU_TASK_MANAGEMENT_FUNC_SUCCEEDED) {
			/* cmd pending in the device */
			dev_err(hba->dev, "%s: cmd pending in the device. tag = %d\n",
				__func__, tag);
			break;
		} else if (!err && resp == UPIU_TASK_MANAGEMENT_FUNC_COMPL) {
			/*
			 * cmd not pending in the device, check if it is
			 * in transition.
			 */
			dev_err(hba->dev, "%s: cmd at tag %d not pending in the device.\n",
				__func__, tag);
			reg = ufshcd_readl(hba, REG_UTP_TRANSFER_REQ_DOOR_BELL);
			if (reg & (1 << tag)) {
				/* sleep for max. 200us to stabilize */
				usleep_range(100, 200);
				continue;
			}
			/* command completed already */
			dev_err(hba->dev, "%s: cmd at tag %d successfully cleared from DB.\n",
				__func__, tag);
			goto cleanup;
		} else {
			dev_err(hba->dev,
				"%s: no response from device. tag = %d, err %d\n",
				__func__, tag, err);
			if (!err)
				err = resp; /* service response error */
			goto out;
		}
	}

	if (!poll_cnt) {
		err = -EBUSY;
		goto out;
	}

	err = ufshcd_issue_tm_cmd(hba, lrbp->lun, lrbp->task_tag,
			UFS_ABORT_TASK, &resp);
	if (err || resp != UPIU_TASK_MANAGEMENT_FUNC_COMPL) {
		if (!err) {
			err = resp; /* service response error */
			dev_err(hba->dev, "%s: issued. tag = %d, err %d\n",
				__func__, tag, err);
		}
		goto out;
	}

	err = ufshcd_clear_cmd(hba, tag);
	if (err) {
		dev_err(hba->dev, "%s: Failed clearing cmd at tag %d, err %d\n",
			__func__, tag, err);
		goto out;
	}

cleanup:
	spin_lock_irqsave(host->host_lock, flags);
	__ufshcd_transfer_req_compl(hba, (1UL << tag));
	spin_unlock_irqrestore(host->host_lock, flags);

out:
	if (!err) {
		err = SUCCESS;
	} else {
		dev_err(hba->dev, "%s: failed with err %d\n", __func__, err);
		ufshcd_set_req_abort_skip(hba, hba->outstanding_reqs);
		err = FAILED;
	}

	/*
	 * This ufshcd_release() corresponds to the original scsi cmd that got
	 * aborted here (as we won't get any IRQ for it).
	 */
	ufshcd_release(hba);
	return err;
}

/**
 * ufshcd_host_reset_and_restore - reset and restore host controller
 * @hba: per-adapter instance
 *
 * Note that host controller reset may issue DME_RESET to
 * local and remote (device) Uni-Pro stack and the attributes
 * are reset to default state.
 *
 * Returns zero on success, non-zero on failure
 */
static int ufshcd_host_reset_and_restore(struct ufs_hba *hba)
{
	int err;
	unsigned long flags;

	/*
	 * Stop the host controller and complete the requests
	 * cleared by h/w
	 */
	spin_lock_irqsave(hba->host->host_lock, flags);
	ufshcd_hba_stop(hba, false);
	hba->silence_err_logs = true;
	ufshcd_complete_requests(hba);
	hba->silence_err_logs = false;
	spin_unlock_irqrestore(hba->host->host_lock, flags);

	/* scale up clocks to max frequency before full reinitialization */
	ufshcd_set_clk_freq(hba, true);

	err = ufshcd_hba_enable(hba);
	if (err)
		goto out;

	/* Establish the link again and restore the device */
	err = ufshcd_probe_hba(hba, false);

out:
	if (err)
		dev_err(hba->dev, "%s: Host init failed %d\n", __func__, err);
	ufshcd_update_reg_hist(&hba->ufs_stats.host_reset, (u32)err);
	return err;
}

/**
 * ufshcd_reset_and_restore - reset and re-initialize host/device
 * @hba: per-adapter instance
 *
 * Reset and recover device, host and re-establish link. This
 * is helpful to recover the communication in fatal error conditions.
 *
 * Returns zero on success, non-zero on failure
 */
static int ufshcd_reset_and_restore(struct ufs_hba *hba)
{
	u32 saved_err;
	u32 saved_uic_err;
	int err = 0;
	unsigned long flags;
	int retries = MAX_HOST_RESET_RETRIES;

	/*
	 * This is a fresh start, cache and clear saved error first,
	 * in case new error generated during reset and restore.
	 */
	spin_lock_irqsave(hba->host->host_lock, flags);
	saved_err = hba->saved_err;
	saved_uic_err = hba->saved_uic_err;
	hba->saved_err = 0;
	hba->saved_uic_err = 0;
	spin_unlock_irqrestore(hba->host->host_lock, flags);

	do {
		/* Reset the attached device */
		ufshcd_vops_device_reset(hba);

		err = ufshcd_host_reset_and_restore(hba);
	} while (err && --retries);

	spin_lock_irqsave(hba->host->host_lock, flags);
	/*
	 * Inform scsi mid-layer that we did reset and allow to handle
	 * Unit Attention properly.
	 */
	scsi_report_bus_reset(hba->host, 0);
	if (err) {
		hba->saved_err |= saved_err;
		hba->saved_uic_err |= saved_uic_err;
	}
	spin_unlock_irqrestore(hba->host->host_lock, flags);

	return err;
}

/**
 * ufshcd_eh_host_reset_handler - host reset handler registered to scsi layer
 * @cmd: SCSI command pointer
 *
 * Returns SUCCESS/FAILED
 */
static int ufshcd_eh_host_reset_handler(struct scsi_cmnd *cmd)
{
	int err = SUCCESS;
	unsigned long flags;
	struct ufs_hba *hba;

	hba = shost_priv(cmd->device->host);

	spin_lock_irqsave(hba->host->host_lock, flags);
	hba->force_reset = true;
	ufshcd_schedule_eh_work(hba);
	dev_err(hba->dev, "%s: reset in progress - 1\n", __func__);
	spin_unlock_irqrestore(hba->host->host_lock, flags);

	flush_work(&hba->eh_work);

	spin_lock_irqsave(hba->host->host_lock, flags);
	if (hba->ufshcd_state == UFSHCD_STATE_ERROR)
		err = FAILED;
	spin_unlock_irqrestore(hba->host->host_lock, flags);

	return err;
}

/**
 * ufshcd_get_max_icc_level - calculate the ICC level
 * @sup_curr_uA: max. current supported by the regulator
 * @start_scan: row at the desc table to start scan from
 * @buff: power descriptor buffer
 *
 * Returns calculated max ICC level for specific regulator
 */
static u32 ufshcd_get_max_icc_level(int sup_curr_uA, u32 start_scan, char *buff)
{
	int i;
	int curr_uA;
	u16 data;
	u16 unit;

	for (i = start_scan; i >= 0; i--) {
		data = be16_to_cpup((__be16 *)&buff[2 * i]);
		unit = (data & ATTR_ICC_LVL_UNIT_MASK) >>
						ATTR_ICC_LVL_UNIT_OFFSET;
		curr_uA = data & ATTR_ICC_LVL_VALUE_MASK;
		switch (unit) {
		case UFSHCD_NANO_AMP:
			curr_uA = curr_uA / 1000;
			break;
		case UFSHCD_MILI_AMP:
			curr_uA = curr_uA * 1000;
			break;
		case UFSHCD_AMP:
			curr_uA = curr_uA * 1000 * 1000;
			break;
		case UFSHCD_MICRO_AMP:
		default:
			break;
		}
		if (sup_curr_uA >= curr_uA)
			break;
	}
	if (i < 0) {
		i = 0;
		pr_err("%s: Couldn't find valid icc_level = %d", __func__, i);
	}

	return (u32)i;
}

/**
 * ufshcd_calc_icc_level - calculate the max ICC level
 * In case regulators are not initialized we'll return 0
 * @hba: per-adapter instance
 * @desc_buf: power descriptor buffer to extract ICC levels from.
 * @len: length of desc_buff
 *
 * Returns calculated ICC level
 */
static u32 ufshcd_find_max_sup_active_icc_level(struct ufs_hba *hba,
							u8 *desc_buf, int len)
{
	u32 icc_level = 0;

	if (!hba->vreg_info.vcc || !hba->vreg_info.vccq ||
						!hba->vreg_info.vccq2) {
		dev_err(hba->dev,
			"%s: Regulator capability was not set, actvIccLevel=%d",
							__func__, icc_level);
		goto out;
	}

	if (hba->vreg_info.vcc && hba->vreg_info.vcc->max_uA)
		icc_level = ufshcd_get_max_icc_level(
				hba->vreg_info.vcc->max_uA,
				POWER_DESC_MAX_ACTV_ICC_LVLS - 1,
				&desc_buf[PWR_DESC_ACTIVE_LVLS_VCC_0]);

	if (hba->vreg_info.vccq && hba->vreg_info.vccq->max_uA)
		icc_level = ufshcd_get_max_icc_level(
				hba->vreg_info.vccq->max_uA,
				icc_level,
				&desc_buf[PWR_DESC_ACTIVE_LVLS_VCCQ_0]);

	if (hba->vreg_info.vccq2 && hba->vreg_info.vccq2->max_uA)
		icc_level = ufshcd_get_max_icc_level(
				hba->vreg_info.vccq2->max_uA,
				icc_level,
				&desc_buf[PWR_DESC_ACTIVE_LVLS_VCCQ2_0]);
out:
	return icc_level;
}

static void ufshcd_set_active_icc_lvl(struct ufs_hba *hba)
{
	int ret;
	int buff_len = hba->desc_size.pwr_desc;
	u8 *desc_buf;
	u32 icc_level;

	desc_buf = kmalloc(buff_len, GFP_KERNEL);
	if (!desc_buf)
		return;

	ret = ufshcd_read_power_desc(hba, desc_buf, buff_len);
	if (ret) {
		dev_err(hba->dev,
			"%s: Failed reading power descriptor.len = %d ret = %d",
			__func__, buff_len, ret);
		goto out;
	}

	icc_level = ufshcd_find_max_sup_active_icc_level(hba, desc_buf,
							 buff_len);
	dev_dbg(hba->dev, "%s: setting icc_level 0x%x", __func__, icc_level);

	ret = ufshcd_query_attr_retry(hba, UPIU_QUERY_OPCODE_WRITE_ATTR,
		QUERY_ATTR_IDN_ACTIVE_ICC_LVL, 0, 0, &icc_level);

	if (ret)
		dev_err(hba->dev,
			"%s: Failed configuring bActiveICCLevel = %d ret = %d",
			__func__, icc_level, ret);

out:
	kfree(desc_buf);
}

static inline void ufshcd_blk_pm_runtime_init(struct scsi_device *sdev)
{
	scsi_autopm_get_device(sdev);
	blk_pm_runtime_init(sdev->request_queue, &sdev->sdev_gendev);
	if (sdev->rpm_autosuspend)
		pm_runtime_set_autosuspend_delay(&sdev->sdev_gendev,
						 RPM_AUTOSUSPEND_DELAY_MS);
	scsi_autopm_put_device(sdev);
}

/**
 * ufshcd_scsi_add_wlus - Adds required W-LUs
 * @hba: per-adapter instance
 *
 * UFS device specification requires the UFS devices to support 4 well known
 * logical units:
 *	"REPORT_LUNS" (address: 01h)
 *	"UFS Device" (address: 50h)
 *	"RPMB" (address: 44h)
 *	"BOOT" (address: 30h)
 * UFS device's power management needs to be controlled by "POWER CONDITION"
 * field of SSU (START STOP UNIT) command. But this "power condition" field
 * will take effect only when its sent to "UFS device" well known logical unit
 * hence we require the scsi_device instance to represent this logical unit in
 * order for the UFS host driver to send the SSU command for power management.
 *
 * We also require the scsi_device instance for "RPMB" (Replay Protected Memory
 * Block) LU so user space process can control this LU. User space may also
 * want to have access to BOOT LU.
 *
 * This function adds scsi device instances for each of all well known LUs
 * (except "REPORT LUNS" LU).
 *
 * Returns zero on success (all required W-LUs are added successfully),
 * non-zero error value on failure (if failed to add any of the required W-LU).
 */
static int ufshcd_scsi_add_wlus(struct ufs_hba *hba)
{
	int ret = 0;
	struct scsi_device *sdev_rpmb;
	struct scsi_device *sdev_boot;

	hba->sdev_ufs_device = __scsi_add_device(hba->host, 0, 0,
		ufshcd_upiu_wlun_to_scsi_wlun(UFS_UPIU_UFS_DEVICE_WLUN), NULL);
	if (IS_ERR(hba->sdev_ufs_device)) {
		ret = PTR_ERR(hba->sdev_ufs_device);
		hba->sdev_ufs_device = NULL;
		goto out;
	}
	ufshcd_blk_pm_runtime_init(hba->sdev_ufs_device);
	scsi_device_put(hba->sdev_ufs_device);

	sdev_rpmb = __scsi_add_device(hba->host, 0, 0,
		ufshcd_upiu_wlun_to_scsi_wlun(UFS_UPIU_RPMB_WLUN), NULL);
	if (IS_ERR(sdev_rpmb)) {
		ret = PTR_ERR(sdev_rpmb);
		goto remove_sdev_ufs_device;
	}
	ufshcd_blk_pm_runtime_init(sdev_rpmb);
	scsi_device_put(sdev_rpmb);

	sdev_boot = __scsi_add_device(hba->host, 0, 0,
		ufshcd_upiu_wlun_to_scsi_wlun(UFS_UPIU_BOOT_WLUN), NULL);
	if (IS_ERR(sdev_boot)) {
		dev_err(hba->dev, "%s: BOOT WLUN not found\n", __func__);
	} else {
		ufshcd_blk_pm_runtime_init(sdev_boot);
		scsi_device_put(sdev_boot);
	}
	goto out;

remove_sdev_ufs_device:
	scsi_remove_device(hba->sdev_ufs_device);
out:
	return ret;
}

static void ufshcd_wb_probe(struct ufs_hba *hba, u8 *desc_buf)
{
	struct ufs_dev_info *dev_info = &hba->dev_info;
	u8 lun;
	u32 d_lu_wb_buf_alloc;

	if (!ufshcd_is_wb_allowed(hba))
		return;
	/*
	 * Probe WB only for UFS-2.2 and UFS-3.1 (and later) devices or
	 * UFS devices with quirk UFS_DEVICE_QUIRK_SUPPORT_EXTENDED_FEATURES
	 * enabled
	 */
	if (!(dev_info->wspecversion >= 0x310 ||
	      dev_info->wspecversion == 0x220 ||
	     (hba->dev_quirks & UFS_DEVICE_QUIRK_SUPPORT_EXTENDED_FEATURES)))
		goto wb_disabled;

	if (hba->desc_size.dev_desc < DEVICE_DESC_PARAM_EXT_UFS_FEATURE_SUP + 4)
		goto wb_disabled;

	dev_info->d_ext_ufs_feature_sup =
		get_unaligned_be32(desc_buf +
				   DEVICE_DESC_PARAM_EXT_UFS_FEATURE_SUP);

	if (!(dev_info->d_ext_ufs_feature_sup & UFS_DEV_WRITE_BOOSTER_SUP))
		goto wb_disabled;

	/*
	 * WB may be supported but not configured while provisioning.
	 * The spec says, in dedicated wb buffer mode,
	 * a max of 1 lun would have wb buffer configured.
	 * Now only shared buffer mode is supported.
	 */
	dev_info->b_wb_buffer_type =
		desc_buf[DEVICE_DESC_PARAM_WB_TYPE];

	dev_info->b_presrv_uspc_en =
		desc_buf[DEVICE_DESC_PARAM_WB_PRESRV_USRSPC_EN];

	if (dev_info->b_wb_buffer_type == WB_BUF_MODE_SHARED) {
		dev_info->d_wb_alloc_units =
		get_unaligned_be32(desc_buf +
				   DEVICE_DESC_PARAM_WB_SHARED_ALLOC_UNITS);
		if (!dev_info->d_wb_alloc_units)
			goto wb_disabled;
	} else {
		for (lun = 0; lun < UFS_UPIU_MAX_WB_LUN_ID; lun++) {
			d_lu_wb_buf_alloc = 0;
			ufshcd_read_unit_desc_param(hba,
					lun,
					UNIT_DESC_PARAM_WB_BUF_ALLOC_UNITS,
					(u8 *)&d_lu_wb_buf_alloc,
					sizeof(d_lu_wb_buf_alloc));
			if (d_lu_wb_buf_alloc) {
				dev_info->wb_dedicated_lu = lun;
				break;
			}
		}

		if (!d_lu_wb_buf_alloc)
			goto wb_disabled;
	}
	return;

wb_disabled:
	hba->caps &= ~UFSHCD_CAP_WB_EN;
}

void ufshcd_fixup_dev_quirks(struct ufs_hba *hba, struct ufs_dev_fix *fixups)
{
	struct ufs_dev_fix *f;
	struct ufs_dev_info *dev_info = &hba->dev_info;

	if (!fixups)
		return;

	for (f = fixups; f->quirk; f++) {
		if ((f->wmanufacturerid == dev_info->wmanufacturerid ||
		     f->wmanufacturerid == UFS_ANY_VENDOR) &&
		     ((dev_info->model &&
		       STR_PRFX_EQUAL(f->model, dev_info->model)) ||
		      !strcmp(f->model, UFS_ANY_MODEL)))
			hba->dev_quirks |= f->quirk;
	}
}
EXPORT_SYMBOL_GPL(ufshcd_fixup_dev_quirks);

static void ufs_fixup_device_setup(struct ufs_hba *hba)
{
	/* fix by general quirk table */
	ufshcd_fixup_dev_quirks(hba, ufs_fixups);

	/* allow vendors to fix quirks */
	ufshcd_vops_fixup_dev_quirks(hba);
}

static int ufs_get_device_desc(struct ufs_hba *hba)
{
	int err;
	size_t buff_len;
	u8 model_index;
	u8 *desc_buf;
	struct ufs_dev_info *dev_info = &hba->dev_info;

	buff_len = max_t(size_t, hba->desc_size.dev_desc,
			 QUERY_DESC_MAX_SIZE + 1);
	desc_buf = kmalloc(buff_len, GFP_KERNEL);
	if (!desc_buf) {
		err = -ENOMEM;
		goto out;
	}

	err = ufshcd_read_device_desc(hba, desc_buf, hba->desc_size.dev_desc);
	if (err) {
		dev_err(hba->dev, "%s: Failed reading Device Desc. err = %d\n",
			__func__, err);
		goto out;
	}

	/*
	 * getting vendor (manufacturerID) and Bank Index in big endian
	 * format
	 */
	dev_info->wmanufacturerid = desc_buf[DEVICE_DESC_PARAM_MANF_ID] << 8 |
				     desc_buf[DEVICE_DESC_PARAM_MANF_ID + 1];

	/* getting Specification Version in big endian format */
	dev_info->wspecversion = desc_buf[DEVICE_DESC_PARAM_SPEC_VER] << 8 |
				      desc_buf[DEVICE_DESC_PARAM_SPEC_VER + 1];

	model_index = desc_buf[DEVICE_DESC_PARAM_PRDCT_NAME];

	err = ufshcd_read_string_desc(hba, model_index,
				      &dev_info->model, SD_ASCII_STD);
	if (err < 0) {
		dev_err(hba->dev, "%s: Failed reading Product Name. err = %d\n",
			__func__, err);
		goto out;
	}

	ufshcd_get_ref_clk_gating_wait(hba);

	ufs_fixup_device_setup(hba);

	ufshcd_wb_probe(hba, desc_buf);

	/*
	 * ufshcd_read_string_desc returns size of the string
	 * reset the error value
	 */
	err = 0;

out:
	kfree(desc_buf);
	return err;
}

static void ufs_put_device_desc(struct ufs_hba *hba)
{
	struct ufs_dev_info *dev_info = &hba->dev_info;

	kfree(dev_info->model);
	dev_info->model = NULL;
}

/**
 * ufshcd_tune_pa_tactivate - Tunes PA_TActivate of local UniPro
 * @hba: per-adapter instance
 *
 * PA_TActivate parameter can be tuned manually if UniPro version is less than
 * 1.61. PA_TActivate needs to be greater than or equal to peerM-PHY's
 * RX_MIN_ACTIVATETIME_CAPABILITY attribute. This optimal value can help reduce
 * the hibern8 exit latency.
 *
 * Returns zero on success, non-zero error value on failure.
 */
static int ufshcd_tune_pa_tactivate(struct ufs_hba *hba)
{
	int ret = 0;
	u32 peer_rx_min_activatetime = 0, tuned_pa_tactivate;

	ret = ufshcd_dme_peer_get(hba,
				  UIC_ARG_MIB_SEL(
					RX_MIN_ACTIVATETIME_CAPABILITY,
					UIC_ARG_MPHY_RX_GEN_SEL_INDEX(0)),
				  &peer_rx_min_activatetime);
	if (ret)
		goto out;

	/* make sure proper unit conversion is applied */
	tuned_pa_tactivate =
		((peer_rx_min_activatetime * RX_MIN_ACTIVATETIME_UNIT_US)
		 / PA_TACTIVATE_TIME_UNIT_US);
	ret = ufshcd_dme_set(hba, UIC_ARG_MIB(PA_TACTIVATE),
			     tuned_pa_tactivate);

out:
	return ret;
}

/**
 * ufshcd_tune_pa_hibern8time - Tunes PA_Hibern8Time of local UniPro
 * @hba: per-adapter instance
 *
 * PA_Hibern8Time parameter can be tuned manually if UniPro version is less than
 * 1.61. PA_Hibern8Time needs to be maximum of local M-PHY's
 * TX_HIBERN8TIME_CAPABILITY & peer M-PHY's RX_HIBERN8TIME_CAPABILITY.
 * This optimal value can help reduce the hibern8 exit latency.
 *
 * Returns zero on success, non-zero error value on failure.
 */
static int ufshcd_tune_pa_hibern8time(struct ufs_hba *hba)
{
	int ret = 0;
	u32 local_tx_hibern8_time_cap = 0, peer_rx_hibern8_time_cap = 0;
	u32 max_hibern8_time, tuned_pa_hibern8time;

	ret = ufshcd_dme_get(hba,
			     UIC_ARG_MIB_SEL(TX_HIBERN8TIME_CAPABILITY,
					UIC_ARG_MPHY_TX_GEN_SEL_INDEX(0)),
				  &local_tx_hibern8_time_cap);
	if (ret)
		goto out;

	ret = ufshcd_dme_peer_get(hba,
				  UIC_ARG_MIB_SEL(RX_HIBERN8TIME_CAPABILITY,
					UIC_ARG_MPHY_RX_GEN_SEL_INDEX(0)),
				  &peer_rx_hibern8_time_cap);
	if (ret)
		goto out;

	max_hibern8_time = max(local_tx_hibern8_time_cap,
			       peer_rx_hibern8_time_cap);
	/* make sure proper unit conversion is applied */
	tuned_pa_hibern8time = ((max_hibern8_time * HIBERN8TIME_UNIT_US)
				/ PA_HIBERN8_TIME_UNIT_US);
	ret = ufshcd_dme_set(hba, UIC_ARG_MIB(PA_HIBERN8TIME),
			     tuned_pa_hibern8time);
out:
	return ret;
}

/**
 * ufshcd_quirk_tune_host_pa_tactivate - Ensures that host PA_TACTIVATE is
 * less than device PA_TACTIVATE time.
 * @hba: per-adapter instance
 *
 * Some UFS devices require host PA_TACTIVATE to be lower than device
 * PA_TACTIVATE, we need to enable UFS_DEVICE_QUIRK_HOST_PA_TACTIVATE quirk
 * for such devices.
 *
 * Returns zero on success, non-zero error value on failure.
 */
static int ufshcd_quirk_tune_host_pa_tactivate(struct ufs_hba *hba)
{
	int ret = 0;
	u32 granularity, peer_granularity;
	u32 pa_tactivate, peer_pa_tactivate;
	u32 pa_tactivate_us, peer_pa_tactivate_us;
	u8 gran_to_us_table[] = {1, 4, 8, 16, 32, 100};

	ret = ufshcd_dme_get(hba, UIC_ARG_MIB(PA_GRANULARITY),
				  &granularity);
	if (ret)
		goto out;

	ret = ufshcd_dme_peer_get(hba, UIC_ARG_MIB(PA_GRANULARITY),
				  &peer_granularity);
	if (ret)
		goto out;

	if ((granularity < PA_GRANULARITY_MIN_VAL) ||
	    (granularity > PA_GRANULARITY_MAX_VAL)) {
		dev_err(hba->dev, "%s: invalid host PA_GRANULARITY %d",
			__func__, granularity);
		return -EINVAL;
	}

	if ((peer_granularity < PA_GRANULARITY_MIN_VAL) ||
	    (peer_granularity > PA_GRANULARITY_MAX_VAL)) {
		dev_err(hba->dev, "%s: invalid device PA_GRANULARITY %d",
			__func__, peer_granularity);
		return -EINVAL;
	}

	ret = ufshcd_dme_get(hba, UIC_ARG_MIB(PA_TACTIVATE), &pa_tactivate);
	if (ret)
		goto out;

	ret = ufshcd_dme_peer_get(hba, UIC_ARG_MIB(PA_TACTIVATE),
				  &peer_pa_tactivate);
	if (ret)
		goto out;

	pa_tactivate_us = pa_tactivate * gran_to_us_table[granularity - 1];
	peer_pa_tactivate_us = peer_pa_tactivate *
			     gran_to_us_table[peer_granularity - 1];

	if (pa_tactivate_us > peer_pa_tactivate_us) {
		u32 new_peer_pa_tactivate;

		new_peer_pa_tactivate = pa_tactivate_us /
				      gran_to_us_table[peer_granularity - 1];
		new_peer_pa_tactivate++;
		ret = ufshcd_dme_peer_set(hba, UIC_ARG_MIB(PA_TACTIVATE),
					  new_peer_pa_tactivate);
	}

out:
	return ret;
}

static void ufshcd_tune_unipro_params(struct ufs_hba *hba)
{
	if (ufshcd_is_unipro_pa_params_tuning_req(hba)) {
		ufshcd_tune_pa_tactivate(hba);
		ufshcd_tune_pa_hibern8time(hba);
	}

	ufshcd_vops_apply_dev_quirks(hba);

	if (hba->dev_quirks & UFS_DEVICE_QUIRK_PA_TACTIVATE)
		/* set 1ms timeout for PA_TACTIVATE */
		ufshcd_dme_set(hba, UIC_ARG_MIB(PA_TACTIVATE), 10);

	if (hba->dev_quirks & UFS_DEVICE_QUIRK_HOST_PA_TACTIVATE)
		ufshcd_quirk_tune_host_pa_tactivate(hba);
}

static void ufshcd_clear_dbg_ufs_stats(struct ufs_hba *hba)
{
	hba->ufs_stats.hibern8_exit_cnt = 0;
	hba->ufs_stats.last_hibern8_exit_tstamp = ktime_set(0, 0);
	hba->req_abort_count = 0;
}

static void ufshcd_init_desc_sizes(struct ufs_hba *hba)
{
	int err;

	err = ufshcd_read_desc_length(hba, QUERY_DESC_IDN_DEVICE, 0,
		&hba->desc_size.dev_desc);
	if (err)
		hba->desc_size.dev_desc = QUERY_DESC_DEVICE_DEF_SIZE;

	err = ufshcd_read_desc_length(hba, QUERY_DESC_IDN_POWER, 0,
		&hba->desc_size.pwr_desc);
	if (err)
		hba->desc_size.pwr_desc = QUERY_DESC_POWER_DEF_SIZE;

	err = ufshcd_read_desc_length(hba, QUERY_DESC_IDN_INTERCONNECT, 0,
		&hba->desc_size.interc_desc);
	if (err)
		hba->desc_size.interc_desc = QUERY_DESC_INTERCONNECT_DEF_SIZE;

	err = ufshcd_read_desc_length(hba, QUERY_DESC_IDN_CONFIGURATION, 0,
		&hba->desc_size.conf_desc);
	if (err)
		hba->desc_size.conf_desc = QUERY_DESC_CONFIGURATION_DEF_SIZE;

	err = ufshcd_read_desc_length(hba, QUERY_DESC_IDN_UNIT, 0,
		&hba->desc_size.unit_desc);
	if (err)
		hba->desc_size.unit_desc = QUERY_DESC_UNIT_DEF_SIZE;

	err = ufshcd_read_desc_length(hba, QUERY_DESC_IDN_GEOMETRY, 0,
		&hba->desc_size.geom_desc);
	if (err)
		hba->desc_size.geom_desc = QUERY_DESC_GEOMETRY_DEF_SIZE;

	err = ufshcd_read_desc_length(hba, QUERY_DESC_IDN_HEALTH, 0,
		&hba->desc_size.hlth_desc);
	if (err)
		hba->desc_size.hlth_desc = QUERY_DESC_HEALTH_DEF_SIZE;
}

static struct ufs_ref_clk ufs_ref_clk_freqs[] = {
	{19200000, REF_CLK_FREQ_19_2_MHZ},
	{26000000, REF_CLK_FREQ_26_MHZ},
	{38400000, REF_CLK_FREQ_38_4_MHZ},
	{52000000, REF_CLK_FREQ_52_MHZ},
	{0, REF_CLK_FREQ_INVAL},
};

static enum ufs_ref_clk_freq
ufs_get_bref_clk_from_hz(unsigned long freq)
{
	int i;

	for (i = 0; ufs_ref_clk_freqs[i].freq_hz; i++)
		if (ufs_ref_clk_freqs[i].freq_hz == freq)
			return ufs_ref_clk_freqs[i].val;

	return REF_CLK_FREQ_INVAL;
}

void ufshcd_parse_dev_ref_clk_freq(struct ufs_hba *hba, struct clk *refclk)
{
	unsigned long freq;

	freq = clk_get_rate(refclk);

	hba->dev_ref_clk_freq =
		ufs_get_bref_clk_from_hz(freq);

	if (hba->dev_ref_clk_freq == REF_CLK_FREQ_INVAL)
		dev_err(hba->dev,
		"invalid ref_clk setting = %ld\n", freq);
}

static int ufshcd_set_dev_ref_clk(struct ufs_hba *hba)
{
	int err;
	u32 ref_clk;
	u32 freq = hba->dev_ref_clk_freq;

	err = ufshcd_query_attr_retry(hba, UPIU_QUERY_OPCODE_READ_ATTR,
			QUERY_ATTR_IDN_REF_CLK_FREQ, 0, 0, &ref_clk);

	if (err) {
		dev_err(hba->dev, "failed reading bRefClkFreq. err = %d\n",
			err);
		goto out;
	}

	if (ref_clk == freq)
		goto out; /* nothing to update */

	err = ufshcd_query_attr_retry(hba, UPIU_QUERY_OPCODE_WRITE_ATTR,
			QUERY_ATTR_IDN_REF_CLK_FREQ, 0, 0, &freq);

	if (err) {
		dev_err(hba->dev, "bRefClkFreq setting to %lu Hz failed\n",
			ufs_ref_clk_freqs[freq].freq_hz);
		goto out;
	}

	dev_dbg(hba->dev, "bRefClkFreq setting to %lu Hz succeeded\n",
			ufs_ref_clk_freqs[freq].freq_hz);

out:
	return err;
}

static int ufshcd_device_params_init(struct ufs_hba *hba)
{
	bool flag;
	int ret;

	/* Init check for device descriptor sizes */
	ufshcd_init_desc_sizes(hba);

	/* Check and apply UFS device quirks */
	ret = ufs_get_device_desc(hba);
	if (ret) {
		dev_err(hba->dev, "%s: Failed getting device info. err = %d\n",
			__func__, ret);
		goto out;
	}

	if (!ufshcd_query_flag_retry(hba, UPIU_QUERY_OPCODE_READ_FLAG,
			QUERY_FLAG_IDN_PWR_ON_WPE, 0, &flag))
		hba->dev_info.f_power_on_wp_en = flag;

	/* Probe maximum power mode co-supported by both UFS host and device */
	if (ufshcd_get_max_pwr_mode(hba))
		dev_err(hba->dev,
			"%s: Failed getting max supported power mode\n",
			__func__);
out:
	return ret;
}

/**
 * ufshcd_add_lus - probe and add UFS logical units
 * @hba: per-adapter instance
 */
static int ufshcd_add_lus(struct ufs_hba *hba)
{
	int ret;

	/* Add required well known logical units to scsi mid layer */
	ret = ufshcd_scsi_add_wlus(hba);
	if (ret)
		goto out;

	/* Initialize devfreq after UFS device is detected */
	if (ufshcd_is_clkscaling_supported(hba)) {
		memcpy(&hba->clk_scaling.saved_pwr_info.info,
			&hba->pwr_info,
			sizeof(struct ufs_pa_layer_attr));
		hba->clk_scaling.saved_pwr_info.is_valid = true;
		if (!hba->devfreq) {
			ret = ufshcd_devfreq_init(hba);
			if (ret)
				goto out;
		}

		hba->clk_scaling.is_allowed = true;
	}

	ufs_bsg_probe(hba);
	scsi_scan_host(hba->host);
	pm_runtime_put_sync(hba->dev);

out:
	return ret;
}

/**
 * ufshcd_probe_hba - probe hba to detect device and initialize
 * @hba: per-adapter instance
 * @async: asynchronous execution or not
 *
 * Execute link-startup and verify device initialization
 */
static int ufshcd_probe_hba(struct ufs_hba *hba, bool async)
{
	int ret;
	unsigned long flags;
	ktime_t start = ktime_get();

	ret = ufshcd_link_startup(hba);
	if (ret)
		goto out;

	/* set the default level for urgent bkops */
	hba->urgent_bkops_lvl = BKOPS_STATUS_PERF_IMPACT;
	hba->is_urgent_bkops_lvl_checked = false;

	/* Debug counters initialization */
	ufshcd_clear_dbg_ufs_stats(hba);

	/* UniPro link is active now */
	ufshcd_set_link_active(hba);

	/* Verify device initialization by sending NOP OUT UPIU */
	ret = ufshcd_verify_dev_init(hba);
	if (ret)
		goto out;

	/* Initiate UFS initialization, and waiting until completion */
	ret = ufshcd_complete_dev_init(hba);
	if (ret)
		goto out;

	/*
	 * Initialize UFS device parameters used by driver, these
	 * parameters are associated with UFS descriptors.
	 */
	if (async) {
		ret = ufshcd_device_params_init(hba);
		if (ret)
			goto out;
	}

	ufshcd_tune_unipro_params(hba);

	/* UFS device is also active now */
	ufshcd_set_ufs_dev_active(hba);
	ufshcd_force_reset_auto_bkops(hba);
	hba->wlun_dev_clr_ua = true;

	/* Gear up to HS gear if supported */
	if (hba->max_pwr_info.is_valid) {
		/*
		 * Set the right value to bRefClkFreq before attempting to
		 * switch to HS gears.
		 */
		if (hba->dev_ref_clk_freq != REF_CLK_FREQ_INVAL)
			ufshcd_set_dev_ref_clk(hba);
		ret = ufshcd_config_pwr_mode(hba, &hba->max_pwr_info.info);
		if (ret) {
			dev_err(hba->dev, "%s: Failed setting power mode, err = %d\n",
					__func__, ret);
			goto out;
		}
		ufshcd_print_pwr_info(hba);
	}

	/*
	 * bActiveICCLevel is volatile for UFS device (as per latest v2.1 spec)
	 * and for removable UFS card as well, hence always set the parameter.
	 * Note: Error handler may issue the device reset hence resetting
	 *       bActiveICCLevel as well so it is always safe to set this here.
	 */
	ufshcd_set_active_icc_lvl(hba);

	ufshcd_wb_config(hba);
	/* Enable Auto-Hibernate if configured */
	ufshcd_auto_hibern8_enable(hba);

out:
	spin_lock_irqsave(hba->host->host_lock, flags);
	if (ret)
		hba->ufshcd_state = UFSHCD_STATE_ERROR;
	else if (hba->ufshcd_state == UFSHCD_STATE_RESET)
		hba->ufshcd_state = UFSHCD_STATE_OPERATIONAL;
	spin_unlock_irqrestore(hba->host->host_lock, flags);

	trace_ufshcd_init(dev_name(hba->dev), ret,
		ktime_to_us(ktime_sub(ktime_get(), start)),
		hba->curr_dev_pwr_mode, hba->uic_link_state);
	return ret;
}

/**
 * ufshcd_async_scan - asynchronous execution for probing hba
 * @data: data pointer to pass to this function
 * @cookie: cookie data
 */
static void ufshcd_async_scan(void *data, async_cookie_t cookie)
{
	struct ufs_hba *hba = (struct ufs_hba *)data;
	int ret;

	/* Initialize hba, detect and initialize UFS device */
	ret = ufshcd_probe_hba(hba, true);
	if (ret)
		goto out;

	/* Probe and add UFS logical units  */
	ret = ufshcd_add_lus(hba);
out:
	/*
	 * If we failed to initialize the device or the device is not
	 * present, turn off the power/clocks etc.
	 */
	if (ret) {
		pm_runtime_put_sync(hba->dev);
		ufshcd_exit_clk_scaling(hba);
		ufshcd_hba_exit(hba);
	}
}

static enum blk_eh_timer_return ufshcd_eh_timed_out(struct scsi_cmnd *scmd)
{
	unsigned long flags;
	struct Scsi_Host *host;
	struct ufs_hba *hba;
	int index;
	bool found = false;

	if (!scmd || !scmd->device || !scmd->device->host)
		return BLK_EH_DONE;

	host = scmd->device->host;
	hba = shost_priv(host);
	if (!hba)
		return BLK_EH_DONE;

	spin_lock_irqsave(host->host_lock, flags);

	for_each_set_bit(index, &hba->outstanding_reqs, hba->nutrs) {
		if (hba->lrb[index].cmd == scmd) {
			found = true;
			break;
		}
	}

	spin_unlock_irqrestore(host->host_lock, flags);

	/*
	 * Bypass SCSI error handling and reset the block layer timer if this
	 * SCSI command was not actually dispatched to UFS driver, otherwise
	 * let SCSI layer handle the error as usual.
	 */
	return found ? BLK_EH_DONE : BLK_EH_RESET_TIMER;
}

static const struct attribute_group *ufshcd_driver_groups[] = {
	&ufs_sysfs_unit_descriptor_group,
	&ufs_sysfs_lun_attributes_group,
	NULL,
};

static struct ufs_hba_variant_params ufs_hba_vps = {
	.hba_enable_delay_us		= 1000,
	.wb_flush_threshold		= UFS_WB_BUF_REMAIN_PERCENT(40),
	.devfreq_profile.polling_ms	= 100,
	.devfreq_profile.target		= ufshcd_devfreq_target,
	.devfreq_profile.get_dev_status	= ufshcd_devfreq_get_dev_status,
	.ondemand_data.upthreshold	= 70,
	.ondemand_data.downdifferential	= 5,
};

static struct scsi_host_template ufshcd_driver_template = {
	.module			= THIS_MODULE,
	.name			= UFSHCD,
	.proc_name		= UFSHCD,
	.queuecommand		= ufshcd_queuecommand,
	.slave_alloc		= ufshcd_slave_alloc,
	.slave_configure	= ufshcd_slave_configure,
	.slave_destroy		= ufshcd_slave_destroy,
	.change_queue_depth	= ufshcd_change_queue_depth,
	.eh_abort_handler	= ufshcd_abort,
	.eh_device_reset_handler = ufshcd_eh_device_reset_handler,
	.eh_host_reset_handler   = ufshcd_eh_host_reset_handler,
	.eh_timed_out		= ufshcd_eh_timed_out,
	.this_id		= -1,
	.sg_tablesize		= SG_ALL,
	.cmd_per_lun		= UFSHCD_CMD_PER_LUN,
	.can_queue		= UFSHCD_CAN_QUEUE,
	.max_segment_size	= PRDT_DATA_BYTE_COUNT_MAX,
	.max_host_blocked	= 1,
	.track_queue_depth	= 1,
	.sdev_groups		= ufshcd_driver_groups,
	.dma_boundary		= PAGE_SIZE - 1,
	.rpm_autosuspend_delay	= RPM_AUTOSUSPEND_DELAY_MS,
};

static int ufshcd_config_vreg_load(struct device *dev, struct ufs_vreg *vreg,
				   int ua)
{
	int ret;

	if (!vreg)
		return 0;

	/*
	 * "set_load" operation shall be required on those regulators
	 * which specifically configured current limitation. Otherwise
	 * zero max_uA may cause unexpected behavior when regulator is
	 * enabled or set as high power mode.
	 */
	if (!vreg->max_uA)
		return 0;

	ret = regulator_set_load(vreg->reg, ua);
	if (ret < 0) {
		dev_err(dev, "%s: %s set load (ua=%d) failed, err=%d\n",
				__func__, vreg->name, ua, ret);
	}

	return ret;
}

static inline int ufshcd_config_vreg_lpm(struct ufs_hba *hba,
					 struct ufs_vreg *vreg)
{
	return ufshcd_config_vreg_load(hba->dev, vreg, UFS_VREG_LPM_LOAD_UA);
}

static inline int ufshcd_config_vreg_hpm(struct ufs_hba *hba,
					 struct ufs_vreg *vreg)
{
	if (!vreg)
		return 0;

	return ufshcd_config_vreg_load(hba->dev, vreg, vreg->max_uA);
}

static int ufshcd_config_vreg(struct device *dev,
		struct ufs_vreg *vreg, bool on)
{
	int ret = 0;
	struct regulator *reg;
	const char *name;
	int min_uV, uA_load;

	BUG_ON(!vreg);

	reg = vreg->reg;
	name = vreg->name;

	if (regulator_count_voltages(reg) > 0) {
		uA_load = on ? vreg->max_uA : 0;
		ret = ufshcd_config_vreg_load(dev, vreg, uA_load);
		if (ret)
			goto out;

		if (vreg->min_uV && vreg->max_uV) {
			min_uV = on ? vreg->min_uV : 0;
			ret = regulator_set_voltage(reg, min_uV, vreg->max_uV);
			if (ret) {
				dev_err(dev,
					"%s: %s set voltage failed, err=%d\n",
					__func__, name, ret);
				goto out;
			}
		}
	}
out:
	return ret;
}

static int ufshcd_enable_vreg(struct device *dev, struct ufs_vreg *vreg)
{
	int ret = 0;

	if (!vreg || vreg->enabled)
		goto out;

	ret = ufshcd_config_vreg(dev, vreg, true);
	if (!ret)
		ret = regulator_enable(vreg->reg);

	if (!ret)
		vreg->enabled = true;
	else
		dev_err(dev, "%s: %s enable failed, err=%d\n",
				__func__, vreg->name, ret);
out:
	return ret;
}

static int ufshcd_disable_vreg(struct device *dev, struct ufs_vreg *vreg)
{
	int ret = 0;

	if (!vreg || !vreg->enabled)
		goto out;

	ret = regulator_disable(vreg->reg);

	if (!ret) {
		/* ignore errors on applying disable config */
		ufshcd_config_vreg(dev, vreg, false);
		vreg->enabled = false;
	} else {
		dev_err(dev, "%s: %s disable failed, err=%d\n",
				__func__, vreg->name, ret);
	}
out:
	return ret;
}

static int ufshcd_setup_vreg(struct ufs_hba *hba, bool on)
{
	int ret = 0;
	struct device *dev = hba->dev;
	struct ufs_vreg_info *info = &hba->vreg_info;

	ret = ufshcd_toggle_vreg(dev, info->vcc, on);
	if (ret)
		goto out;

	ret = ufshcd_toggle_vreg(dev, info->vccq, on);
	if (ret)
		goto out;

	ret = ufshcd_toggle_vreg(dev, info->vccq2, on);
	if (ret)
		goto out;

out:
	if (ret) {
		ufshcd_toggle_vreg(dev, info->vccq2, false);
		ufshcd_toggle_vreg(dev, info->vccq, false);
		ufshcd_toggle_vreg(dev, info->vcc, false);
	}
	return ret;
}

static int ufshcd_setup_hba_vreg(struct ufs_hba *hba, bool on)
{
	struct ufs_vreg_info *info = &hba->vreg_info;

	return ufshcd_toggle_vreg(hba->dev, info->vdd_hba, on);
}

static int ufshcd_get_vreg(struct device *dev, struct ufs_vreg *vreg)
{
	int ret = 0;

	if (!vreg)
		goto out;

	vreg->reg = devm_regulator_get(dev, vreg->name);
	if (IS_ERR(vreg->reg)) {
		ret = PTR_ERR(vreg->reg);
		dev_err(dev, "%s: %s get failed, err=%d\n",
				__func__, vreg->name, ret);
	}
out:
	return ret;
}

static int ufshcd_init_vreg(struct ufs_hba *hba)
{
	int ret = 0;
	struct device *dev = hba->dev;
	struct ufs_vreg_info *info = &hba->vreg_info;

	ret = ufshcd_get_vreg(dev, info->vcc);
	if (ret)
		goto out;

	ret = ufshcd_get_vreg(dev, info->vccq);
	if (ret)
		goto out;

	ret = ufshcd_get_vreg(dev, info->vccq2);
out:
	return ret;
}

static int ufshcd_init_hba_vreg(struct ufs_hba *hba)
{
	struct ufs_vreg_info *info = &hba->vreg_info;

	if (info)
		return ufshcd_get_vreg(hba->dev, info->vdd_hba);

	return 0;
}

static int __ufshcd_setup_clocks(struct ufs_hba *hba, bool on,
					bool skip_ref_clk)
{
	int ret = 0;
	struct ufs_clk_info *clki;
	struct list_head *head = &hba->clk_list_head;
	unsigned long flags;
	ktime_t start = ktime_get();
	bool clk_state_changed = false;

	if (list_empty(head))
		goto out;

	ret = ufshcd_vops_setup_clocks(hba, on, PRE_CHANGE);
	if (ret)
		return ret;

	list_for_each_entry(clki, head, list) {
		if (!IS_ERR_OR_NULL(clki->clk)) {
			if (skip_ref_clk && !strcmp(clki->name, "ref_clk"))
				continue;

			clk_state_changed = on ^ clki->enabled;
			if (on && !clki->enabled) {
				ret = clk_prepare_enable(clki->clk);
				if (ret) {
					dev_err(hba->dev, "%s: %s prepare enable failed, %d\n",
						__func__, clki->name, ret);
					goto out;
				}
			} else if (!on && clki->enabled) {
				clk_disable_unprepare(clki->clk);
			}
			clki->enabled = on;
			dev_dbg(hba->dev, "%s: clk: %s %sabled\n", __func__,
					clki->name, on ? "en" : "dis");
		}
	}

	ret = ufshcd_vops_setup_clocks(hba, on, POST_CHANGE);
	if (ret)
		return ret;

out:
	if (ret) {
		list_for_each_entry(clki, head, list) {
			if (!IS_ERR_OR_NULL(clki->clk) && clki->enabled)
				clk_disable_unprepare(clki->clk);
		}
	} else if (!ret && on) {
		spin_lock_irqsave(hba->host->host_lock, flags);
		hba->clk_gating.state = CLKS_ON;
		trace_ufshcd_clk_gating(dev_name(hba->dev),
					hba->clk_gating.state);
		spin_unlock_irqrestore(hba->host->host_lock, flags);
	}

	if (clk_state_changed)
		trace_ufshcd_profile_clk_gating(dev_name(hba->dev),
			(on ? "on" : "off"),
			ktime_to_us(ktime_sub(ktime_get(), start)), ret);
	return ret;
}

static int ufshcd_setup_clocks(struct ufs_hba *hba, bool on)
{
	return  __ufshcd_setup_clocks(hba, on, false);
}

static int ufshcd_init_clocks(struct ufs_hba *hba)
{
	int ret = 0;
	struct ufs_clk_info *clki;
	struct device *dev = hba->dev;
	struct list_head *head = &hba->clk_list_head;

	if (list_empty(head))
		goto out;

	list_for_each_entry(clki, head, list) {
		if (!clki->name)
			continue;

		clki->clk = devm_clk_get(dev, clki->name);
		if (IS_ERR(clki->clk)) {
			ret = PTR_ERR(clki->clk);
			dev_err(dev, "%s: %s clk get failed, %d\n",
					__func__, clki->name, ret);
			goto out;
		}

		/*
		 * Parse device ref clk freq as per device tree "ref_clk".
		 * Default dev_ref_clk_freq is set to REF_CLK_FREQ_INVAL
		 * in ufshcd_alloc_host().
		 */
		if (!strcmp(clki->name, "ref_clk"))
			ufshcd_parse_dev_ref_clk_freq(hba, clki->clk);

		if (clki->max_freq) {
			ret = clk_set_rate(clki->clk, clki->max_freq);
			if (ret) {
				dev_err(hba->dev, "%s: %s clk set rate(%dHz) failed, %d\n",
					__func__, clki->name,
					clki->max_freq, ret);
				goto out;
			}
			clki->curr_freq = clki->max_freq;
		}
		dev_dbg(dev, "%s: clk: %s, rate: %lu\n", __func__,
				clki->name, clk_get_rate(clki->clk));
	}
out:
	return ret;
}

static int ufshcd_variant_hba_init(struct ufs_hba *hba)
{
	int err = 0;

	if (!hba->vops)
		goto out;

	err = ufshcd_vops_init(hba);
	if (err)
		goto out;

	err = ufshcd_vops_setup_regulators(hba, true);
	if (err)
		goto out_exit;

	goto out;

out_exit:
	ufshcd_vops_exit(hba);
out:
	if (err)
		dev_err(hba->dev, "%s: variant %s init failed err %d\n",
			__func__, ufshcd_get_var_name(hba), err);
	return err;
}

static void ufshcd_variant_hba_exit(struct ufs_hba *hba)
{
	if (!hba->vops)
		return;

	ufshcd_vops_setup_regulators(hba, false);

	ufshcd_vops_exit(hba);
}

static int ufshcd_hba_init(struct ufs_hba *hba)
{
	int err;

	/*
	 * Handle host controller power separately from the UFS device power
	 * rails as it will help controlling the UFS host controller power
	 * collapse easily which is different than UFS device power collapse.
	 * Also, enable the host controller power before we go ahead with rest
	 * of the initialization here.
	 */
	err = ufshcd_init_hba_vreg(hba);
	if (err)
		goto out;

	err = ufshcd_setup_hba_vreg(hba, true);
	if (err)
		goto out;

	err = ufshcd_init_clocks(hba);
	if (err)
		goto out_disable_hba_vreg;

	err = ufshcd_setup_clocks(hba, true);
	if (err)
		goto out_disable_hba_vreg;

	err = ufshcd_init_vreg(hba);
	if (err)
		goto out_disable_clks;

	err = ufshcd_setup_vreg(hba, true);
	if (err)
		goto out_disable_clks;

	err = ufshcd_variant_hba_init(hba);
	if (err)
		goto out_disable_vreg;

	hba->is_powered = true;
	goto out;

out_disable_vreg:
	ufshcd_setup_vreg(hba, false);
out_disable_clks:
	ufshcd_setup_clocks(hba, false);
out_disable_hba_vreg:
	ufshcd_setup_hba_vreg(hba, false);
out:
	return err;
}

static void ufshcd_hba_exit(struct ufs_hba *hba)
{
	if (hba->is_powered) {
		ufshcd_variant_hba_exit(hba);
		ufshcd_setup_vreg(hba, false);
		ufshcd_suspend_clkscaling(hba);
		if (ufshcd_is_clkscaling_supported(hba))
			if (hba->devfreq)
				ufshcd_suspend_clkscaling(hba);
		ufshcd_setup_clocks(hba, false);
		ufshcd_setup_hba_vreg(hba, false);
		hba->is_powered = false;
		ufs_put_device_desc(hba);
	}
}

static int
ufshcd_send_request_sense(struct ufs_hba *hba, struct scsi_device *sdp)
{
	unsigned char cmd[6] = {REQUEST_SENSE,
				0,
				0,
				0,
				UFS_SENSE_SIZE,
				0};
	char *buffer;
	int ret;

	buffer = kzalloc(UFS_SENSE_SIZE, GFP_KERNEL);
	if (!buffer) {
		ret = -ENOMEM;
		goto out;
	}

	ret = scsi_execute(sdp, cmd, DMA_FROM_DEVICE, buffer,
			UFS_SENSE_SIZE, NULL, NULL,
			msecs_to_jiffies(1000), 3, 0, RQF_PM, NULL);
	if (ret)
		pr_err("%s: failed with err %d\n", __func__, ret);

	kfree(buffer);
out:
	return ret;
}

/**
 * ufshcd_set_dev_pwr_mode - sends START STOP UNIT command to set device
 *			     power mode
 * @hba: per adapter instance
 * @pwr_mode: device power mode to set
 *
 * Returns 0 if requested power mode is set successfully
 * Returns non-zero if failed to set the requested power mode
 */
static int ufshcd_set_dev_pwr_mode(struct ufs_hba *hba,
				     enum ufs_dev_pwr_mode pwr_mode)
{
	unsigned char cmd[6] = { START_STOP };
	struct scsi_sense_hdr sshdr;
	struct scsi_device *sdp;
	unsigned long flags;
	int ret;

	spin_lock_irqsave(hba->host->host_lock, flags);
	sdp = hba->sdev_ufs_device;
	if (sdp) {
		ret = scsi_device_get(sdp);
		if (!ret && !scsi_device_online(sdp)) {
			ret = -ENODEV;
			scsi_device_put(sdp);
		}
	} else {
		ret = -ENODEV;
	}
	spin_unlock_irqrestore(hba->host->host_lock, flags);

	if (ret)
		return ret;

	/*
	 * If scsi commands fail, the scsi mid-layer schedules scsi error-
	 * handling, which would wait for host to be resumed. Since we know
	 * we are functional while we are here, skip host resume in error
	 * handling context.
	 */
	hba->host->eh_noresume = 1;
	if (hba->wlun_dev_clr_ua) {
		ret = ufshcd_send_request_sense(hba, sdp);
		if (ret)
			goto out;
		/* Unit attention condition is cleared now */
		hba->wlun_dev_clr_ua = false;
	}

	cmd[4] = pwr_mode << 4;

	/*
	 * Current function would be generally called from the power management
	 * callbacks hence set the RQF_PM flag so that it doesn't resume the
	 * already suspended childs.
	 */
	ret = scsi_execute(sdp, cmd, DMA_NONE, NULL, 0, NULL, &sshdr,
			START_STOP_TIMEOUT, 0, 0, RQF_PM, NULL);
	if (ret) {
		sdev_printk(KERN_WARNING, sdp,
			    "START_STOP failed for power mode: %d, result %x\n",
			    pwr_mode, ret);
		if (driver_byte(ret) == DRIVER_SENSE)
			scsi_print_sense_hdr(sdp, NULL, &sshdr);
	}

	if (!ret)
		hba->curr_dev_pwr_mode = pwr_mode;
out:
	scsi_device_put(sdp);
	hba->host->eh_noresume = 0;
	return ret;
}

static int ufshcd_link_state_transition(struct ufs_hba *hba,
					enum uic_link_state req_link_state,
					int check_for_bkops)
{
	int ret = 0;

	if (req_link_state == hba->uic_link_state)
		return 0;

	if (req_link_state == UIC_LINK_HIBERN8_STATE) {
		ret = ufshcd_uic_hibern8_enter(hba);
		if (!ret) {
			ufshcd_set_link_hibern8(hba);
		} else {
			dev_err(hba->dev, "%s: hibern8 enter failed %d\n",
					__func__, ret);
			goto out;
		}
	}
	/*
	 * If autobkops is enabled, link can't be turned off because
	 * turning off the link would also turn off the device.
	 */
	else if ((req_link_state == UIC_LINK_OFF_STATE) &&
		   (!check_for_bkops || (check_for_bkops &&
		    !hba->auto_bkops_enabled))) {
		/*
		 * Let's make sure that link is in low power mode, we are doing
		 * this currently by putting the link in Hibern8. Otherway to
		 * put the link in low power mode is to send the DME end point
		 * to device and then send the DME reset command to local
		 * unipro. But putting the link in hibern8 is much faster.
		 */
		ret = ufshcd_uic_hibern8_enter(hba);
		if (ret) {
			dev_err(hba->dev, "%s: hibern8 enter failed %d\n",
					__func__, ret);
			goto out;
		}
		/*
		 * Change controller state to "reset state" which
		 * should also put the link in off/reset state
		 */
		ufshcd_hba_stop(hba, true);
		/*
		 * TODO: Check if we need any delay to make sure that
		 * controller is reset
		 */
		ufshcd_set_link_off(hba);
	}

out:
	return ret;
}

static void ufshcd_vreg_set_lpm(struct ufs_hba *hba)
{
	bool vcc_off = false;

	/*
	 * It seems some UFS devices may keep drawing more than sleep current
	 * (atleast for 500us) from UFS rails (especially from VCCQ rail).
	 * To avoid this situation, add 2ms delay before putting these UFS
	 * rails in LPM mode.
	 */
	if (!ufshcd_is_link_active(hba) &&
	    hba->dev_quirks & UFS_DEVICE_QUIRK_DELAY_BEFORE_LPM)
		usleep_range(2000, 2100);

	/*
	 * If UFS device is either in UFS_Sleep turn off VCC rail to save some
	 * power.
	 *
	 * If UFS device and link is in OFF state, all power supplies (VCC,
	 * VCCQ, VCCQ2) can be turned off if power on write protect is not
	 * required. If UFS link is inactive (Hibern8 or OFF state) and device
	 * is in sleep state, put VCCQ & VCCQ2 rails in LPM mode.
	 *
	 * Ignore the error returned by ufshcd_toggle_vreg() as device is anyway
	 * in low power state which would save some power.
	 *
	 * If Write Booster is enabled and the device needs to flush the WB
	 * buffer OR if bkops status is urgent for WB, keep Vcc on.
	 */
	if (ufshcd_is_ufs_dev_poweroff(hba) && ufshcd_is_link_off(hba) &&
	    !hba->dev_info.is_lu_power_on_wp) {
		ufshcd_setup_vreg(hba, false);
		vcc_off = true;
	} else if (!ufshcd_is_ufs_dev_active(hba)) {
		ufshcd_toggle_vreg(hba->dev, hba->vreg_info.vcc, false);
		vcc_off = true;
		if (ufshcd_is_link_hibern8(hba) || ufshcd_is_link_off(hba)) {
			ufshcd_config_vreg_lpm(hba, hba->vreg_info.vccq);
			ufshcd_config_vreg_lpm(hba, hba->vreg_info.vccq2);
		}
	}

	/*
	 * Some UFS devices require delay after VCC power rail is turned-off.
	 */
	if (vcc_off && hba->vreg_info.vcc &&
		hba->dev_quirks & UFS_DEVICE_QUIRK_DELAY_AFTER_LPM)
		usleep_range(5000, 5100);
}

static int ufshcd_vreg_set_hpm(struct ufs_hba *hba)
{
	int ret = 0;

	if (ufshcd_is_ufs_dev_poweroff(hba) && ufshcd_is_link_off(hba) &&
	    !hba->dev_info.is_lu_power_on_wp) {
		ret = ufshcd_setup_vreg(hba, true);
	} else if (!ufshcd_is_ufs_dev_active(hba)) {
		if (!ufshcd_is_link_active(hba)) {
			ret = ufshcd_config_vreg_hpm(hba, hba->vreg_info.vccq);
			if (ret)
				goto vcc_disable;
			ret = ufshcd_config_vreg_hpm(hba, hba->vreg_info.vccq2);
			if (ret)
				goto vccq_lpm;
		}
		ret = ufshcd_toggle_vreg(hba->dev, hba->vreg_info.vcc, true);
	}
	goto out;

vccq_lpm:
	ufshcd_config_vreg_lpm(hba, hba->vreg_info.vccq);
vcc_disable:
	ufshcd_toggle_vreg(hba->dev, hba->vreg_info.vcc, false);
out:
	return ret;
}

static void ufshcd_hba_vreg_set_lpm(struct ufs_hba *hba)
{
	if (ufshcd_is_link_off(hba))
		ufshcd_setup_hba_vreg(hba, false);
}

static void ufshcd_hba_vreg_set_hpm(struct ufs_hba *hba)
{
	if (ufshcd_is_link_off(hba))
		ufshcd_setup_hba_vreg(hba, true);
}

/**
 * ufshcd_suspend - helper function for suspend operations
 * @hba: per adapter instance
 * @pm_op: desired low power operation type
 *
 * This function will try to put the UFS device and link into low power
 * mode based on the "rpm_lvl" (Runtime PM level) or "spm_lvl"
 * (System PM level).
 *
 * If this function is called during shutdown, it will make sure that
 * both UFS device and UFS link is powered off.
 *
 * NOTE: UFS device & link must be active before we enter in this function.
 *
 * Returns 0 for success and non-zero for failure
 */
static int ufshcd_suspend(struct ufs_hba *hba, enum ufs_pm_op pm_op)
{
	int ret = 0;
	enum ufs_pm_level pm_lvl;
	enum ufs_dev_pwr_mode req_dev_pwr_mode;
	enum uic_link_state req_link_state;

	hba->pm_op_in_progress = 1;
	if (!ufshcd_is_shutdown_pm(pm_op)) {
		pm_lvl = ufshcd_is_runtime_pm(pm_op) ?
			 hba->rpm_lvl : hba->spm_lvl;
		req_dev_pwr_mode = ufs_get_pm_lvl_to_dev_pwr_mode(pm_lvl);
		req_link_state = ufs_get_pm_lvl_to_link_pwr_state(pm_lvl);
	} else {
		req_dev_pwr_mode = UFS_POWERDOWN_PWR_MODE;
		req_link_state = UIC_LINK_OFF_STATE;
	}

	ret = ufshcd_crypto_suspend(hba, pm_op);
	if (ret)
		goto out;

	/*
	 * If we can't transition into any of the low power modes
	 * just gate the clocks.
	 */
	ufshcd_hold(hba, false);
	hba->clk_gating.is_suspended = true;

	if (hba->clk_scaling.is_allowed) {
		cancel_work_sync(&hba->clk_scaling.suspend_work);
		cancel_work_sync(&hba->clk_scaling.resume_work);
		ufshcd_suspend_clkscaling(hba);
	}

	if (req_dev_pwr_mode == UFS_ACTIVE_PWR_MODE &&
			req_link_state == UIC_LINK_ACTIVE_STATE) {
		goto disable_clks;
	}

	if ((req_dev_pwr_mode == hba->curr_dev_pwr_mode) &&
	    (req_link_state == hba->uic_link_state))
		goto enable_gating;

	/* UFS device & link must be active before we enter in this function */
	if (!ufshcd_is_ufs_dev_active(hba) || !ufshcd_is_link_active(hba)) {
		ret = -EINVAL;
		goto enable_gating;
	}

	if (ufshcd_is_runtime_pm(pm_op)) {
		if (ufshcd_can_autobkops_during_suspend(hba)) {
			/*
			 * The device is idle with no requests in the queue,
			 * allow background operations if bkops status shows
			 * that performance might be impacted.
			 */
			ret = ufshcd_urgent_bkops(hba);
			if (ret)
				goto enable_gating;
		} else {
			/* make sure that auto bkops is disabled */
			ufshcd_disable_auto_bkops(hba);
		}
		/*
		 * If device needs to do BKOP or WB buffer flush during
		 * Hibern8, keep device power mode as "active power mode"
		 * and VCC supply.
		 */
		hba->dev_info.b_rpm_dev_flush_capable =
			hba->auto_bkops_enabled ||
			(((req_link_state == UIC_LINK_HIBERN8_STATE) ||
			((req_link_state == UIC_LINK_ACTIVE_STATE) &&
			ufshcd_is_auto_hibern8_enabled(hba))) &&
			ufshcd_wb_need_flush(hba));
	}

	if (req_dev_pwr_mode != hba->curr_dev_pwr_mode) {
		if ((ufshcd_is_runtime_pm(pm_op) && !hba->auto_bkops_enabled) ||
		    !ufshcd_is_runtime_pm(pm_op)) {
			/* ensure that bkops is disabled */
			ufshcd_disable_auto_bkops(hba);
		}

		if (!hba->dev_info.b_rpm_dev_flush_capable) {
			ret = ufshcd_set_dev_pwr_mode(hba, req_dev_pwr_mode);
			if (ret)
				goto enable_gating;
		}
	}

	flush_work(&hba->eeh_work);
	ret = ufshcd_link_state_transition(hba, req_link_state, 1);
	if (ret)
		goto set_dev_active;

	ufshcd_vreg_set_lpm(hba);

disable_clks:
	/*
	 * Call vendor specific suspend callback. As these callbacks may access
	 * vendor specific host controller register space call them before the
	 * host clocks are ON.
	 */
	ret = ufshcd_vops_suspend(hba, pm_op);
	if (ret)
		goto set_link_active;
	/*
	 * Disable the host irq as host controller as there won't be any
	 * host controller transaction expected till resume.
	 */
	ufshcd_disable_irq(hba);

	if (!ufshcd_is_link_active(hba))
		ufshcd_setup_clocks(hba, false);
	else
		/* If link is active, device ref_clk can't be switched off */
		__ufshcd_setup_clocks(hba, false, true);

	if (ufshcd_is_clkgating_allowed(hba)) {
		hba->clk_gating.state = CLKS_OFF;
		trace_ufshcd_clk_gating(dev_name(hba->dev),
					hba->clk_gating.state);
	}

	/* Put the host controller in low power mode if possible */
	ufshcd_hba_vreg_set_lpm(hba);
	goto out;

set_link_active:
	if (hba->clk_scaling.is_allowed)
		ufshcd_resume_clkscaling(hba);
	ufshcd_vreg_set_hpm(hba);
	if (ufshcd_is_link_hibern8(hba) && !ufshcd_uic_hibern8_exit(hba))
		ufshcd_set_link_active(hba);
	else if (ufshcd_is_link_off(hba))
		ufshcd_host_reset_and_restore(hba);
set_dev_active:
	if (!ufshcd_set_dev_pwr_mode(hba, UFS_ACTIVE_PWR_MODE))
		ufshcd_disable_auto_bkops(hba);
enable_gating:
	if (hba->clk_scaling.is_allowed)
		ufshcd_resume_clkscaling(hba);
	hba->clk_gating.is_suspended = false;
	hba->dev_info.b_rpm_dev_flush_capable = false;
	ufshcd_release(hba);
	ufshcd_crypto_resume(hba, pm_op);
out:
	if (hba->dev_info.b_rpm_dev_flush_capable) {
		schedule_delayed_work(&hba->rpm_dev_flush_recheck_work,
			msecs_to_jiffies(RPM_DEV_FLUSH_RECHECK_WORK_DELAY_MS));
	}

	hba->pm_op_in_progress = 0;

	if (ret)
		ufshcd_update_reg_hist(&hba->ufs_stats.suspend_err, (u32)ret);
	return ret;
}

/**
 * ufshcd_resume - helper function for resume operations
 * @hba: per adapter instance
 * @pm_op: runtime PM or system PM
 *
 * This function basically brings the UFS device, UniPro link and controller
 * to active state.
 *
 * Returns 0 for success and non-zero for failure
 */
static int ufshcd_resume(struct ufs_hba *hba, enum ufs_pm_op pm_op)
{
	int ret;
	enum uic_link_state old_link_state;
	enum ufs_dev_pwr_mode old_pwr_mode;

	hba->pm_op_in_progress = 1;
	old_link_state = hba->uic_link_state;
	old_pwr_mode = hba->curr_dev_pwr_mode;

	ufshcd_hba_vreg_set_hpm(hba);
	/* Make sure clocks are enabled before accessing controller */
	ret = ufshcd_setup_clocks(hba, true);
	if (ret)
		goto out;

	/* enable the host irq as host controller would be active soon */
	ufshcd_enable_irq(hba);

	ret = ufshcd_vreg_set_hpm(hba);
	if (ret)
		goto disable_irq_and_vops_clks;

	/*
	 * Call vendor specific resume callback. As these callbacks may access
	 * vendor specific host controller register space call them when the
	 * host clocks are ON.
	 */
	ret = ufshcd_vops_resume(hba, pm_op);
	if (ret)
		goto disable_vreg;

	if (ufshcd_is_link_hibern8(hba)) {
		ret = ufshcd_uic_hibern8_exit(hba);
		if (!ret) {
			ufshcd_set_link_active(hba);
		} else {
			dev_err(hba->dev, "%s: hibern8 exit failed %d\n",
					__func__, ret);
			goto vendor_suspend;
		}
	} else if (ufshcd_is_link_off(hba)) {
		/*
		 * A full initialization of the host and the device is required
		 * since the link was put to off during suspend.
		 */
		ret = ufshcd_reset_and_restore(hba);
		/*
		 * ufshcd_reset_and_restore() should have already
		 * set the link state as active
		 */
		if (ret || !ufshcd_is_link_active(hba))
			goto vendor_suspend;
	}

	if (!ufshcd_is_ufs_dev_active(hba)) {
		ret = ufshcd_set_dev_pwr_mode(hba, UFS_ACTIVE_PWR_MODE);
		if (ret)
			goto set_old_link_state;
	}

	ret = ufshcd_crypto_resume(hba, pm_op);
	if (ret)
		goto set_old_dev_pwr_mode;

	if (ufshcd_keep_autobkops_enabled_except_suspend(hba))
		ufshcd_enable_auto_bkops(hba);
	else
		/*
		 * If BKOPs operations are urgently needed at this moment then
		 * keep auto-bkops enabled or else disable it.
		 */
		ufshcd_urgent_bkops(hba);

	hba->clk_gating.is_suspended = false;

	if (hba->clk_scaling.is_allowed)
		ufshcd_resume_clkscaling(hba);

	/* Enable Auto-Hibernate if configured */
	ufshcd_auto_hibern8_enable(hba);

	if (hba->dev_info.b_rpm_dev_flush_capable) {
		hba->dev_info.b_rpm_dev_flush_capable = false;
		cancel_delayed_work(&hba->rpm_dev_flush_recheck_work);
	}

	/* Schedule clock gating in case of no access to UFS device yet */
	ufshcd_release(hba);

	goto out;

set_old_dev_pwr_mode:
	if (old_pwr_mode != hba->curr_dev_pwr_mode)
		ufshcd_set_dev_pwr_mode(hba, old_pwr_mode);
set_old_link_state:
	ufshcd_link_state_transition(hba, old_link_state, 0);
vendor_suspend:
	ufshcd_vops_suspend(hba, pm_op);
disable_vreg:
	ufshcd_vreg_set_lpm(hba);
disable_irq_and_vops_clks:
	ufshcd_disable_irq(hba);
	if (hba->clk_scaling.is_allowed)
		ufshcd_suspend_clkscaling(hba);
	ufshcd_setup_clocks(hba, false);
	if (ufshcd_is_clkgating_allowed(hba)) {
		hba->clk_gating.state = CLKS_OFF;
		trace_ufshcd_clk_gating(dev_name(hba->dev),
					hba->clk_gating.state);
	}
out:
	hba->pm_op_in_progress = 0;
	if (ret)
		ufshcd_update_reg_hist(&hba->ufs_stats.resume_err, (u32)ret);
	return ret;
}

/**
 * ufshcd_system_suspend - system suspend routine
 * @hba: per adapter instance
 *
 * Check the description of ufshcd_suspend() function for more details.
 *
 * Returns 0 for success and non-zero for failure
 */
int ufshcd_system_suspend(struct ufs_hba *hba)
{
	int ret = 0;
	ktime_t start = ktime_get();

	if (!hba || !hba->is_powered)
		return 0;

	cancel_delayed_work_sync(&hba->rpm_dev_flush_recheck_work);

	if ((ufs_get_pm_lvl_to_dev_pwr_mode(hba->spm_lvl) ==
	     hba->curr_dev_pwr_mode) &&
	    (ufs_get_pm_lvl_to_link_pwr_state(hba->spm_lvl) ==
	     hba->uic_link_state) &&
	     !hba->dev_info.b_rpm_dev_flush_capable)
		goto out;

	if (pm_runtime_suspended(hba->dev)) {
		/*
		 * UFS device and/or UFS link low power states during runtime
		 * suspend seems to be different than what is expected during
		 * system suspend. Hence runtime resume the devic & link and
		 * let the system suspend low power states to take effect.
		 * TODO: If resume takes longer time, we might have optimize
		 * it in future by not resuming everything if possible.
		 */
		ret = ufshcd_runtime_resume(hba);
		if (ret)
			goto out;
	}

	ret = ufshcd_suspend(hba, UFS_SYSTEM_PM);
out:
	trace_ufshcd_system_suspend(dev_name(hba->dev), ret,
		ktime_to_us(ktime_sub(ktime_get(), start)),
		hba->curr_dev_pwr_mode, hba->uic_link_state);
	if (!ret)
		hba->is_sys_suspended = true;
	return ret;
}
EXPORT_SYMBOL(ufshcd_system_suspend);

/**
 * ufshcd_system_resume - system resume routine
 * @hba: per adapter instance
 *
 * Returns 0 for success and non-zero for failure
 */

int ufshcd_system_resume(struct ufs_hba *hba)
{
	int ret = 0;
	ktime_t start = ktime_get();

	if (!hba)
		return -EINVAL;

	if (!hba->is_powered || pm_runtime_suspended(hba->dev))
		/*
		 * Let the runtime resume take care of resuming
		 * if runtime suspended.
		 */
		goto out;
	else
		ret = ufshcd_resume(hba, UFS_SYSTEM_PM);
out:
	trace_ufshcd_system_resume(dev_name(hba->dev), ret,
		ktime_to_us(ktime_sub(ktime_get(), start)),
		hba->curr_dev_pwr_mode, hba->uic_link_state);
	if (!ret)
		hba->is_sys_suspended = false;
	return ret;
}
EXPORT_SYMBOL(ufshcd_system_resume);

/**
 * ufshcd_runtime_suspend - runtime suspend routine
 * @hba: per adapter instance
 *
 * Check the description of ufshcd_suspend() function for more details.
 *
 * Returns 0 for success and non-zero for failure
 */
int ufshcd_runtime_suspend(struct ufs_hba *hba)
{
	int ret = 0;
	ktime_t start = ktime_get();

	if (!hba)
		return -EINVAL;

	if (!hba->is_powered)
		goto out;
	else
		ret = ufshcd_suspend(hba, UFS_RUNTIME_PM);
out:
	trace_ufshcd_runtime_suspend(dev_name(hba->dev), ret,
		ktime_to_us(ktime_sub(ktime_get(), start)),
		hba->curr_dev_pwr_mode, hba->uic_link_state);
	return ret;
}
EXPORT_SYMBOL(ufshcd_runtime_suspend);

/**
 * ufshcd_runtime_resume - runtime resume routine
 * @hba: per adapter instance
 *
 * This function basically brings the UFS device, UniPro link and controller
 * to active state. Following operations are done in this function:
 *
 * 1. Turn on all the controller related clocks
 * 2. Bring the UniPro link out of Hibernate state
 * 3. If UFS device is in sleep state, turn ON VCC rail and bring the UFS device
 *    to active state.
 * 4. If auto-bkops is enabled on the device, disable it.
 *
 * So following would be the possible power state after this function return
 * successfully:
 *	S1: UFS device in Active state with VCC rail ON
 *	    UniPro link in Active state
 *	    All the UFS/UniPro controller clocks are ON
 *
 * Returns 0 for success and non-zero for failure
 */
int ufshcd_runtime_resume(struct ufs_hba *hba)
{
	int ret = 0;
	ktime_t start = ktime_get();

	if (!hba)
		return -EINVAL;

	if (!hba->is_powered)
		goto out;
	else
		ret = ufshcd_resume(hba, UFS_RUNTIME_PM);
out:
	trace_ufshcd_runtime_resume(dev_name(hba->dev), ret,
		ktime_to_us(ktime_sub(ktime_get(), start)),
		hba->curr_dev_pwr_mode, hba->uic_link_state);
	return ret;
}
EXPORT_SYMBOL(ufshcd_runtime_resume);

int ufshcd_runtime_idle(struct ufs_hba *hba)
{
	return 0;
}
EXPORT_SYMBOL(ufshcd_runtime_idle);

/**
 * ufshcd_shutdown - shutdown routine
 * @hba: per adapter instance
 *
 * This function would power off both UFS device and UFS link.
 *
 * Returns 0 always to allow force shutdown even in case of errors.
 */
int ufshcd_shutdown(struct ufs_hba *hba)
{
	int ret = 0;

	if (!hba->is_powered)
		goto out;

	if (ufshcd_is_ufs_dev_poweroff(hba) && ufshcd_is_link_off(hba))
		goto out;

	pm_runtime_get_sync(hba->dev);

	ret = ufshcd_suspend(hba, UFS_SHUTDOWN_PM);
out:
	if (ret)
		dev_err(hba->dev, "%s failed, err %d\n", __func__, ret);
	/* allow force shutdown even in case of errors */
	return 0;
}
EXPORT_SYMBOL(ufshcd_shutdown);

/**
 * ufshcd_remove - de-allocate SCSI host and host memory space
 *		data structure memory
 * @hba: per adapter instance
 */
void ufshcd_remove(struct ufs_hba *hba)
{
	ufs_bsg_remove(hba);
	ufs_sysfs_remove_nodes(hba->dev);
	scsi_remove_host(hba->host);
	destroy_workqueue(hba->eh_wq);
	/* disable interrupts */
	ufshcd_disable_intr(hba, hba->intr_mask);
	ufshcd_hba_stop(hba, true);

	ufshcd_exit_clk_scaling(hba);
	ufshcd_exit_clk_gating(hba);
	if (ufshcd_is_clkscaling_supported(hba))
		device_remove_file(hba->dev, &hba->clk_scaling.enable_attr);
	ufshcd_hba_exit(hba);
}
EXPORT_SYMBOL_GPL(ufshcd_remove);

/**
 * ufshcd_dealloc_host - deallocate Host Bus Adapter (HBA)
 * @hba: pointer to Host Bus Adapter (HBA)
 */
void ufshcd_dealloc_host(struct ufs_hba *hba)
{
	scsi_host_put(hba->host);
}
EXPORT_SYMBOL_GPL(ufshcd_dealloc_host);

/**
 * ufshcd_set_dma_mask - Set dma mask based on the controller
 *			 addressing capability
 * @hba: per adapter instance
 *
 * Returns 0 for success, non-zero for failure
 */
static int ufshcd_set_dma_mask(struct ufs_hba *hba)
{
	if (hba->capabilities & MASK_64_ADDRESSING_SUPPORT) {
		if (!dma_set_mask_and_coherent(hba->dev, DMA_BIT_MASK(64)))
			return 0;
	}
	return dma_set_mask_and_coherent(hba->dev, DMA_BIT_MASK(32));
}

/**
 * ufshcd_alloc_host - allocate Host Bus Adapter (HBA)
 * @dev: pointer to device handle
 * @hba_handle: driver private handle
 * Returns 0 on success, non-zero value on failure
 */
int ufshcd_alloc_host(struct device *dev, struct ufs_hba **hba_handle)
{
	struct Scsi_Host *host;
	struct ufs_hba *hba;
	int err = 0;

	if (!dev) {
		dev_err(dev,
		"Invalid memory reference for dev is NULL\n");
		err = -ENODEV;
		goto out_error;
	}

	host = scsi_host_alloc(&ufshcd_driver_template,
				sizeof(struct ufs_hba));
	if (!host) {
		dev_err(dev, "scsi_host_alloc failed\n");
		err = -ENOMEM;
		goto out_error;
	}
	hba = shost_priv(host);
	hba->host = host;
	hba->dev = dev;
	*hba_handle = hba;
	hba->dev_ref_clk_freq = REF_CLK_FREQ_INVAL;
	hba->sg_entry_size = sizeof(struct ufshcd_sg_entry);

	INIT_LIST_HEAD(&hba->clk_list_head);

out_error:
	return err;
}
EXPORT_SYMBOL(ufshcd_alloc_host);

/**
 * ufshcd_init - Driver initialization routine
 * @hba: per-adapter instance
 * @mmio_base: base register address
 * @irq: Interrupt line of device
 * Returns 0 on success, non-zero value on failure
 */
int ufshcd_init(struct ufs_hba *hba, void __iomem *mmio_base, unsigned int irq)
{
	int err;
	struct Scsi_Host *host = hba->host;
	struct device *dev = hba->dev;
	char eh_wq_name[sizeof("ufs_eh_wq_00")];

	if (!mmio_base) {
		dev_err(hba->dev,
		"Invalid memory reference for mmio_base is NULL\n");
		err = -ENODEV;
		goto out_error;
	}

	hba->mmio_base = mmio_base;
	hba->irq = irq;
	hba->vps = &ufs_hba_vps;

	err = ufshcd_hba_init(hba);
	if (err)
		goto out_error;

	/* Read capabilities registers */
	ufshcd_hba_capabilities(hba);

	/* Get UFS version supported by the controller */
	hba->ufs_version = ufshcd_get_ufs_version(hba);

	if ((hba->ufs_version != UFSHCI_VERSION_10) &&
	    (hba->ufs_version != UFSHCI_VERSION_11) &&
	    (hba->ufs_version != UFSHCI_VERSION_20) &&
	    (hba->ufs_version != UFSHCI_VERSION_21))
		dev_err(hba->dev, "invalid UFS version 0x%x\n",
			hba->ufs_version);

	/* Get Interrupt bit mask per version */
	hba->intr_mask = ufshcd_get_intr_mask(hba);

	err = ufshcd_set_dma_mask(hba);
	if (err) {
		dev_err(hba->dev, "set dma mask failed\n");
		goto out_disable;
	}

	/* Allocate memory for host memory space */
	err = ufshcd_memory_alloc(hba);
	if (err) {
		dev_err(hba->dev, "Memory allocation failed\n");
		goto out_disable;
	}

	/* Configure LRB */
	ufshcd_host_memory_configure(hba);

	host->can_queue = hba->nutrs;
	host->cmd_per_lun = hba->nutrs;
	host->max_id = UFSHCD_MAX_ID;
	host->max_lun = UFS_MAX_LUNS;
	host->max_channel = UFSHCD_MAX_CHANNEL;
	host->unique_id = host->host_no;
	host->max_cmd_len = UFS_CDB_SIZE;

	hba->max_pwr_info.is_valid = false;

	/* Initailize wait queue for task management */
	init_waitqueue_head(&hba->tm_wq);
	init_waitqueue_head(&hba->tm_tag_wq);

	/* Initialize work queues */
	snprintf(eh_wq_name, sizeof(eh_wq_name), "ufs_eh_wq_%d",
		 hba->host->host_no);
	hba->eh_wq = create_singlethread_workqueue(eh_wq_name);
	if (!hba->eh_wq) {
		dev_err(hba->dev, "%s: failed to create eh workqueue\n",
				__func__);
		err = -ENOMEM;
		goto out_disable;
	}
	INIT_WORK(&hba->eh_work, ufshcd_err_handler);
	INIT_WORK(&hba->eeh_work, ufshcd_exception_event_handler);

	/* Initialize UIC command mutex */
	mutex_init(&hba->uic_cmd_mutex);

	/* Initialize mutex for device management commands */
	mutex_init(&hba->dev_cmd.lock);

	init_rwsem(&hba->clk_scaling_lock);

	/* Initialize device management tag acquire wait queue */
	init_waitqueue_head(&hba->dev_cmd.tag_wq);

	ufshcd_init_clk_gating(hba);

	ufshcd_init_clk_scaling(hba);

	/*
	 * In order to avoid any spurious interrupt immediately after
	 * registering UFS controller interrupt handler, clear any pending UFS
	 * interrupt status and disable all the UFS interrupts.
	 */
	ufshcd_writel(hba, ufshcd_readl(hba, REG_INTERRUPT_STATUS),
		      REG_INTERRUPT_STATUS);
	ufshcd_writel(hba, 0, REG_INTERRUPT_ENABLE);
	/*
	 * Make sure that UFS interrupts are disabled and any pending interrupt
	 * status is cleared before registering UFS interrupt handler.
	 */
	mb();

	/* IRQ registration */
	err = devm_request_irq(dev, irq, ufshcd_intr, IRQF_SHARED, UFSHCD, hba);
	if (err) {
		dev_err(hba->dev, "request irq failed\n");
		goto exit_gating;
	} else {
		hba->is_irq_enabled = true;
	}

	err = scsi_add_host(host, hba->dev);
	if (err) {
		dev_err(hba->dev, "scsi_add_host failed\n");
		goto exit_gating;
	}

	/* Reset the attached device */
	ufshcd_vops_device_reset(hba);

	/* Init crypto */
	err = ufshcd_hba_init_crypto(hba);
	if (err) {
		dev_err(hba->dev, "crypto setup failed\n");
		goto out_remove_scsi_host;
	}

	/* Host controller enable */
	err = ufshcd_hba_enable(hba);
	if (err) {
		dev_err(hba->dev, "Host controller enable failed\n");
		ufshcd_print_host_regs(hba);
		ufshcd_print_host_state(hba);
		goto out_remove_scsi_host;
	}

	/*
	 * Set the default power management level for runtime and system PM.
	 * Default power saving mode is to keep UFS link in Hibern8 state
	 * and UFS device in sleep state.
	 */
	hba->rpm_lvl = ufs_get_desired_pm_lvl_for_dev_link_state(
						UFS_SLEEP_PWR_MODE,
						UIC_LINK_HIBERN8_STATE);
	hba->spm_lvl = ufs_get_desired_pm_lvl_for_dev_link_state(
						UFS_SLEEP_PWR_MODE,
						UIC_LINK_HIBERN8_STATE);

	INIT_DELAYED_WORK(&hba->rpm_dev_flush_recheck_work,
			  ufshcd_rpm_dev_flush_recheck_work);

	/* Set the default auto-hiberate idle timer value to 150 ms */
	if (ufshcd_is_auto_hibern8_supported(hba) && !hba->ahit) {
		hba->ahit = FIELD_PREP(UFSHCI_AHIBERN8_TIMER_MASK, 150) |
			    FIELD_PREP(UFSHCI_AHIBERN8_SCALE_MASK, 3);
	}

	/* Hold auto suspend until async scan completes */
	pm_runtime_get_sync(dev);
	atomic_set(&hba->scsi_block_reqs_cnt, 0);
	/*
	 * We are assuming that device wasn't put in sleep/power-down
	 * state exclusively during the boot stage before kernel.
	 * This assumption helps avoid doing link startup twice during
	 * ufshcd_probe_hba().
	 */
	ufshcd_set_ufs_dev_active(hba);

	async_schedule(ufshcd_async_scan, hba);
	ufs_sysfs_add_nodes(hba->dev);

	return 0;

out_remove_scsi_host:
	scsi_remove_host(hba->host);
exit_gating:
	ufshcd_exit_clk_scaling(hba);
	ufshcd_exit_clk_gating(hba);
	destroy_workqueue(hba->eh_wq);
out_disable:
	hba->is_irq_enabled = false;
	ufshcd_hba_exit(hba);
out_error:
	return err;
}
EXPORT_SYMBOL_GPL(ufshcd_init);

MODULE_AUTHOR("Santosh Yaragnavi <santosh.sy@samsung.com>");
MODULE_AUTHOR("Vinayak Holikatti <h.vinayak@samsung.com>");
MODULE_DESCRIPTION("Generic UFS host controller driver Core");
MODULE_LICENSE("GPL");
MODULE_VERSION(UFSHCD_DRIVER_VERSION);<|MERGE_RESOLUTION|>--- conflicted
+++ resolved
@@ -6265,18 +6265,12 @@
 		intr_status = ufshcd_readl(hba, REG_INTERRUPT_STATUS);
 	}
 
-<<<<<<< HEAD
-	if (enabled_intr_status && retval == IRQ_NONE) {
-		dev_err(hba->dev, "%s: Unhandled interrupt 0x%08x\n",
-					__func__, intr_status);
-=======
 	if (enabled_intr_status && retval == IRQ_NONE &&
 				!ufshcd_eh_in_progress(hba)) {
 		dev_err(hba->dev, "%s: Unhandled interrupt 0x%08x (-, 0x%08x)\n",
 					__func__,
 					intr_status,
 					enabled_intr_status);
->>>>>>> 5c088fba
 		ufshcd_dump_regs(hba, 0, UFSHCI_REG_SPACE_SIZE, "host_regs: ");
 	}
 
@@ -6317,15 +6311,7 @@
 	 * Even though we use wait_event() which sleeps indefinitely,
 	 * the maximum wait time is bounded by %TM_CMD_TIMEOUT.
 	 */
-<<<<<<< HEAD
 	wait_event(hba->tm_tag_wq, ufshcd_get_tm_free_slot(hba, &free_slot));
-=======
-	req = blk_get_request(q, REQ_OP_DRV_OUT, 0);
-	if (IS_ERR(req))
-		return PTR_ERR(req);
-
-	req->end_io_data = &wait;
->>>>>>> 5c088fba
 	ufshcd_hold(hba, false);
 
 	spin_lock_irqsave(host->host_lock, flags);
