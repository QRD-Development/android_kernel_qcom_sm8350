--- conflicted
+++ resolved
@@ -84,35 +84,6 @@
 	/* XXX yes, now I am inconsistent...
 	 * these are not "events" but "actions"
 	 * oh, well... */
-<<<<<<< HEAD
-	queue_for_net_write,
-	queue_for_net_read,
-	queue_for_send_oos,
-
-	send_canceled,
-	send_failed,
-	handed_over_to_network,
-	oos_handed_to_network,
-	connection_lost_while_pending,
-	read_retry_remote_canceled,
-	recv_acked_by_peer,
-	write_acked_by_peer,
-	write_acked_by_peer_and_sis, /* and set_in_sync */
-	conflict_discarded_by_peer,
-	neg_acked,
-	barrier_acked, /* in protocol A and B */
-	data_received, /* (remote read) */
-
-	read_completed_with_error,
-	read_ahead_completed_with_error,
-	write_completed_with_error,
-	abort_disk_io,
-	completed_ok,
-	resend,
-	fail_frozen_disk_io,
-	restart_frozen_disk_io,
-	nothing, /* for tracing only */
-=======
 	QUEUE_FOR_NET_WRITE,
 	QUEUE_FOR_NET_READ,
 	QUEUE_FOR_SEND_OOS,
@@ -141,7 +112,6 @@
 	FAIL_FROZEN_DISK_IO,
 	RESTART_FROZEN_DISK_IO,
 	NOTHING,
->>>>>>> 328e0f12
 };
 
 /* encoding of request states for now.  we don't actually need that many bits.
