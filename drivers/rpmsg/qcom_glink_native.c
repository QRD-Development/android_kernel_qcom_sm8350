--- conflicted
+++ resolved
@@ -1790,11 +1790,7 @@
 {
 	struct rpmsg_device *rpdev = to_rpmsg_device(dev);
 
-<<<<<<< HEAD
-=======
-	channel->rpdev = NULL;
 	kfree(rpdev->driver_override);
->>>>>>> e85a3e2c
 	kfree(rpdev);
 }
 
