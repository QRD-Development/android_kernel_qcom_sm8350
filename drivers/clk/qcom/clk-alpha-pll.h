--- conflicted
+++ resolved
@@ -16,13 +16,10 @@
 	CLK_ALPHA_PLL_TYPE_HUAYRA,
 	CLK_ALPHA_PLL_TYPE_BRAMMO,
 	CLK_ALPHA_PLL_TYPE_FABIA,
-<<<<<<< HEAD
+	CLK_ALPHA_PLL_TYPE_TRION,
 	CLK_ALPHA_PLL_TYPE_LUCID,
 	CLK_ALPHA_PLL_TYPE_ZONDA,
 	CLK_ALPHA_PLL_TYPE_LUCID_5LPE,
-=======
-	CLK_ALPHA_PLL_TYPE_TRION,
->>>>>>> 935f8bc6
 	CLK_ALPHA_PLL_TYPE_MAX,
 };
 
@@ -149,11 +146,13 @@
 extern const struct clk_ops clk_alpha_pll_fixed_lucid_5lpe_ops;
 extern const struct clk_ops clk_alpha_pll_postdiv_lucid_5lpe_ops;
 
+extern const struct clk_ops clk_trion_fixed_pll_ops;
+extern const struct clk_ops clk_trion_pll_postdiv_ops;
+
 void clk_alpha_pll_configure(struct clk_alpha_pll *pll, struct regmap *regmap,
 			     const struct alpha_pll_config *config);
 void clk_fabia_pll_configure(struct clk_alpha_pll *pll, struct regmap *regmap,
 				const struct alpha_pll_config *config);
-<<<<<<< HEAD
 void clk_lucid_pll_configure(struct clk_alpha_pll *pll, struct regmap *regmap,
 				const struct alpha_pll_config *config);
 void clk_zonda_pll_configure(struct clk_alpha_pll *pll, struct regmap *regmap,
@@ -162,9 +161,4 @@
 				struct regmap *regmap,
 				const struct alpha_pll_config *config);
 
-=======
-extern const struct clk_ops clk_trion_fixed_pll_ops;
-extern const struct clk_ops clk_trion_pll_postdiv_ops;
->>>>>>> 935f8bc6
-
 #endif