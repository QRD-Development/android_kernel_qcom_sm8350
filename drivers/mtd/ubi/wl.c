// SPDX-License-Identifier: GPL-2.0-or-later
/*
 * Copyright (c) International Business Machines Corp., 2006
 *
 * Authors: Artem Bityutskiy (Битюцкий Артём), Thomas Gleixner
 */

/*
 * UBI wear-leveling sub-system.
 *
 * This sub-system is responsible for wear-leveling. It works in terms of
 * physical eraseblocks and erase counters and knows nothing about logical
 * eraseblocks, volumes, etc. From this sub-system's perspective all physical
 * eraseblocks are of two types - used and free. Used physical eraseblocks are
 * those that were "get" by the 'ubi_wl_get_peb()' function, and free physical
 * eraseblocks are those that were put by the 'ubi_wl_put_peb()' function.
 *
 * Physical eraseblocks returned by 'ubi_wl_get_peb()' have only erase counter
 * header. The rest of the physical eraseblock contains only %0xFF bytes.
 *
 * When physical eraseblocks are returned to the WL sub-system by means of the
 * 'ubi_wl_put_peb()' function, they are scheduled for erasure. The erasure is
 * done asynchronously in context of the per-UBI device background thread,
 * which is also managed by the WL sub-system.
 *
 * The wear-leveling is ensured by means of moving the contents of used
 * physical eraseblocks with low erase counter to free physical eraseblocks
 * with high erase counter.
 *
 * If the WL sub-system fails to erase a physical eraseblock, it marks it as
 * bad.
 *
 * This sub-system is also responsible for scrubbing. If a bit-flip is detected
 * in a physical eraseblock, it has to be moved. Technically this is the same
 * as moving it for wear-leveling reasons.
 *
 * As it was said, for the UBI sub-system all physical eraseblocks are either
 * "free" or "used". Free eraseblock are kept in the @wl->free RB-tree, while
 * used eraseblocks are kept in @wl->used, @wl->erroneous, or @wl->scrub
 * RB-trees, as well as (temporarily) in the @wl->pq queue.
 *
 * When the WL sub-system returns a physical eraseblock, the physical
 * eraseblock is protected from being moved for some "time". For this reason,
 * the physical eraseblock is not directly moved from the @wl->free tree to the
 * @wl->used tree. There is a protection queue in between where this
 * physical eraseblock is temporarily stored (@wl->pq).
 *
 * All this protection stuff is needed because:
 *  o we don't want to move physical eraseblocks just after we have given them
 *    to the user; instead, we first want to let users fill them up with data;
 *
 *  o there is a chance that the user will put the physical eraseblock very
 *    soon, so it makes sense not to move it for some time, but wait.
 *
 * Physical eraseblocks stay protected only for limited time. But the "time" is
 * measured in erase cycles in this case. This is implemented with help of the
 * protection queue. Eraseblocks are put to the tail of this queue when they
 * are returned by the 'ubi_wl_get_peb()', and eraseblocks are removed from the
 * head of the queue on each erase operation (for any eraseblock). So the
 * length of the queue defines how may (global) erase cycles PEBs are protected.
 *
 * To put it differently, each physical eraseblock has 2 main states: free and
 * used. The former state corresponds to the @wl->free tree. The latter state
 * is split up on several sub-states:
 * o the WL movement is allowed (@wl->used tree);
 * o the WL movement is disallowed (@wl->erroneous) because the PEB is
 *   erroneous - e.g., there was a read error;
 * o the WL movement is temporarily prohibited (@wl->pq queue);
 * o scrubbing is needed (@wl->scrub tree).
 *
 * Depending on the sub-state, wear-leveling entries of the used physical
 * eraseblocks may be kept in one of those structures.
 *
 * Note, in this implementation, we keep a small in-RAM object for each physical
 * eraseblock. This is surely not a scalable solution. But it appears to be good
 * enough for moderately large flashes and it is simple. In future, one may
 * re-work this sub-system and make it more scalable.
 *
 * At the moment this sub-system does not utilize the sequence number, which
 * was introduced relatively recently. But it would be wise to do this because
 * the sequence number of a logical eraseblock characterizes how old is it. For
 * example, when we move a PEB with low erase counter, and we need to pick the
 * target PEB, we pick a PEB with the highest EC if our PEB is "old" and we
 * pick target PEB with an average EC if our PEB is not very "old". This is a
 * room for future re-works of the WL sub-system.
 */

#include <linux/slab.h>
#include <linux/crc32.h>
#include <linux/freezer.h>
#include <linux/kthread.h>
#include <linux/delay.h>
#include "ubi.h"
#include "wl.h"

/* Number of physical eraseblocks reserved for wear-leveling purposes */
#define WL_RESERVED_PEBS 1

/*
 * Maximum difference between two erase counters. If this threshold is
 * exceeded, the WL sub-system starts moving data from used physical
 * eraseblocks with low erase counter to free physical eraseblocks with high
 * erase counter.
 */
#define UBI_WL_THRESHOLD CONFIG_MTD_UBI_WL_THRESHOLD

/*
 * When a physical eraseblock is moved, the WL sub-system has to pick the target
 * physical eraseblock to move to. The simplest way would be just to pick the
 * one with the highest erase counter. But in certain workloads this could lead
 * to an unlimited wear of one or few physical eraseblock. Indeed, imagine a
 * situation when the picked physical eraseblock is constantly erased after the
 * data is written to it. So, we have a constant which limits the highest erase
 * counter of the free physical eraseblock to pick. Namely, the WL sub-system
 * does not pick eraseblocks with erase counter greater than the lowest erase
 * counter plus %WL_FREE_MAX_DIFF.
 */
#define WL_FREE_MAX_DIFF (2*UBI_WL_THRESHOLD)

/*
 * Maximum number of consecutive background thread failures which is enough to
 * switch to read-only mode.
 */
#define WL_MAX_FAILURES 32

static int self_check_ec(struct ubi_device *ubi, int pnum, int ec);
static int self_check_in_wl_tree(const struct ubi_device *ubi,
				 struct ubi_wl_entry *e, struct rb_root *root);
static int self_check_in_pq(const struct ubi_device *ubi,
			    struct ubi_wl_entry *e);

/**
 * wl_tree_add - add a wear-leveling entry to a WL RB-tree.
 * @e: the wear-leveling entry to add
 * @root: the root of the tree
 *
 * Note, we use (erase counter, physical eraseblock number) pairs as keys in
 * the @ubi->used and @ubi->free RB-trees.
 */
static void wl_tree_add(struct ubi_wl_entry *e, struct rb_root *root)
{
	struct rb_node **p, *parent = NULL;

	p = &root->rb_node;
	while (*p) {
		struct ubi_wl_entry *e1;

		parent = *p;
		e1 = rb_entry(parent, struct ubi_wl_entry, u.rb);

		if (e->ec < e1->ec)
			p = &(*p)->rb_left;
		else if (e->ec > e1->ec)
			p = &(*p)->rb_right;
		else {
			ubi_assert(e->pnum != e1->pnum);
			if (e->pnum < e1->pnum)
				p = &(*p)->rb_left;
			else
				p = &(*p)->rb_right;
		}
	}

	rb_link_node(&e->u.rb, parent, p);
	rb_insert_color(&e->u.rb, root);
}

/**
 * wl_tree_destroy - destroy a wear-leveling entry.
 * @ubi: UBI device description object
 * @e: the wear-leveling entry to add
 *
 * This function destroys a wear leveling entry and removes
 * the reference from the lookup table.
 */
static void wl_entry_destroy(struct ubi_device *ubi, struct ubi_wl_entry *e)
{
	ubi->lookuptbl[e->pnum] = NULL;
	kmem_cache_free(ubi_wl_entry_slab, e);
}

/**
 * do_work - do one pending work.
 * @ubi: UBI device description object
 *
 * This function returns zero in case of success and a negative error code in
 * case of failure.
 */
static int do_work(struct ubi_device *ubi)
{
	int err;
	struct ubi_work *wrk;

	cond_resched();

	/*
	 * @ubi->work_sem is used to synchronize with the workers. Workers take
	 * it in read mode, so many of them may be doing works at a time. But
	 * the queue flush code has to be sure the whole queue of works is
	 * done, and it takes the mutex in write mode.
	 */
	down_read(&ubi->work_sem);
	spin_lock(&ubi->wl_lock);
	if (list_empty(&ubi->works)) {
		spin_unlock(&ubi->wl_lock);
		up_read(&ubi->work_sem);
		return 0;
	}

	wrk = list_entry(ubi->works.next, struct ubi_work, list);
	list_del(&wrk->list);
	ubi->works_count -= 1;
	ubi_assert(ubi->works_count >= 0);
	spin_unlock(&ubi->wl_lock);

	/*
	 * Call the worker function. Do not touch the work structure
	 * after this call as it will have been freed or reused by that
	 * time by the worker function.
	 */
	err = wrk->func(ubi, wrk, 0);
	if (err)
		ubi_err(ubi, "work failed with error code %d", err);
	up_read(&ubi->work_sem);

	return err;
}

/**
 * in_wl_tree - check if wear-leveling entry is present in a WL RB-tree.
 * @e: the wear-leveling entry to check
 * @root: the root of the tree
 *
 * This function returns non-zero if @e is in the @root RB-tree and zero if it
 * is not.
 */
static int in_wl_tree(struct ubi_wl_entry *e, struct rb_root *root)
{
	struct rb_node *p;

	p = root->rb_node;
	while (p) {
		struct ubi_wl_entry *e1;

		e1 = rb_entry(p, struct ubi_wl_entry, u.rb);

		if (e->pnum == e1->pnum) {
			ubi_assert(e == e1);
			return 1;
		}

		if (e->ec < e1->ec)
			p = p->rb_left;
		else if (e->ec > e1->ec)
			p = p->rb_right;
		else {
			ubi_assert(e->pnum != e1->pnum);
			if (e->pnum < e1->pnum)
				p = p->rb_left;
			else
				p = p->rb_right;
		}
	}

	return 0;
}

/**
 * in_pq - check if a wear-leveling entry is present in the protection queue.
 * @ubi: UBI device description object
 * @e: the wear-leveling entry to check
 *
 * This function returns non-zero if @e is in the protection queue and zero
 * if it is not.
 */
static inline int in_pq(const struct ubi_device *ubi, struct ubi_wl_entry *e)
{
	struct ubi_wl_entry *p;
	int i;

	for (i = 0; i < UBI_PROT_QUEUE_LEN; ++i)
		list_for_each_entry(p, &ubi->pq[i], u.list)
			if (p == e)
				return 1;

	return 0;
}

/**
 * prot_queue_add - add physical eraseblock to the protection queue.
 * @ubi: UBI device description object
 * @e: the physical eraseblock to add
 *
 * This function adds @e to the tail of the protection queue @ubi->pq, where
 * @e will stay for %UBI_PROT_QUEUE_LEN erase operations and will be
 * temporarily protected from the wear-leveling worker. Note, @wl->lock has to
 * be locked.
 */
static void prot_queue_add(struct ubi_device *ubi, struct ubi_wl_entry *e)
{
	int pq_tail = ubi->pq_head - 1;

	if (pq_tail < 0)
		pq_tail = UBI_PROT_QUEUE_LEN - 1;
	ubi_assert(pq_tail >= 0 && pq_tail < UBI_PROT_QUEUE_LEN);
	list_add_tail(&e->u.list, &ubi->pq[pq_tail]);
	dbg_wl("added PEB %d EC %d to the protection queue", e->pnum, e->ec);
}

/**
 * find_wl_entry - find wear-leveling entry closest to certain erase counter.
 * @ubi: UBI device description object
 * @root: the RB-tree where to look for
 * @diff: maximum possible difference from the smallest erase counter
 *
 * This function looks for a wear leveling entry with erase counter closest to
 * min + @diff, where min is the smallest erase counter.
 */
static struct ubi_wl_entry *find_wl_entry(struct ubi_device *ubi,
					  struct rb_root *root, int diff)
{
	struct rb_node *p;
	struct ubi_wl_entry *e, *prev_e = NULL;
	int max;

	e = rb_entry(rb_first(root), struct ubi_wl_entry, u.rb);
	max = e->ec + diff;

	p = root->rb_node;
	while (p) {
		struct ubi_wl_entry *e1;

		e1 = rb_entry(p, struct ubi_wl_entry, u.rb);
		if (e1->ec >= max)
			p = p->rb_left;
		else {
			p = p->rb_right;
			prev_e = e;
			e = e1;
		}
	}

	return e;
}

/**
 * find_mean_wl_entry - find wear-leveling entry with medium erase counter.
 * @ubi: UBI device description object
 * @root: the RB-tree where to look for
 *
 * This function looks for a wear leveling entry with medium erase counter,
 * but not greater or equivalent than the lowest erase counter plus
 * %WL_FREE_MAX_DIFF/2.
 */
static struct ubi_wl_entry *find_mean_wl_entry(struct ubi_device *ubi,
					       struct rb_root *root)
{
	struct ubi_wl_entry *e, *first, *last;

	first = rb_entry(rb_first(root), struct ubi_wl_entry, u.rb);
	last = rb_entry(rb_last(root), struct ubi_wl_entry, u.rb);

	if (last->ec - first->ec < WL_FREE_MAX_DIFF) {
		e = rb_entry(root->rb_node, struct ubi_wl_entry, u.rb);

		/* If no fastmap has been written and this WL entry can be used
		 * as anchor PEB, hold it back and return the second best
		 * WL entry such that fastmap can use the anchor PEB later. */
		e = may_reserve_for_fm(ubi, e, root);
	} else
		e = find_wl_entry(ubi, root, WL_FREE_MAX_DIFF/2);

	return e;
}

/**
 * wl_get_wle - get a mean wl entry to be used by ubi_wl_get_peb() or
 * refill_wl_user_pool().
 * @ubi: UBI device description object
 *
 * This function returns a a wear leveling entry in case of success and
 * NULL in case of failure.
 */
static struct ubi_wl_entry *wl_get_wle(struct ubi_device *ubi)
{
	struct ubi_wl_entry *e;

	e = find_mean_wl_entry(ubi, &ubi->free);
	if (!e) {
		ubi_err(ubi, "no free eraseblocks");
		return NULL;
	}

	self_check_in_wl_tree(ubi, e, &ubi->free);

	/*
	 * Move the physical eraseblock to the protection queue where it will
	 * be protected from being moved for some time.
	 */
	rb_erase(&e->u.rb, &ubi->free);
	ubi->free_count--;
	dbg_wl("PEB %d EC %d", e->pnum, e->ec);

	return e;
}

/**
 * prot_queue_del - remove a physical eraseblock from the protection queue.
 * @ubi: UBI device description object
 * @pnum: the physical eraseblock to remove
 *
 * This function deletes PEB @pnum from the protection queue and returns zero
 * in case of success and %-ENODEV if the PEB was not found.
 */
static int prot_queue_del(struct ubi_device *ubi, int pnum)
{
	struct ubi_wl_entry *e;

	e = ubi->lookuptbl[pnum];
	if (!e)
		return -ENODEV;

	if (self_check_in_pq(ubi, e))
		return -ENODEV;

	list_del(&e->u.list);
	dbg_wl("deleted PEB %d from the protection queue", e->pnum);
	return 0;
}

/**
 * sync_erase - synchronously erase a physical eraseblock.
 * @ubi: UBI device description object
 * @e: the the physical eraseblock to erase
 * @torture: if the physical eraseblock has to be tortured
 *
 * This function returns zero in case of success and a negative error code in
 * case of failure.
 */
static int sync_erase(struct ubi_device *ubi, struct ubi_wl_entry *e,
		      int torture)
{
	int err;
	struct ubi_ec_hdr *ec_hdr;
	unsigned long long ec = e->ec;

	dbg_wl("erase PEB %d, old EC %llu", e->pnum, ec);

	err = self_check_ec(ubi, e->pnum, e->ec);
	if (err)
		return -EINVAL;

	ec_hdr = kzalloc(ubi->ec_hdr_alsize, GFP_NOFS);
	if (!ec_hdr)
		return -ENOMEM;

	err = ubi_io_sync_erase(ubi, e->pnum, torture);
	if (err < 0)
		goto out_free;

	ec += err;
	if (ec > UBI_MAX_ERASECOUNTER) {
		/*
		 * Erase counter overflow. Upgrade UBI and use 64-bit
		 * erase counters internally.
		 */
		ubi_err(ubi, "erase counter overflow at PEB %d, EC %llu",
			e->pnum, ec);
		err = -EINVAL;
		goto out_free;
	}

	dbg_wl("erased PEB %d, new EC %llu", e->pnum, ec);

	ec_hdr->ec = cpu_to_be64(ec);

	err = ubi_io_write_ec_hdr(ubi, e->pnum, ec_hdr);
	if (err)
		goto out_free;

	e->ec = ec;
	spin_lock(&ubi->wl_lock);
	if (e->ec > ubi->max_ec)
		ubi->max_ec = e->ec;
	spin_unlock(&ubi->wl_lock);

out_free:
	kfree(ec_hdr);
	return err;
}

int ubi_wl_re_erase_peb(struct ubi_device *ubi, int pnum)
{
	int err;
	struct ubi_wl_entry *e;
	struct ubi_ec_hdr *ec_hdr;

	spin_lock(&ubi->wl_lock);
	e = ubi->lookuptbl[pnum];
	spin_unlock(&ubi->wl_lock);

	dbg_wl("Re-erase PEB %d,  EC %u", e->pnum, e->ec);

	err = self_check_ec(ubi, e->pnum, e->ec);
	if (err)
		return -EINVAL;

	ec_hdr = kzalloc(ubi->ec_hdr_alsize, GFP_NOFS);
	if (!ec_hdr)
		return -ENOMEM;

	err = ubi_io_sync_erase(ubi, e->pnum, 0);
	if (err < 0)
		goto out_free;

	dbg_wl("re-erased PEB %d, EC %u", e->pnum, e->ec);

	ec_hdr->ec = cpu_to_be64(e->ec);

	err = ubi_io_write_ec_hdr(ubi, e->pnum, ec_hdr);
	if (err)
		goto out_free;
out_free:
	kfree(ec_hdr);
	return err;
}

/**
 * serve_prot_queue - check if it is time to stop protecting PEBs.
 * @ubi: UBI device description object
 *
 * This function is called after each erase operation and removes PEBs from the
 * tail of the protection queue. These PEBs have been protected for long enough
 * and should be moved to the used tree.
 */
static void serve_prot_queue(struct ubi_device *ubi)
{
	struct ubi_wl_entry *e, *tmp;
	int count;

	/*
	 * There may be several protected physical eraseblock to remove,
	 * process them all.
	 */
repeat:
	count = 0;
	spin_lock(&ubi->wl_lock);
	list_for_each_entry_safe(e, tmp, &ubi->pq[ubi->pq_head], u.list) {
		dbg_wl("PEB %d EC %d protection over, move to used tree",
			e->pnum, e->ec);

		list_del(&e->u.list);
		wl_tree_add(e, &ubi->used);
		if (count++ > 32) {
			/*
			 * Let's be nice and avoid holding the spinlock for
			 * too long.
			 */
			spin_unlock(&ubi->wl_lock);
			cond_resched();
			goto repeat;
		}
	}

	ubi->pq_head += 1;
	if (ubi->pq_head == UBI_PROT_QUEUE_LEN)
		ubi->pq_head = 0;
	ubi_assert(ubi->pq_head >= 0 && ubi->pq_head < UBI_PROT_QUEUE_LEN);
	spin_unlock(&ubi->wl_lock);
}

/**
 * __schedule_ubi_work - schedule a work.
 * @ubi: UBI device description object
 * @wrk: the work to schedule
 *
 * This function adds a work defined by @wrk to the tail of the pending works
 * list. Can only be used if ubi->work_sem is already held in read mode!
 */
static void __schedule_ubi_work(struct ubi_device *ubi, struct ubi_work *wrk)
{
	spin_lock(&ubi->wl_lock);
	list_add_tail(&wrk->list, &ubi->works);
	ubi_assert(ubi->works_count >= 0);
	ubi->works_count += 1;
	if (ubi->thread_enabled && !ubi_dbg_is_bgt_disabled(ubi))
		wake_up_process(ubi->bgt_thread);
	spin_unlock(&ubi->wl_lock);
}

/**
 * schedule_ubi_work - schedule a work.
 * @ubi: UBI device description object
 * @wrk: the work to schedule
 *
 * This function adds a work defined by @wrk to the tail of the pending works
 * list.
 */
static void schedule_ubi_work(struct ubi_device *ubi, struct ubi_work *wrk)
{
	down_read(&ubi->work_sem);
	__schedule_ubi_work(ubi, wrk);
	up_read(&ubi->work_sem);
}

static int erase_worker(struct ubi_device *ubi, struct ubi_work *wl_wrk,
			int shutdown);

/**
 * schedule_erase - schedule an erase work.
 * @ubi: UBI device description object
 * @e: the WL entry of the physical eraseblock to erase
 * @vol_id: the volume ID that last used this PEB
 * @lnum: the last used logical eraseblock number for the PEB
 * @torture: if the physical eraseblock has to be tortured
 * @nested: denotes whether the work_sem is already held
 *
 * This function returns zero in case of success and a %-ENOMEM in case of
 * failure.
 */
static int schedule_erase(struct ubi_device *ubi, struct ubi_wl_entry *e,
			  int vol_id, int lnum, int torture, bool nested)
{
	struct ubi_work *wl_wrk;

	ubi_assert(e);

	dbg_wl("schedule erasure of PEB %d, EC %d, torture %d",
	       e->pnum, e->ec, torture);

	wl_wrk = kmalloc(sizeof(struct ubi_work), GFP_NOFS);
	if (!wl_wrk)
		return -ENOMEM;

	wl_wrk->func = &erase_worker;
	wl_wrk->e = e;
	wl_wrk->vol_id = vol_id;
	wl_wrk->lnum = lnum;
	wl_wrk->torture = torture;

	if (nested)
		__schedule_ubi_work(ubi, wl_wrk);
	else
		schedule_ubi_work(ubi, wl_wrk);
	return 0;
}

static int __erase_worker(struct ubi_device *ubi, struct ubi_work *wl_wrk);
/**
 * do_sync_erase - run the erase worker synchronously.
 * @ubi: UBI device description object
 * @e: the WL entry of the physical eraseblock to erase
 * @vol_id: the volume ID that last used this PEB
 * @lnum: the last used logical eraseblock number for the PEB
 * @torture: if the physical eraseblock has to be tortured
 *
 */
static int do_sync_erase(struct ubi_device *ubi, struct ubi_wl_entry *e,
			 int vol_id, int lnum, int torture)
{
	struct ubi_work wl_wrk;

	dbg_wl("sync erase of PEB %i", e->pnum);

	wl_wrk.e = e;
	wl_wrk.vol_id = vol_id;
	wl_wrk.lnum = lnum;
	wl_wrk.torture = torture;

	return __erase_worker(ubi, &wl_wrk);
}

static int ensure_wear_leveling(struct ubi_device *ubi, int nested);
/**
 * wear_leveling_worker - wear-leveling worker function.
 * @ubi: UBI device description object
 * @wrk: the work object
 * @shutdown: non-zero if the worker has to free memory and exit
 * because the WL-subsystem is shutting down
 *
 * This function copies a more worn out physical eraseblock to a less worn out
 * one. Returns zero in case of success and a negative error code in case of
 * failure.
 */
static int wear_leveling_worker(struct ubi_device *ubi, struct ubi_work *wrk,
				int shutdown)
{
	int err, scrubbing = 0, torture = 0, protect = 0, erroneous = 0;
	int erase = 0, keep = 0, vol_id = -1, lnum = -1;
	struct ubi_wl_entry *e1, *e2;
	struct ubi_vid_io_buf *vidb;
	struct ubi_vid_hdr *vid_hdr;
	int dst_leb_clean = 0;

	kfree(wrk);
	if (shutdown)
		return 0;

	vidb = ubi_alloc_vid_buf(ubi, GFP_NOFS);
	if (!vidb)
		return -ENOMEM;

	vid_hdr = ubi_get_vid_hdr(vidb);

	down_read(&ubi->fm_eba_sem);
	mutex_lock(&ubi->move_mutex);
	spin_lock(&ubi->wl_lock);
	ubi_assert(!ubi->move_from && !ubi->move_to);
	ubi_assert(!ubi->move_to_put);

	if (!ubi->free.rb_node ||
	    (!ubi->used.rb_node && !ubi->scrub.rb_node)) {
		/*
		 * No free physical eraseblocks? Well, they must be waiting in
		 * the queue to be erased. Cancel movement - it will be
		 * triggered again when a free physical eraseblock appears.
		 *
		 * No used physical eraseblocks? They must be temporarily
		 * protected from being moved. They will be moved to the
		 * @ubi->used tree later and the wear-leveling will be
		 * triggered again.
		 */
		dbg_wl("cancel WL, a list is empty: free %d, used %d",
		       !ubi->free.rb_node, !ubi->used.rb_node);
		goto out_cancel;
	}

#ifdef CONFIG_MTD_UBI_FASTMAP
	if (ubi->fm_do_produce_anchor) {
		e1 = find_anchor_wl_entry(&ubi->used);
		if (!e1)
			goto out_cancel;
		e2 = get_peb_for_wl(ubi);
		if (!e2)
			goto out_cancel;

		/*
		 * Anchor move within the anchor area is useless.
		 */
		if (e2->pnum < UBI_FM_MAX_START)
			goto out_cancel;

		self_check_in_wl_tree(ubi, e1, &ubi->used);
		rb_erase(&e1->u.rb, &ubi->used);
		dbg_wl("anchor-move PEB %d to PEB %d", e1->pnum, e2->pnum);
		ubi->fm_do_produce_anchor = 0;
	} else if (!ubi->scrub.rb_node) {
#else
	if (!ubi->scrub.rb_node) {
#endif
		/*
		 * Now pick the least worn-out used physical eraseblock and a
		 * highly worn-out free physical eraseblock. If the erase
		 * counters differ much enough, start wear-leveling.
		 */
		e1 = rb_entry(rb_first(&ubi->used), struct ubi_wl_entry, u.rb);
		e2 = get_peb_for_wl(ubi);
		if (!e2)
			goto out_cancel;

		if (!(e2->ec - e1->ec >= UBI_WL_THRESHOLD)) {
			dbg_wl("no WL needed: min used EC %d, max free EC %d",
			       e1->ec, e2->ec);

			/* Give the unused PEB back */
			wl_tree_add(e2, &ubi->free);
			ubi->free_count++;
			goto out_cancel;
		}
		self_check_in_wl_tree(ubi, e1, &ubi->used);
		rb_erase(&e1->u.rb, &ubi->used);
		dbg_wl("move PEB %d EC %d to PEB %d EC %d",
		       e1->pnum, e1->ec, e2->pnum, e2->ec);
	} else {
		/* Perform scrubbing */
		scrubbing = 1;
		e1 = rb_entry(rb_first(&ubi->scrub), struct ubi_wl_entry, u.rb);
		e2 = get_peb_for_wl(ubi);
		if (!e2)
			goto out_cancel;

		self_check_in_wl_tree(ubi, e1, &ubi->scrub);
		rb_erase(&e1->u.rb, &ubi->scrub);
		dbg_wl("scrub PEB %d to PEB %d", e1->pnum, e2->pnum);
	}

	ubi->move_from = e1;
	ubi->move_to = e2;
	spin_unlock(&ubi->wl_lock);

	/*
	 * Now we are going to copy physical eraseblock @e1->pnum to @e2->pnum.
	 * We so far do not know which logical eraseblock our physical
	 * eraseblock (@e1) belongs to. We have to read the volume identifier
	 * header first.
	 *
	 * Note, we are protected from this PEB being unmapped and erased. The
	 * 'ubi_wl_put_peb()' would wait for moving to be finished if the PEB
	 * which is being moved was unmapped.
	 */

	err = ubi_io_read_vid_hdr(ubi, e1->pnum, vidb, 0);
	if (err && err != UBI_IO_BITFLIPS) {
		dst_leb_clean = 1;
		if (err == UBI_IO_FF) {
			/*
			 * We are trying to move PEB without a VID header. UBI
			 * always write VID headers shortly after the PEB was
			 * given, so we have a situation when it has not yet
			 * had a chance to write it, because it was preempted.
			 * So add this PEB to the protection queue so far,
			 * because presumably more data will be written there
			 * (including the missing VID header), and then we'll
			 * move it.
			 */
			dbg_wl("PEB %d has no VID header", e1->pnum);
			protect = 1;
			goto out_not_moved;
		} else if (err == UBI_IO_FF_BITFLIPS) {
			/*
			 * The same situation as %UBI_IO_FF, but bit-flips were
			 * detected. It is better to schedule this PEB for
			 * scrubbing.
			 */
			dbg_wl("PEB %d has no VID header but has bit-flips",
			       e1->pnum);
			scrubbing = 1;
			goto out_not_moved;
		} else if (ubi->fast_attach && err == UBI_IO_BAD_HDR_EBADMSG) {
			/*
			 * While a full scan would detect interrupted erasures
			 * at attach time we can face them here when attached from
			 * Fastmap.
			 */
			dbg_wl("PEB %d has ECC errors, maybe from an interrupted erasure",
			       e1->pnum);
			erase = 1;
			goto out_not_moved;
		}

		ubi_err(ubi, "error %d while reading VID header from PEB %d",
			err, e1->pnum);
		goto out_error;
	}

	vol_id = be32_to_cpu(vid_hdr->vol_id);
	lnum = be32_to_cpu(vid_hdr->lnum);

	err = ubi_eba_copy_leb(ubi, e1->pnum, e2->pnum, vidb);
	if (err) {
		if (err == MOVE_CANCEL_RACE) {
			/*
			 * The LEB has not been moved because the volume is
			 * being deleted or the PEB has been put meanwhile. We
			 * should prevent this PEB from being selected for
			 * wear-leveling movement again, so put it to the
			 * protection queue.
			 */
			protect = 1;
			dst_leb_clean = 1;
			goto out_not_moved;
		}
		if (err == MOVE_RETRY) {
			scrubbing = 1;
			dst_leb_clean = 1;
			goto out_not_moved;
		}
		if (err == MOVE_TARGET_BITFLIPS || err == MOVE_TARGET_WR_ERR ||
		    err == MOVE_TARGET_RD_ERR) {
			/*
			 * Target PEB had bit-flips or write error - torture it.
			 */
			torture = 1;
			keep = 1;
			goto out_not_moved;
		}

		if (err == MOVE_SOURCE_RD_ERR) {
			/*
			 * An error happened while reading the source PEB. Do
			 * not switch to R/O mode in this case, and give the
			 * upper layers a possibility to recover from this,
			 * e.g. by unmapping corresponding LEB. Instead, just
			 * put this PEB to the @ubi->erroneous list to prevent
			 * UBI from trying to move it over and over again.
			 */
			if (ubi->erroneous_peb_count > ubi->max_erroneous) {
				ubi_err(ubi, "too many erroneous eraseblocks (%d)",
					ubi->erroneous_peb_count);
				goto out_error;
			}
			dst_leb_clean = 1;
			erroneous = 1;
			goto out_not_moved;
		}

		if (err < 0)
			goto out_error;

		ubi_assert(0);
	}

	/* The PEB has been successfully moved */
	if (scrubbing) {
		spin_lock(&ubi->wl_lock);
		if (e1->tagged_scrub_all) {
			WARN_ON(atomic_read(&ubi->scrub_work_count) <= 0);
			atomic_dec(&ubi->scrub_work_count);
			e1->tagged_scrub_all = 0;
			e2->tagged_scrub_all = 0;
		} else {
			ubi_msg(ubi, "scrubbed PEB %d (LEB %d:%d), data moved to PEB %d",
				e1->pnum, vol_id, lnum, e2->pnum);
		}
		spin_unlock(&ubi->wl_lock);
	}
	ubi_free_vid_buf(vidb);

	spin_lock(&ubi->wl_lock);
	if (!ubi->move_to_put) {
		wl_tree_add(e2, &ubi->used);
		e2 = NULL;
	}
	ubi->move_from = ubi->move_to = NULL;
	ubi->move_to_put = ubi->wl_scheduled = 0;
	spin_unlock(&ubi->wl_lock);

	err = do_sync_erase(ubi, e1, vol_id, lnum, 0);
	if (err) {
		if (e2) {
			spin_lock(&ubi->wl_lock);
			wl_entry_destroy(ubi, e2);
			spin_unlock(&ubi->wl_lock);
		}
		goto out_ro;
	}

	if (e2) {
		/*
		 * Well, the target PEB was put meanwhile, schedule it for
		 * erasure.
		 */
		dbg_wl("PEB %d (LEB %d:%d) was put meanwhile, erase",
		       e2->pnum, vol_id, lnum);
		err = do_sync_erase(ubi, e2, vol_id, lnum, 0);
		if (err)
			goto out_ro;
	}

	dbg_wl("done");
	mutex_unlock(&ubi->move_mutex);
	up_read(&ubi->fm_eba_sem);
	return 0;

	/*
	 * For some reasons the LEB was not moved, might be an error, might be
	 * something else. @e1 was not changed, so return it back. @e2 might
	 * have been changed, schedule it for erasure.
	 */
out_not_moved:
	if (vol_id != -1)
		dbg_wl("cancel moving PEB %d (LEB %d:%d) to PEB %d (%d)",
		       e1->pnum, vol_id, lnum, e2->pnum, err);
	else
		dbg_wl("cancel moving PEB %d to PEB %d (%d)",
		       e1->pnum, e2->pnum, err);
	spin_lock(&ubi->wl_lock);
	if (protect)
		prot_queue_add(ubi, e1);
	else if (erroneous) {
		wl_tree_add(e1, &ubi->erroneous);
		ubi->erroneous_peb_count += 1;
	} else if (scrubbing)
		wl_tree_add(e1, &ubi->scrub);
	else if (keep)
		wl_tree_add(e1, &ubi->used);
	if (dst_leb_clean) {
		wl_tree_add(e2, &ubi->free);
		ubi->free_count++;
	}

	ubi_assert(!ubi->move_to_put);
	ubi->move_from = ubi->move_to = NULL;
	ubi->wl_scheduled = 0;
	spin_unlock(&ubi->wl_lock);

	ubi_free_vid_buf(vidb);
	if (dst_leb_clean) {
		ensure_wear_leveling(ubi, 1);
	} else {
		err = do_sync_erase(ubi, e2, vol_id, lnum, torture);
		if (err)
			goto out_ro;
	}

	if (erase) {
		err = do_sync_erase(ubi, e1, vol_id, lnum, 1);
		if (err)
			goto out_ro;
	}

	mutex_unlock(&ubi->move_mutex);
	up_read(&ubi->fm_eba_sem);
	return 0;

out_error:
	if (vol_id != -1)
		ubi_err(ubi, "error %d while moving PEB %d to PEB %d",
			err, e1->pnum, e2->pnum);
	else
		ubi_err(ubi, "error %d while moving PEB %d (LEB %d:%d) to PEB %d",
			err, e1->pnum, vol_id, lnum, e2->pnum);
	spin_lock(&ubi->wl_lock);
	ubi->move_from = ubi->move_to = NULL;
	ubi->move_to_put = ubi->wl_scheduled = 0;
	wl_entry_destroy(ubi, e1);
	wl_entry_destroy(ubi, e2);
	spin_unlock(&ubi->wl_lock);

	ubi_free_vid_buf(vidb);

out_ro:
	ubi_ro_mode(ubi);
	mutex_unlock(&ubi->move_mutex);
	up_read(&ubi->fm_eba_sem);
	ubi_assert(err != 0);
	return err < 0 ? err : -EIO;

out_cancel:
	ubi->wl_scheduled = 0;
	spin_unlock(&ubi->wl_lock);
	mutex_unlock(&ubi->move_mutex);
	up_read(&ubi->fm_eba_sem);
	ubi_free_vid_buf(vidb);
	return 0;
}

/**
 * ensure_wear_leveling - schedule wear-leveling if it is needed.
 * @ubi: UBI device description object
 * @nested: set to non-zero if this function is called from UBI worker
 *
 * This function checks if it is time to start wear-leveling and schedules it
 * if yes. This function returns zero in case of success and a negative error
 * code in case of failure.
 */
static int ensure_wear_leveling(struct ubi_device *ubi, int nested)
{
	int err = 0;
	struct ubi_wl_entry *e1;
	struct ubi_wl_entry *e2;
	struct ubi_work *wrk;

	spin_lock(&ubi->wl_lock);
	if (ubi->wl_scheduled)
		/* Wear-leveling is already in the work queue */
		goto out_unlock;

	/*
	 * If the ubi->scrub tree is not empty, scrubbing is needed, and the
	 * the WL worker has to be scheduled anyway.
	 */
	if (!ubi->scrub.rb_node) {
		if (!ubi->used.rb_node || !ubi->free.rb_node)
			/* No physical eraseblocks - no deal */
			goto out_unlock;

		/*
		 * We schedule wear-leveling only if the difference between the
		 * lowest erase counter of used physical eraseblocks and a high
		 * erase counter of free physical eraseblocks is greater than
		 * %UBI_WL_THRESHOLD.
		 */
		e1 = rb_entry(rb_first(&ubi->used), struct ubi_wl_entry, u.rb);
		e2 = find_wl_entry(ubi, &ubi->free, WL_FREE_MAX_DIFF);

		if (!(e2->ec - e1->ec >= UBI_WL_THRESHOLD))
			goto out_unlock;
		dbg_wl("schedule wear-leveling");
	} else
		dbg_wl("schedule scrubbing");

	ubi->wl_scheduled = 1;
	spin_unlock(&ubi->wl_lock);

	wrk = kmalloc(sizeof(struct ubi_work), GFP_NOFS);
	if (!wrk) {
		err = -ENOMEM;
		goto out_cancel;
	}

	wrk->func = &wear_leveling_worker;
	if (nested)
		__schedule_ubi_work(ubi, wrk);
	else
		schedule_ubi_work(ubi, wrk);
	return err;

out_cancel:
	spin_lock(&ubi->wl_lock);
	ubi->wl_scheduled = 0;
out_unlock:
	spin_unlock(&ubi->wl_lock);
	return err;
}

/**
 * __erase_worker - physical eraseblock erase worker function.
 * @ubi: UBI device description object
 * @wl_wrk: the work object
 *
 * This function erases a physical eraseblock and perform torture testing if
 * needed. It also takes care about marking the physical eraseblock bad if
 * needed. Returns zero in case of success and a negative error code in case of
 * failure.
 */
static int __erase_worker(struct ubi_device *ubi, struct ubi_work *wl_wrk)
{
	struct ubi_wl_entry *e = wl_wrk->e;
	int pnum = e->pnum;
	int vol_id = wl_wrk->vol_id;
	int lnum = wl_wrk->lnum;
	int err, available_consumed = 0;

	dbg_wl("erase PEB %d EC %d LEB %d:%d",
	       pnum, e->ec, wl_wrk->vol_id, wl_wrk->lnum);

	err = sync_erase(ubi, e, wl_wrk->torture);
	if (!err) {
		spin_lock(&ubi->wl_lock);

		if (!ubi->fm_anchor && e->pnum < UBI_FM_MAX_START) {
			ubi->fm_anchor = e;
			ubi->fm_do_produce_anchor = 0;
		} else {
			wl_tree_add(e, &ubi->free);
			ubi->free_count++;
		}

		spin_unlock(&ubi->wl_lock);

		/*
		 * One more erase operation has happened, take care about
		 * protected physical eraseblocks.
		 */
		serve_prot_queue(ubi);

		/* And take care about wear-leveling */
		err = ensure_wear_leveling(ubi, 1);
		return err;
	}

	ubi_err(ubi, "failed to erase PEB %d, error %d", pnum, err);

	if (err == -EINTR || err == -ENOMEM || err == -EAGAIN ||
	    err == -EBUSY) {
		int err1;

		/* Re-schedule the LEB for erasure */
		err1 = schedule_erase(ubi, e, vol_id, lnum, 0, true);
		if (err1) {
			spin_lock(&ubi->wl_lock);
			wl_entry_destroy(ubi, e);
			spin_unlock(&ubi->wl_lock);
			err = err1;
			goto out_ro;
		}
		return err;
	}

	spin_lock(&ubi->wl_lock);
	wl_entry_destroy(ubi, e);
	spin_unlock(&ubi->wl_lock);
	if (err != -EIO)
		/*
		 * If this is not %-EIO, we have no idea what to do. Scheduling
		 * this physical eraseblock for erasure again would cause
		 * errors again and again. Well, lets switch to R/O mode.
		 */
		goto out_ro;

	/* It is %-EIO, the PEB went bad */

	if (!ubi->bad_allowed) {
		ubi_err(ubi, "bad physical eraseblock %d detected", pnum);
		goto out_ro;
	}

	spin_lock(&ubi->volumes_lock);
	if (ubi->beb_rsvd_pebs == 0) {
		if (ubi->avail_pebs == 0) {
			spin_unlock(&ubi->volumes_lock);
			ubi_err(ubi, "no reserved/available physical eraseblocks");
			goto out_ro;
		}
		ubi->avail_pebs -= 1;
		available_consumed = 1;
	}
	spin_unlock(&ubi->volumes_lock);

	ubi_msg(ubi, "mark PEB %d as bad", pnum);
	err = ubi_io_mark_bad(ubi, pnum);
	if (err)
		goto out_ro;

	spin_lock(&ubi->volumes_lock);
	if (ubi->beb_rsvd_pebs > 0) {
		if (available_consumed) {
			/*
			 * The amount of reserved PEBs increased since we last
			 * checked.
			 */
			ubi->avail_pebs += 1;
			available_consumed = 0;
		}
		ubi->beb_rsvd_pebs -= 1;
	}
	ubi->bad_peb_count += 1;
	ubi->good_peb_count -= 1;
	ubi_calculate_reserved(ubi);
	if (available_consumed)
		ubi_warn(ubi, "no PEBs in the reserved pool, used an available PEB");
	else if (ubi->beb_rsvd_pebs)
		ubi_msg(ubi, "%d PEBs left in the reserve",
			ubi->beb_rsvd_pebs);
	else
		ubi_warn(ubi, "last PEB from the reserve was used");
	spin_unlock(&ubi->volumes_lock);

	return err;

out_ro:
	if (available_consumed) {
		spin_lock(&ubi->volumes_lock);
		ubi->avail_pebs += 1;
		spin_unlock(&ubi->volumes_lock);
	}
	ubi_ro_mode(ubi);
	return err;
}

static int erase_worker(struct ubi_device *ubi, struct ubi_work *wl_wrk,
			  int shutdown)
{
	int ret;

	if (shutdown) {
		struct ubi_wl_entry *e = wl_wrk->e;

		dbg_wl("cancel erasure of PEB %d EC %d", e->pnum, e->ec);
		kfree(wl_wrk);
		wl_entry_destroy(ubi, e);
		return 0;
	}

	ret = __erase_worker(ubi, wl_wrk);
	kfree(wl_wrk);
	return ret;
}

/**
 * ubi_wl_put_peb - return a PEB to the wear-leveling sub-system.
 * @ubi: UBI device description object
 * @vol_id: the volume ID that last used this PEB
 * @lnum: the last used logical eraseblock number for the PEB
 * @pnum: physical eraseblock to return
 * @torture: if this physical eraseblock has to be tortured
 *
 * This function is called to return physical eraseblock @pnum to the pool of
 * free physical eraseblocks. The @torture flag has to be set if an I/O error
 * occurred to this @pnum and it has to be tested. This function returns zero
 * in case of success, and a negative error code in case of failure.
 */
int ubi_wl_put_peb(struct ubi_device *ubi, int vol_id, int lnum,
		   int pnum, int torture)
{
	int err;
	struct ubi_wl_entry *e;

	dbg_wl("PEB %d", pnum);
	ubi_assert(pnum >= 0);
	ubi_assert(pnum < ubi->peb_count);

	down_read(&ubi->fm_protect);

retry:
	spin_lock(&ubi->wl_lock);
	e = ubi->lookuptbl[pnum];
<<<<<<< HEAD
	e->sqnum = UBI_UNKNOWN;
=======
	if (!e) {
		/*
		 * This wl entry has been removed for some errors by other
		 * process (eg. wear leveling worker), corresponding process
		 * (except __erase_worker, which cannot concurrent with
		 * ubi_wl_put_peb) will set ubi ro_mode at the same time,
		 * just ignore this wl entry.
		 */
		spin_unlock(&ubi->wl_lock);
		up_read(&ubi->fm_protect);
		return 0;
	}
>>>>>>> 61c6111f
	if (e == ubi->move_from) {
		/*
		 * User is putting the physical eraseblock which was selected to
		 * be moved. It will be scheduled for erasure in the
		 * wear-leveling worker.
		 */
		dbg_wl("PEB %d is being moved, wait", pnum);
		spin_unlock(&ubi->wl_lock);

		/* Wait for the WL worker by taking the @ubi->move_mutex */
		mutex_lock(&ubi->move_mutex);
		mutex_unlock(&ubi->move_mutex);
		goto retry;
	} else if (e == ubi->move_to) {
		/*
		 * User is putting the physical eraseblock which was selected
		 * as the target the data is moved to. It may happen if the EBA
		 * sub-system already re-mapped the LEB in 'ubi_eba_copy_leb()'
		 * but the WL sub-system has not put the PEB to the "used" tree
		 * yet, but it is about to do this. So we just set a flag which
		 * will tell the WL worker that the PEB is not needed anymore
		 * and should be scheduled for erasure.
		 */
		dbg_wl("PEB %d is the target of data moving", pnum);
		ubi_assert(!ubi->move_to_put);
		ubi->move_to_put = 1;
		spin_unlock(&ubi->wl_lock);
		up_read(&ubi->fm_protect);
		return 0;
	} else {
		if (in_wl_tree(e, &ubi->used)) {
			self_check_in_wl_tree(ubi, e, &ubi->used);
			rb_erase(&e->u.rb, &ubi->used);
		} else if (in_wl_tree(e, &ubi->scrub)) {
			self_check_in_wl_tree(ubi, e, &ubi->scrub);
			rb_erase(&e->u.rb, &ubi->scrub);

			/*
			 * Since this PEB has been put we dont need to worry
			 * about it anymore
			 */
			if (e->tagged_scrub_all) {
				int wrk_count;

				wrk_count = atomic_read(&ubi->scrub_work_count);
				WARN_ON(wrk_count <= 0);

				atomic_dec(&ubi->scrub_work_count);
				e->tagged_scrub_all = 0;
			}
		} else if (in_wl_tree(e, &ubi->erroneous)) {
			self_check_in_wl_tree(ubi, e, &ubi->erroneous);
			rb_erase(&e->u.rb, &ubi->erroneous);
			ubi->erroneous_peb_count -= 1;
			ubi_assert(ubi->erroneous_peb_count >= 0);
			/* Erroneous PEBs should be tortured */
			torture = 1;
		} else {
			err = prot_queue_del(ubi, e->pnum);
			if (err) {
				ubi_err(ubi, "PEB %d not found", pnum);
				ubi_ro_mode(ubi);
				spin_unlock(&ubi->wl_lock);
				up_read(&ubi->fm_protect);
				return err;
			}
		}
	}
	spin_unlock(&ubi->wl_lock);

	err = schedule_erase(ubi, e, vol_id, lnum, torture, false);
	if (err) {
		spin_lock(&ubi->wl_lock);
		wl_tree_add(e, &ubi->used);
		spin_unlock(&ubi->wl_lock);
	}

	up_read(&ubi->fm_protect);
	return err;
}

/**
 * ubi_wl_scrub_get_min_sqnum - Return the minimum sqnum of the used/pq/scrub.
 * @ubi: UBI device description object
 *
 * This function returns the minimum sqnum of the PEB that are currently in use.
 *
 * Return the min sqnum if there are any used PEB's otherwise return ~(0)
 *
 */
unsigned long long ubi_wl_scrub_get_min_sqnum(struct ubi_device *ubi)
{
	int i;
	struct ubi_wl_entry *e, *tmp;
	struct rb_node *node;
	unsigned long long min_sqnum = ~0;

	spin_lock(&ubi->wl_lock);

	/* Go through the pq list */
	for (i = 0; i < UBI_PROT_QUEUE_LEN; ++i) {
		list_for_each_entry_safe(e, tmp, &ubi->pq[i], u.list) {
			if (e->sqnum < min_sqnum)
				min_sqnum = e->sqnum;
		}
	}

	/* Go through used PEB tree */
	for (node = rb_first(&ubi->used); node; node = rb_next(node)) {
		e = rb_entry(node, struct ubi_wl_entry, u.rb);
		self_check_in_wl_tree(ubi, e, &ubi->used);
		if (e->sqnum < min_sqnum)
			min_sqnum = e->sqnum;
	}
	/* Go through scrub PEB tree */
	for (node = rb_first(&ubi->scrub); node; node = rb_next(node)) {
		e = rb_entry(node, struct ubi_wl_entry, u.rb);
		self_check_in_wl_tree(ubi, e, &ubi->scrub);
		if (e->sqnum < min_sqnum)
			min_sqnum = e->sqnum;
	}
	spin_unlock(&ubi->wl_lock);
	return min_sqnum;
}

/**
 * ubi_wl_update_peb_sqnum - Update the vol hdr sqnum of the PEB.
 * @pnum: The PEB number.
 * @vid_hdr: The vol hdr being written to the PEB.
 *
 */
void ubi_wl_update_peb_sqnum(struct ubi_device *ubi, int pnum,
				struct ubi_vid_hdr *vid_hdr)
{
	struct ubi_wl_entry *e;

	spin_lock(&ubi->wl_lock);
	e = ubi->lookuptbl[pnum];
	e->sqnum = be64_to_cpu(vid_hdr->sqnum);
	e->tagged_scrub_all = 0;
	spin_unlock(&ubi->wl_lock);
}

static int is_ubi_readonly(struct ubi_device *ubi)
{
	int is_readonly = 0;

	spin_lock(&ubi->wl_lock);
	if (ubi->ro_mode || !ubi->thread_enabled ||
	    ubi_dbg_is_bgt_disabled(ubi))
		is_readonly = 1;
	spin_unlock(&ubi->wl_lock);

	return is_readonly;
}

/**
 * ubi_wl_scan_all - Scan all PEB's
 * @ubi: UBI device description object
 * @scrub_sqnum: The max seqnum of the PEB to scrub from the used/pq lists
 *
 * This function schedules all device PEBs for scrubbing if the sqnum of the
 * vol hdr is less than the sqnum in the trigger.
 *
 * Return 0 in case of success, (negative) error code otherwise
 *
 */
ssize_t ubi_wl_scrub_all(struct ubi_device *ubi, unsigned long long scrub_sqnum)
{
	struct rb_node *node;
	struct ubi_wl_entry *e, *tmp;
	int scrub_count = 0;
	int total_scrub_count = 0;
	int err, i;

	if (!ubi->lookuptbl) {
		ubi_err(ubi, "lookuptbl is null");
		return -ENOENT;
	}

	if (is_ubi_readonly(ubi)) {
		ubi_err(ubi, "Cannot *Initiate* scrub:background thread disabled or readonly!");
		return -EROFS;
	}

	/* Wait for all currently running work to be done! */
	down_write(&ubi->work_sem);
	spin_lock(&ubi->wl_lock);
	ubi_msg(ubi, "Scrub triggered sqnum = %llu!", scrub_sqnum);

	if (ubi->scrub_in_progress) {
		ubi_err(ubi, "Scrub already in progress, ignoring the trigger");
		spin_unlock(&ubi->wl_lock);
		up_write(&ubi->work_sem); /* Allow new work to start. */
		return -EBUSY;
	}
	ubi->scrub_in_progress = true;

	/* Go through scrub PEB tree and count pending */
	for (node = rb_first(&ubi->scrub); node; node = rb_next(node)) {
		e = rb_entry(node, struct ubi_wl_entry, u.rb);
		self_check_in_wl_tree(ubi, e, &ubi->scrub);
		e->tagged_scrub_all = 1;
		total_scrub_count++;
	}

	/* Move all used pebs to scrub tree */
	node = rb_first(&ubi->used);
	while (node != NULL) {
		e = rb_entry(node, struct ubi_wl_entry, u.rb);
		self_check_in_wl_tree(ubi, e, &ubi->used);
		node = rb_next(node);

		if (e->sqnum > scrub_sqnum)
			continue;
		rb_erase(&e->u.rb, &ubi->used);
		wl_tree_add(e, &ubi->scrub);
		e->tagged_scrub_all = 1;
		scrub_count++;
		total_scrub_count++;
	}

	/* Move all protected pebs to scrub tree */
	for (i = 0; i < UBI_PROT_QUEUE_LEN; ++i) {
		list_for_each_entry_safe(e, tmp, &ubi->pq[i], u.list) {

			if (e->sqnum > scrub_sqnum)
				continue;

			list_del(&e->u.list);
			wl_tree_add(e, &ubi->scrub);
			e->tagged_scrub_all = 1;
			scrub_count++;
			total_scrub_count++;
		}
	}

	atomic_set(&ubi->scrub_work_count, total_scrub_count);
	spin_unlock(&ubi->wl_lock);
	up_write(&ubi->work_sem); /* Allow new work to start. */

	/*
	 * Technically scrubbing is the same as wear-leveling, so it is done
	 * by the WL worker.
	 */
	err = ensure_wear_leveling(ubi, 0);
	if (err) {
		ubi_err(ubi, "Failed to start the WL worker err =%d", err);
		return err;
	}
	ubi_msg(ubi, "Scheduled %d PEB's for scrubbing!", scrub_count);
	ubi_msg(ubi, "Total PEB's for scrub = %d", total_scrub_count);

	/* Wait for scrub to finish */
	while (atomic_read(&ubi->scrub_work_count) > 0) {
		/* Poll every second to check if the scrub work is done */
		msleep(1000);

		if (is_ubi_readonly(ubi)) {
			ubi_err(ubi, "Cannot *Complete* scrub:background thread disabled or readonly!");
			return -EROFS;
		}
		wake_up_process(ubi->bgt_thread);
	}

	spin_lock(&ubi->wl_lock);
	ubi->scrub_in_progress = false;
	spin_unlock(&ubi->wl_lock);
	ubi_msg(ubi, "Done scrubbing %d PEB's!", scrub_count);
	return 0;
}

/**
 * ubi_wl_scrub_peb - schedule a physical eraseblock for scrubbing.
 * @ubi: UBI device description object
 * @pnum: the physical eraseblock to schedule
 *
 * If a bit-flip in a physical eraseblock is detected, this physical eraseblock
 * needs scrubbing. This function schedules a physical eraseblock for
 * scrubbing which is done in background. This function returns zero in case of
 * success and a negative error code in case of failure.
 */
int ubi_wl_scrub_peb(struct ubi_device *ubi, int pnum)
{
	struct ubi_wl_entry *e;

	ubi_msg(ubi, "schedule PEB %d for scrubbing", pnum);

retry:
	spin_lock(&ubi->wl_lock);
	e = ubi->lookuptbl[pnum];
	if (e == ubi->move_from || in_wl_tree(e, &ubi->scrub) ||
				   in_wl_tree(e, &ubi->erroneous)) {
		spin_unlock(&ubi->wl_lock);
		return 0;
	}

	if (e == ubi->move_to) {
		/*
		 * This physical eraseblock was used to move data to. The data
		 * was moved but the PEB was not yet inserted to the proper
		 * tree. We should just wait a little and let the WL worker
		 * proceed.
		 */
		spin_unlock(&ubi->wl_lock);
		dbg_wl("the PEB %d is not in proper tree, retry", pnum);
		yield();
		goto retry;
	}

	if (in_wl_tree(e, &ubi->used)) {
		self_check_in_wl_tree(ubi, e, &ubi->used);
		rb_erase(&e->u.rb, &ubi->used);
	} else {
		int err;

		err = prot_queue_del(ubi, e->pnum);
		if (err) {
			ubi_err(ubi, "PEB %d not found", pnum);
			ubi_ro_mode(ubi);
			spin_unlock(&ubi->wl_lock);
			return err;
		}
	}

	wl_tree_add(e, &ubi->scrub);
	spin_unlock(&ubi->wl_lock);

	/*
	 * Technically scrubbing is the same as wear-leveling, so it is done
	 * by the WL worker.
	 */
	return ensure_wear_leveling(ubi, 0);
}

/**
 * ubi_wl_flush - flush all pending works.
 * @ubi: UBI device description object
 * @vol_id: the volume id to flush for
 * @lnum: the logical eraseblock number to flush for
 *
 * This function executes all pending works for a particular volume id /
 * logical eraseblock number pair. If either value is set to %UBI_ALL, then it
 * acts as a wildcard for all of the corresponding volume numbers or logical
 * eraseblock numbers. It returns zero in case of success and a negative error
 * code in case of failure.
 */
int ubi_wl_flush(struct ubi_device *ubi, int vol_id, int lnum)
{
	int err = 0;
	int found = 1;

	/*
	 * Erase while the pending works queue is not empty, but not more than
	 * the number of currently pending works.
	 */
	dbg_wl("flush pending work for LEB %d:%d (%d pending works)",
	       vol_id, lnum, ubi->works_count);

	while (found) {
		struct ubi_work *wrk, *tmp;
		found = 0;

		down_read(&ubi->work_sem);
		spin_lock(&ubi->wl_lock);
		list_for_each_entry_safe(wrk, tmp, &ubi->works, list) {
			if ((vol_id == UBI_ALL || wrk->vol_id == vol_id) &&
			    (lnum == UBI_ALL || wrk->lnum == lnum)) {
				list_del(&wrk->list);
				ubi->works_count -= 1;
				ubi_assert(ubi->works_count >= 0);
				spin_unlock(&ubi->wl_lock);

				err = wrk->func(ubi, wrk, 0);
				if (err) {
					up_read(&ubi->work_sem);
					return err;
				}

				spin_lock(&ubi->wl_lock);
				found = 1;
				break;
			}
		}
		spin_unlock(&ubi->wl_lock);
		up_read(&ubi->work_sem);
	}

	/*
	 * Make sure all the works which have been done in parallel are
	 * finished.
	 */
	down_write(&ubi->work_sem);
	up_write(&ubi->work_sem);

	return err;
}

static bool scrub_possible(struct ubi_device *ubi, struct ubi_wl_entry *e)
{
	if (in_wl_tree(e, &ubi->scrub))
		return false;
	else if (in_wl_tree(e, &ubi->erroneous))
		return false;
	else if (ubi->move_from == e)
		return false;
	else if (ubi->move_to == e)
		return false;

	return true;
}

/**
 * ubi_bitflip_check - Check an eraseblock for bitflips and scrub it if needed.
 * @ubi: UBI device description object
 * @pnum: the physical eraseblock to schedule
 * @force: dont't read the block, assume bitflips happened and take action.
 *
 * This function reads the given eraseblock and checks if bitflips occured.
 * In case of bitflips, the eraseblock is scheduled for scrubbing.
 * If scrubbing is forced with @force, the eraseblock is not read,
 * but scheduled for scrubbing right away.
 *
 * Returns:
 * %EINVAL, PEB is out of range
 * %ENOENT, PEB is no longer used by UBI
 * %EBUSY, PEB cannot be checked now or a check is currently running on it
 * %EAGAIN, bit flips happened but scrubbing is currently not possible
 * %EUCLEAN, bit flips happened and PEB is scheduled for scrubbing
 * %0, no bit flips detected
 */
int ubi_bitflip_check(struct ubi_device *ubi, int pnum, int force)
{
	int err = 0;
	struct ubi_wl_entry *e;

	if (pnum < 0 || pnum >= ubi->peb_count) {
		err = -EINVAL;
		goto out;
	}

	/*
	 * Pause all parallel work, otherwise it can happen that the
	 * erase worker frees a wl entry under us.
	 */
	down_write(&ubi->work_sem);

	/*
	 * Make sure that the wl entry does not change state while
	 * inspecting it.
	 */
	spin_lock(&ubi->wl_lock);
	e = ubi->lookuptbl[pnum];
	if (!e) {
		spin_unlock(&ubi->wl_lock);
		err = -ENOENT;
		goto out_resume;
	}

	/*
	 * Does it make sense to check this PEB?
	 */
	if (!scrub_possible(ubi, e)) {
		spin_unlock(&ubi->wl_lock);
		err = -EBUSY;
		goto out_resume;
	}
	spin_unlock(&ubi->wl_lock);

	if (!force) {
		mutex_lock(&ubi->buf_mutex);
		err = ubi_io_read(ubi, ubi->peb_buf, pnum, 0, ubi->peb_size);
		mutex_unlock(&ubi->buf_mutex);
	}

	if (force || err == UBI_IO_BITFLIPS) {
		/*
		 * Okay, bit flip happened, let's figure out what we can do.
		 */
		spin_lock(&ubi->wl_lock);

		/*
		 * Recheck. We released wl_lock, UBI might have killed the
		 * wl entry under us.
		 */
		e = ubi->lookuptbl[pnum];
		if (!e) {
			spin_unlock(&ubi->wl_lock);
			err = -ENOENT;
			goto out_resume;
		}

		/*
		 * Need to re-check state
		 */
		if (!scrub_possible(ubi, e)) {
			spin_unlock(&ubi->wl_lock);
			err = -EBUSY;
			goto out_resume;
		}

		if (in_pq(ubi, e)) {
			prot_queue_del(ubi, e->pnum);
			wl_tree_add(e, &ubi->scrub);
			spin_unlock(&ubi->wl_lock);

			err = ensure_wear_leveling(ubi, 1);
		} else if (in_wl_tree(e, &ubi->used)) {
			rb_erase(&e->u.rb, &ubi->used);
			wl_tree_add(e, &ubi->scrub);
			spin_unlock(&ubi->wl_lock);

			err = ensure_wear_leveling(ubi, 1);
		} else if (in_wl_tree(e, &ubi->free)) {
			rb_erase(&e->u.rb, &ubi->free);
			ubi->free_count--;
			spin_unlock(&ubi->wl_lock);

			/*
			 * This PEB is empty we can schedule it for
			 * erasure right away. No wear leveling needed.
			 */
			err = schedule_erase(ubi, e, UBI_UNKNOWN, UBI_UNKNOWN,
					     force ? 0 : 1, true);
		} else {
			spin_unlock(&ubi->wl_lock);
			err = -EAGAIN;
		}

		if (!err && !force)
			err = -EUCLEAN;
	} else {
		err = 0;
	}

out_resume:
	up_write(&ubi->work_sem);
out:

	return err;
}

/**
 * tree_destroy - destroy an RB-tree.
 * @ubi: UBI device description object
 * @root: the root of the tree to destroy
 */
static void tree_destroy(struct ubi_device *ubi, struct rb_root *root)
{
	struct rb_node *rb;
	struct ubi_wl_entry *e;

	rb = root->rb_node;
	while (rb) {
		if (rb->rb_left)
			rb = rb->rb_left;
		else if (rb->rb_right)
			rb = rb->rb_right;
		else {
			e = rb_entry(rb, struct ubi_wl_entry, u.rb);

			rb = rb_parent(rb);
			if (rb) {
				if (rb->rb_left == &e->u.rb)
					rb->rb_left = NULL;
				else
					rb->rb_right = NULL;
			}

			wl_entry_destroy(ubi, e);
		}
	}
}

/**
 * ubi_thread - UBI background thread.
 * @u: the UBI device description object pointer
 */
int ubi_thread(void *u)
{
	int failures = 0;
	struct ubi_device *ubi = u;

	ubi_msg(ubi, "background thread \"%s\" started, PID %d",
		ubi->bgt_name, task_pid_nr(current));

	set_freezable();
	for (;;) {
		int err;

		if (kthread_should_stop())
			break;

		if (try_to_freeze())
			continue;

		spin_lock(&ubi->wl_lock);
		if (list_empty(&ubi->works) || ubi->ro_mode ||
		    !ubi->thread_enabled || ubi_dbg_is_bgt_disabled(ubi)) {
			set_current_state(TASK_INTERRUPTIBLE);
			spin_unlock(&ubi->wl_lock);

			/*
			 * Check kthread_should_stop() after we set the task
			 * state to guarantee that we either see the stop bit
			 * and exit or the task state is reset to runnable such
			 * that it's not scheduled out indefinitely and detects
			 * the stop bit at kthread_should_stop().
			 */
			if (kthread_should_stop()) {
				set_current_state(TASK_RUNNING);
				break;
			}

			schedule();
			continue;
		}
		spin_unlock(&ubi->wl_lock);

		err = do_work(ubi);
		if (err) {
			ubi_err(ubi, "%s: work failed with error code %d",
				ubi->bgt_name, err);
			if (failures++ > WL_MAX_FAILURES) {
				/*
				 * Too many failures, disable the thread and
				 * switch to read-only mode.
				 */
				ubi_msg(ubi, "%s: %d consecutive failures",
					ubi->bgt_name, WL_MAX_FAILURES);
				ubi_ro_mode(ubi);
				ubi->thread_enabled = 0;
				continue;
			}
		} else
			failures = 0;

		cond_resched();
	}

	dbg_wl("background thread \"%s\" is killed", ubi->bgt_name);
	ubi->thread_enabled = 0;
	return 0;
}

/**
 * shutdown_work - shutdown all pending works.
 * @ubi: UBI device description object
 */
static void shutdown_work(struct ubi_device *ubi)
{
	while (!list_empty(&ubi->works)) {
		struct ubi_work *wrk;

		wrk = list_entry(ubi->works.next, struct ubi_work, list);
		list_del(&wrk->list);
		wrk->func(ubi, wrk, 1);
		ubi->works_count -= 1;
		ubi_assert(ubi->works_count >= 0);
	}
}

/**
 * erase_aeb - erase a PEB given in UBI attach info PEB
 * @ubi: UBI device description object
 * @aeb: UBI attach info PEB
 * @sync: If true, erase synchronously. Otherwise schedule for erasure
 */
static int erase_aeb(struct ubi_device *ubi, struct ubi_ainf_peb *aeb, bool sync)
{
	struct ubi_wl_entry *e;
	int err;

	e = kmem_cache_alloc(ubi_wl_entry_slab, GFP_KERNEL);
	if (!e)
		return -ENOMEM;

	e->pnum = aeb->pnum;
	e->ec = aeb->ec;
	ubi->lookuptbl[e->pnum] = e;

	if (sync) {
		err = sync_erase(ubi, e, false);
		if (err)
			goto out_free;

		wl_tree_add(e, &ubi->free);
		ubi->free_count++;
	} else {
		err = schedule_erase(ubi, e, aeb->vol_id, aeb->lnum, 0, false);
		if (err)
			goto out_free;
	}

	return 0;

out_free:
	wl_entry_destroy(ubi, e);

	return err;
}

/**
 * ubi_wl_init - initialize the WL sub-system using attaching information.
 * @ubi: UBI device description object
 * @ai: attaching information
 *
 * This function returns zero in case of success, and a negative error code in
 * case of failure.
 */
int ubi_wl_init(struct ubi_device *ubi, struct ubi_attach_info *ai)
{
	int err, i, reserved_pebs, found_pebs = 0;
	struct rb_node *rb1, *rb2;
	struct ubi_ainf_volume *av;
	struct ubi_ainf_peb *aeb, *tmp;
	struct ubi_wl_entry *e;

	ubi->used = ubi->erroneous = ubi->free = ubi->scrub = RB_ROOT;
	spin_lock_init(&ubi->wl_lock);
	mutex_init(&ubi->move_mutex);
	init_rwsem(&ubi->work_sem);
	ubi->max_ec = ai->max_ec;
	INIT_LIST_HEAD(&ubi->works);

	scnprintf(ubi->bgt_name, sizeof(UBI_BGT_NAME_PATTERN)+2,
				UBI_BGT_NAME_PATTERN, ubi->ubi_num);

	err = -ENOMEM;
	ubi->lookuptbl = kcalloc(ubi->peb_count, sizeof(void *), GFP_KERNEL);
	if (!ubi->lookuptbl)
		return err;

	for (i = 0; i < UBI_PROT_QUEUE_LEN; i++)
		INIT_LIST_HEAD(&ubi->pq[i]);
	ubi->pq_head = 0;

	ubi->free_count = 0;
	list_for_each_entry_safe(aeb, tmp, &ai->erase, u.list) {
		cond_resched();

		err = erase_aeb(ubi, aeb, false);
		if (err)
			goto out_free;

		found_pebs++;
	}

	list_for_each_entry(aeb, &ai->free, u.list) {
		cond_resched();

		e = kmem_cache_alloc(ubi_wl_entry_slab, GFP_KERNEL);
		if (!e) {
			err = -ENOMEM;
			goto out_free;
		}

		e->pnum = aeb->pnum;
		e->ec = aeb->ec;
		e->tagged_scrub_all = 0;
		e->sqnum = aeb->sqnum;
		ubi_assert(e->ec >= 0);

		wl_tree_add(e, &ubi->free);
		ubi->free_count++;

		ubi->lookuptbl[e->pnum] = e;

		found_pebs++;
	}

	ubi_rb_for_each_entry(rb1, av, &ai->volumes, rb) {
		ubi_rb_for_each_entry(rb2, aeb, &av->root, u.rb) {
			cond_resched();

			e = kmem_cache_alloc(ubi_wl_entry_slab, GFP_KERNEL);
			if (!e) {
				err = -ENOMEM;
				goto out_free;
			}

			e->pnum = aeb->pnum;
			e->ec = aeb->ec;
			e->tagged_scrub_all = 0;
			e->sqnum = aeb->sqnum;
			ubi->lookuptbl[e->pnum] = e;

			if (!aeb->scrub) {
				dbg_wl("add PEB %d EC %d to the used tree",
				       e->pnum, e->ec);
				wl_tree_add(e, &ubi->used);
			} else {
				dbg_wl("add PEB %d EC %d to the scrub tree",
				       e->pnum, e->ec);
				wl_tree_add(e, &ubi->scrub);
			}

			found_pebs++;
		}
	}

	list_for_each_entry(aeb, &ai->fastmap, u.list) {
		cond_resched();

		e = ubi_find_fm_block(ubi, aeb->pnum);

		if (e) {
			ubi_assert(!ubi->lookuptbl[e->pnum]);
			ubi->lookuptbl[e->pnum] = e;
		} else {
			bool sync = false;

			/*
			 * Usually old Fastmap PEBs are scheduled for erasure
			 * and we don't have to care about them but if we face
			 * an power cut before scheduling them we need to
			 * take care of them here.
			 */
			if (ubi->lookuptbl[aeb->pnum])
				continue;

			/*
			 * The fastmap update code might not find a free PEB for
			 * writing the fastmap anchor to and then reuses the
			 * current fastmap anchor PEB. When this PEB gets erased
			 * and a power cut happens before it is written again we
			 * must make sure that the fastmap attach code doesn't
			 * find any outdated fastmap anchors, hence we erase the
			 * outdated fastmap anchor PEBs synchronously here.
			 */
			if (aeb->vol_id == UBI_FM_SB_VOLUME_ID)
				sync = true;

			err = erase_aeb(ubi, aeb, sync);
			if (err)
				goto out_free;
		}

		found_pebs++;
	}

	dbg_wl("found %i PEBs", found_pebs);

	ubi_assert(ubi->good_peb_count == found_pebs);

	reserved_pebs = WL_RESERVED_PEBS;
	ubi_fastmap_init(ubi, &reserved_pebs);

	if (ubi->avail_pebs < reserved_pebs) {
		ubi_err(ubi, "no enough physical eraseblocks (%d, need %d)",
			ubi->avail_pebs, reserved_pebs);
		if (ubi->corr_peb_count)
			ubi_err(ubi, "%d PEBs are corrupted and not used",
				ubi->corr_peb_count);
		err = -ENOSPC;
		goto out_free;
	}
	ubi->avail_pebs -= reserved_pebs;
	ubi->rsvd_pebs += reserved_pebs;

	/* Schedule wear-leveling if needed */
	err = ensure_wear_leveling(ubi, 0);
	if (err)
		goto out_free;

#ifdef CONFIG_MTD_UBI_FASTMAP
	ubi_ensure_anchor_pebs(ubi);
#endif
	ubi->wl_is_inited = 1;
	return 0;

out_free:
	shutdown_work(ubi);
	tree_destroy(ubi, &ubi->used);
	tree_destroy(ubi, &ubi->free);
	tree_destroy(ubi, &ubi->scrub);
	kfree(ubi->lookuptbl);
	return err;
}

/**
 * protection_queue_destroy - destroy the protection queue.
 * @ubi: UBI device description object
 */
static void protection_queue_destroy(struct ubi_device *ubi)
{
	int i;
	struct ubi_wl_entry *e, *tmp;

	for (i = 0; i < UBI_PROT_QUEUE_LEN; ++i) {
		list_for_each_entry_safe(e, tmp, &ubi->pq[i], u.list) {
			list_del(&e->u.list);
			wl_entry_destroy(ubi, e);
		}
	}
}

/**
 * ubi_wl_close - close the wear-leveling sub-system.
 * @ubi: UBI device description object
 */
void ubi_wl_close(struct ubi_device *ubi)
{
	dbg_wl("close the WL sub-system");
	ubi_fastmap_close(ubi);
	shutdown_work(ubi);
	protection_queue_destroy(ubi);
	tree_destroy(ubi, &ubi->used);
	tree_destroy(ubi, &ubi->erroneous);
	tree_destroy(ubi, &ubi->free);
	tree_destroy(ubi, &ubi->scrub);
	kfree(ubi->lookuptbl);
}

/**
 * self_check_ec - make sure that the erase counter of a PEB is correct.
 * @ubi: UBI device description object
 * @pnum: the physical eraseblock number to check
 * @ec: the erase counter to check
 *
 * This function returns zero if the erase counter of physical eraseblock @pnum
 * is equivalent to @ec, and a negative error code if not or if an error
 * occurred.
 */
static int self_check_ec(struct ubi_device *ubi, int pnum, int ec)
{
	int err;
	long long read_ec;
	struct ubi_ec_hdr *ec_hdr;

	if (!ubi_dbg_chk_gen(ubi))
		return 0;

	ec_hdr = kzalloc(ubi->ec_hdr_alsize, GFP_NOFS);
	if (!ec_hdr)
		return -ENOMEM;

	err = ubi_io_read_ec_hdr(ubi, pnum, ec_hdr, 0);
	if (err && err != UBI_IO_BITFLIPS) {
		/* The header does not have to exist */
		err = 0;
		goto out_free;
	}

	read_ec = be64_to_cpu(ec_hdr->ec);
	if (ec != read_ec && read_ec - ec > 1) {
		ubi_err(ubi, "self-check failed for PEB %d", pnum);
		ubi_err(ubi, "read EC is %lld, should be %d", read_ec, ec);
		dump_stack();
		err = 1;
	} else
		err = 0;

out_free:
	kfree(ec_hdr);
	return err;
}

/**
 * self_check_in_wl_tree - check that wear-leveling entry is in WL RB-tree.
 * @ubi: UBI device description object
 * @e: the wear-leveling entry to check
 * @root: the root of the tree
 *
 * This function returns zero if @e is in the @root RB-tree and %-EINVAL if it
 * is not.
 */
static int self_check_in_wl_tree(const struct ubi_device *ubi,
				 struct ubi_wl_entry *e, struct rb_root *root)
{
	if (!ubi_dbg_chk_gen(ubi))
		return 0;

	if (in_wl_tree(e, root))
		return 0;

	ubi_err(ubi, "self-check failed for PEB %d, EC %d, RB-tree %p ",
		e->pnum, e->ec, root);
	dump_stack();
	return -EINVAL;
}

/**
 * self_check_in_pq - check if wear-leveling entry is in the protection
 *                        queue.
 * @ubi: UBI device description object
 * @e: the wear-leveling entry to check
 *
 * This function returns zero if @e is in @ubi->pq and %-EINVAL if it is not.
 */
static int self_check_in_pq(const struct ubi_device *ubi,
			    struct ubi_wl_entry *e)
{
	if (!ubi_dbg_chk_gen(ubi))
		return 0;

	if (in_pq(ubi, e))
		return 0;

	ubi_err(ubi, "self-check failed for PEB %d, EC %d, Protect queue",
		e->pnum, e->ec);
	dump_stack();
	return -EINVAL;
}
#ifndef CONFIG_MTD_UBI_FASTMAP
static struct ubi_wl_entry *get_peb_for_wl(struct ubi_device *ubi)
{
	struct ubi_wl_entry *e;

	e = find_wl_entry(ubi, &ubi->free, WL_FREE_MAX_DIFF);
	self_check_in_wl_tree(ubi, e, &ubi->free);
	ubi->free_count--;
	ubi_assert(ubi->free_count >= 0);
	rb_erase(&e->u.rb, &ubi->free);

	return e;
}

/**
 * produce_free_peb - produce a free physical eraseblock.
 * @ubi: UBI device description object
 *
 * This function tries to make a free PEB by means of synchronous execution of
 * pending works. This may be needed if, for example the background thread is
 * disabled. Returns zero in case of success and a negative error code in case
 * of failure.
 */
static int produce_free_peb(struct ubi_device *ubi)
{
	int err;

	while (!ubi->free.rb_node && ubi->works_count) {
		spin_unlock(&ubi->wl_lock);

		dbg_wl("do one work synchronously");
		err = do_work(ubi);

		spin_lock(&ubi->wl_lock);
		if (err)
			return err;
	}

	return 0;
}

/**
 * ubi_wl_get_peb - get a physical eraseblock.
 * @ubi: UBI device description object
 *
 * This function returns a physical eraseblock in case of success and a
 * negative error code in case of failure.
 * Returns with ubi->fm_eba_sem held in read mode!
 */
int ubi_wl_get_peb(struct ubi_device *ubi)
{
	int err;
	struct ubi_wl_entry *e;

retry:
	down_read(&ubi->fm_eba_sem);
	spin_lock(&ubi->wl_lock);
	if (!ubi->free.rb_node) {
		if (ubi->works_count == 0) {
			ubi_err(ubi, "no free eraseblocks");
			ubi_assert(list_empty(&ubi->works));
			spin_unlock(&ubi->wl_lock);
			return -ENOSPC;
		}

		err = produce_free_peb(ubi);
		if (err < 0) {
			spin_unlock(&ubi->wl_lock);
			return err;
		}
		spin_unlock(&ubi->wl_lock);
		up_read(&ubi->fm_eba_sem);
		goto retry;

	}
	e = wl_get_wle(ubi);
	prot_queue_add(ubi, e);
	spin_unlock(&ubi->wl_lock);

	err = ubi_self_check_all_ff(ubi, e->pnum, ubi->vid_hdr_aloffset,
				    ubi->peb_size - ubi->vid_hdr_aloffset);
	if (err) {
		ubi_err(ubi, "new PEB %d does not contain all 0xFF bytes", e->pnum);
		return err;
	}

	return e->pnum;
}
#else
#include "fastmap-wl.c"
#endif<|MERGE_RESOLUTION|>--- conflicted
+++ resolved
@@ -1286,9 +1286,6 @@
 retry:
 	spin_lock(&ubi->wl_lock);
 	e = ubi->lookuptbl[pnum];
-<<<<<<< HEAD
-	e->sqnum = UBI_UNKNOWN;
-=======
 	if (!e) {
 		/*
 		 * This wl entry has been removed for some errors by other
@@ -1301,7 +1298,7 @@
 		up_read(&ubi->fm_protect);
 		return 0;
 	}
->>>>>>> 61c6111f
+	e->sqnum = UBI_UNKNOWN;
 	if (e == ubi->move_from) {
 		/*
 		 * User is putting the physical eraseblock which was selected to
