--- conflicted
+++ resolved
@@ -4,82 +4,6 @@
  *
  * Author: Sean Wang <sean.wang@mediatek.com>
  *
-<<<<<<< HEAD
- * This program is free software; you can redistribute it and/or modify
- * it under the terms of the GNU General Public License version 2 as
- * published by the Free Software Foundation.
- *
- * This program is distributed in the hope that it will be useful,
- * but WITHOUT ANY WARRANTY; without even the implied warranty of
- * MERCHANTABILITY or FITNESS FOR A PARTICULAR PURPOSE.  See the
- * GNU General Public License for more details.
- */
-
-#include <linux/gpio/driver.h>
-#include <linux/io.h>
-#include <linux/init.h>
-#include <linux/mfd/syscon.h>
-#include <linux/of.h>
-#include <linux/of_irq.h>
-#include <linux/of_platform.h>
-#include <linux/platform_device.h>
-#include <linux/pinctrl/pinctrl.h>
-#include <linux/pinctrl/pinmux.h>
-#include <linux/pinctrl/pinconf.h>
-#include <linux/pinctrl/pinconf-generic.h>
-#include <linux/regmap.h>
-
-#include "../core.h"
-#include "../pinconf.h"
-#include "../pinmux.h"
-#include "mtk-eint.h"
-
-#define PINCTRL_PINCTRL_DEV		KBUILD_MODNAME
-#define MTK_RANGE(_a)		{ .range = (_a), .nranges = ARRAY_SIZE(_a), }
-#define PINCTRL_PIN_GROUP(name, id)			\
-	{						\
-		name,					\
-		id##_pins,				\
-		ARRAY_SIZE(id##_pins),			\
-		id##_funcs,				\
-	}
-
-#define MTK_GPIO_MODE	1
-#define MTK_INPUT	0
-#define MTK_OUTPUT	1
-#define MTK_DISABLE	0
-#define MTK_ENABLE	1
-
-/* Custom pinconf parameters */
-#define MTK_PIN_CONFIG_TDSEL	(PIN_CONFIG_END + 1)
-#define MTK_PIN_CONFIG_RDSEL	(PIN_CONFIG_END + 2)
-
-/* List these attributes which could be modified for the pin */
-enum {
-	PINCTRL_PIN_REG_MODE,
-	PINCTRL_PIN_REG_DIR,
-	PINCTRL_PIN_REG_DI,
-	PINCTRL_PIN_REG_DO,
-	PINCTRL_PIN_REG_SR,
-	PINCTRL_PIN_REG_SMT,
-	PINCTRL_PIN_REG_PD,
-	PINCTRL_PIN_REG_PU,
-	PINCTRL_PIN_REG_E4,
-	PINCTRL_PIN_REG_E8,
-	PINCTRL_PIN_REG_TDSEL,
-	PINCTRL_PIN_REG_RDSEL,
-	PINCTRL_PIN_REG_MAX,
-};
-
-/* struct mtk_pin_field - the structure that holds the information of the field
- *			  used to describe the attribute for the pin
- * @offset:		the register offset relative to the base address
- * @mask:		the mask used to filter out the field from the register
- * @bitpos:		the start bit relative to the register
- * @next:		the indication that the field would be extended to the
-			next register
-=======
->>>>>>> 6561859b
  */
 
 #include "pinctrl-moore.h"
