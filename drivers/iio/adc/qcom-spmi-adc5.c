// SPDX-License-Identifier: GPL-2.0
/*
 * Copyright (c) 2018-2021, The Linux Foundation. All rights reserved.
<<<<<<< HEAD
=======
 * Copyright (c) 2022, Qualcomm Innovation Center, Inc. All rights reserved.
>>>>>>> b49a006d
 */

#include <linux/bitops.h>
#include <linux/completion.h>
#include <linux/delay.h>
#include <linux/err.h>
#include <linux/iio/iio.h>
#include <linux/interrupt.h>
#include <linux/kernel.h>
#include <linux/log2.h>
#include <linux/math64.h>
#include <linux/module.h>
#include <linux/of.h>
#include <linux/of_address.h>
#include <linux/platform_device.h>
#include <linux/regmap.h>
#include <linux/slab.h>

#include <dt-bindings/iio/qcom,spmi-vadc.h>
#include "qcom-vadc-common.h"

#define ADC5_USR_REVISION1			0x0
#define ADC5_USR_STATUS1			0x8
#define ADC5_USR_STATUS1_CONV_FAULT		BIT(7)
#define ADC5_USR_STATUS1_REQ_STS		BIT(1)
#define ADC5_USR_STATUS1_EOC			BIT(0)
#define ADC5_USR_STATUS1_REQ_STS_EOC_MASK	0x3

#define ADC5_USR_STATUS2			0x9
#define ADC5_USR_STATUS2_CONV_SEQ_MASK		0x70
#define ADC5_USR_STATUS2_CONV_SEQ_MASK_SHIFT	0x5

#define ADC5_USR_IBAT_MEAS			0xf
#define ADC5_USR_IBAT_MEAS_SUPPORTED		BIT(0)

#define ADC5_USR_DIG_PARAM			0x42
#define ADC5_USR_DIG_PARAM_CAL_VAL		BIT(6)
#define ADC5_USR_DIG_PARAM_CAL_VAL_SHIFT	6
#define ADC5_USR_DIG_PARAM_CAL_SEL		0x30
#define ADC5_USR_DIG_PARAM_CAL_SEL_SHIFT	4
#define ADC5_USR_DIG_PARAM_DEC_RATIO_SEL	0xc
#define ADC5_USR_DIG_PARAM_DEC_RATIO_SEL_SHIFT	2

#define ADC5_USR_FAST_AVG_CTL			0x43
#define ADC5_USR_FAST_AVG_CTL_EN		BIT(7)
#define ADC5_USR_FAST_AVG_CTL_SAMPLES_MASK	0x7

#define ADC5_USR_CH_SEL_CTL			0x44

#define ADC5_USR_DELAY_CTL			0x45
#define ADC5_USR_HW_SETTLE_DELAY_MASK		0xf

#define ADC5_USR_EN_CTL1			0x46
#define ADC5_USR_EN_CTL1_ADC_EN			BIT(7)

#define ADC5_USR_CONV_REQ			0x47
#define ADC5_USR_CONV_REQ_REQ			BIT(7)

#define ADC5_USR_DATA0				0x50

#define ADC5_USR_DATA1				0x51

#define ADC5_USR_IBAT_DATA0			0x52

#define ADC5_USR_IBAT_DATA1			0x53

#define ADC_CHANNEL_OFFSET			0x8
#define ADC_CHANNEL_MASK			0xff

/*
 * Conversion time varies based on the decimation, clock rate, fast average
 * samples and measurements queued across different VADC peripherals.
 * Set the timeout to a max of 100ms.
 */
#define ADC5_POLL_DELAY_MIN_US			10000
#define ADC5_POLL_DELAY_MAX_US			10001
#define ADC5_CONV_TIME_RETRY_POLL		40
#define ADC5_CONV_TIME_RETRY			30
#define ADC5_CONV_TIMEOUT			msecs_to_jiffies(100)

/* Digital version >= 5.3 supports hw_settle_2 */
#define ADC5_HW_SETTLE_DIFF_MINOR		3
#define ADC5_HW_SETTLE_DIFF_MAJOR		5

/* For PMIC7 */
#define ADC_APP_SID				0x40
#define ADC_APP_SID_MASK			0xf
#define ADC7_CONV_TIMEOUT_MS			501

/* For ADC_PBS on PMIC7 with SW calibration */
#define ADC7_SW_CALIB_PBS_CALREF_FLAG		0x57
#define ADC7_SW_CALIB_PBS_CALREF_RDY		BIT(7)

#define ADC7_SW_CALIB_PBS_GND_REF_D0		0x58
#define ADC7_SW_CALIB_PBS_GND_REF_D1		0x59
#define ADC7_SW_CALIB_PBS_VREF_VADC_DELTA_D0	0x5a
#define ADC7_SW_CALIB_PBS_VREF_VADC_DELTA_D1	0x5b
#define ADC7_SW_CALIB_PBS_VREF_MBG_DELTA_D0	0x5c
#define ADC7_SW_CALIB_PBS_VREF_MBG_DELTA_D1	0x5d

/* For ADC_CMN on PMIC7 with SW calibration  */
#define ADC7_SW_CALIB_CMN_PBUS_WRITE_SYNC_CTL	0x4e
#define ADC7_PBUS_WRITE_SYNC_SW_CLK_REQ		BIT(2)
#define ADC7_PBUS_WRITE_SYNC_SW_CLK_REQ_MODE	BIT(1)
#define ADC7_PBUS_WRITE_SYNC_BYPASS		BIT(0)


enum adc5_cal_method {
	ADC5_NO_CAL = 0,
	ADC5_RATIOMETRIC_CAL,
	ADC5_ABSOLUTE_CAL
};

enum adc5_cal_val {
	ADC5_TIMER_CAL = 0,
	ADC5_NEW_CAL
};

/**
 * struct adc5_channel_prop - ADC channel property.
 * @channel: channel number, refer to the channel list.
 * @cal_method: calibration method.
 * @cal_val: calibration value
 * @decimation: sampling rate supported for the channel.
 * @sid: slave id of PMIC owning the channel, for PMIC7.
 * @prescale: channel scaling performed on the input signal.
 * @hw_settle_time: the time between AMUX being configured and the
 *	start of conversion.
 * @avg_samples: ability to provide single result from the ADC
 *	that is an average of multiple measurements.
 * @scale_fn_type: Represents the scaling function to convert voltage
 *	physical units desired by the client for the channel.
 * @datasheet_name: Channel name used in device tree.
 */
struct adc5_channel_prop {
	unsigned int		channel;
	enum adc5_cal_method	cal_method;
	enum adc5_cal_val	cal_val;
	unsigned int		decimation;
	unsigned int		sid;
	unsigned int		prescale;
	unsigned int		hw_settle_time;
	unsigned int		avg_samples;
	enum vadc_scale_fn_type	scale_fn_type;
	const char		*datasheet_name;
};

/**
 * struct adc5_chip - ADC private structure.
 * @regmap: SPMI ADC5 peripheral register map field.
 * @dev: SPMI ADC5 device.
 * @base: base address for the ADC peripheral.
 * @cmn_base: base address for the ADC_CMN peripheral, needed
 *	for SW calibrated ADC.
 * @nchannels: number of ADC channels.
 * @chan_props: array of ADC channel properties.
 * @iio_chans: array of IIO channels specification.
 * @poll_eoc: use polling instead of interrupt.
 * @complete: ADC result notification after interrupt is received.
 * @lock: ADC lock for access to the peripheral.
 * @data: software configuration data.
 */
struct adc5_chip {
	struct regmap		*regmap;
	struct device		*dev;
	u16			base;
	u16			cmn_base;
	unsigned int		nchannels;
	struct adc5_channel_prop	*chan_props;
	struct iio_chan_spec	*iio_chans;
	bool			poll_eoc;
	struct completion	complete;
	struct mutex		lock;
	bool			is_pmic7;
	const struct adc5_data	*data;
};

static const struct vadc_prescale_ratio adc5_prescale_ratios[] = {
	{.num =  1, .den =  1},
	{.num =  1, .den =  3},
	{.num =  1, .den =  4},
	{.num =  1, .den =  6},
	{.num =  1, .den = 20},
	{.num =  1, .den =  8},
	{.num = 10, .den = 81},
	{.num =  1, .den = 10},
	{.num =  1, .den = 16},
	/* Prescale ratios for current channels below */
	{.num = 32, .den = 100},	/* IIN_FB, IIN_SMB */
	{.num = 16, .den = 100},	/* ICHG_SMB */
	{.num = 1000, .den = 305185},	/* ICHG_FB */
	{.num = 1000, .den = 610370},	/* ICHG_FB_2X */
};

static int adc5_read(struct adc5_chip *adc, u16 offset, u8 *data, int len)
{
	int ret;

	ret = regmap_bulk_read(adc->regmap, adc->base + offset, data, len);
	if (ret)
		pr_err("adc read to register %#x of length:%d failed, ret=%d\n",
			offset, len, ret);

	return ret;
}

static int adc5_write(struct adc5_chip *adc, u16 offset, u8 *data, int len)
{
	int ret;

	ret = regmap_bulk_write(adc->regmap, adc->base + offset, data, len);
	if (ret)
		pr_err("adc write to register %#x of length:%d failed, ret=%d\n",
			offset, len, ret);

	return ret;
}

static int adc5_masked_write(struct adc5_chip *adc, u16 offset, u8 mask, u8 val)
{
	int ret;

	ret = regmap_update_bits(adc->regmap, adc->base + offset, mask, val);
	if (ret)
		pr_err("adc masked write to register %#x with mask:0x%x failed, ret=%d\n",
			offset, mask, ret);

	return ret;
}

static int adc5_cmn_write(struct adc5_chip *adc, u16 offset, u8 *data, int len)
{
	int ret;

	ret = regmap_bulk_write(adc->regmap, adc->cmn_base + offset, data, len);
	if (ret)
		pr_err("adc_cmn write to register %#x of length:%d failed, ret=%d\n",
			offset, len, ret);

	return ret;
}

static int adc5_prescaling_from_dt(u32 num, u32 den)
{
	unsigned int pre;

	for (pre = 0; pre < ARRAY_SIZE(adc5_prescale_ratios); pre++)
		if (adc5_prescale_ratios[pre].num == num &&
		    adc5_prescale_ratios[pre].den == den)
			break;

	if (pre == ARRAY_SIZE(adc5_prescale_ratios))
		return -EINVAL;

	return pre;
}

static int adc5_hw_settle_time_from_dt(u32 value,
					const unsigned int *hw_settle)
{
	unsigned int i;

	for (i = 0; i < VADC_HW_SETTLE_SAMPLES_MAX; i++) {
		if (value == hw_settle[i])
			return i;
	}

	return -EINVAL;
}

static int adc5_avg_samples_from_dt(u32 value)
{
	if (!is_power_of_2(value) || value > ADC5_AVG_SAMPLES_MAX)
		return -EINVAL;

	return __ffs(value);
}

static int adc5_decimation_from_dt(u32 value,
					const unsigned int *decimation)
{
	unsigned int i;

	for (i = 0; i < ADC5_DECIMATION_SAMPLES_MAX; i++) {
		if (value == decimation[i])
			return i;
	}

	return -EINVAL;
}

static int adc5_read_voltage_data(struct adc5_chip *adc, u16 *data)
{
	int ret;
	u8 rslt_lsb, rslt_msb;

	ret = adc5_read(adc, ADC5_USR_DATA0, &rslt_lsb, 1);
	if (ret)
		return ret;

	ret = adc5_read(adc, ADC5_USR_DATA1, &rslt_msb, 1);
	if (ret)
		return ret;

	*data = (rslt_msb << 8) | rslt_lsb;

	if (*data == ADC5_USR_DATA_CHECK) {
		pr_err("Invalid data:0x%x\n", *data);
		return -EINVAL;
	}

	pr_debug("voltage raw code:0x%x\n", *data);

	return 0;
}

static int adc5_poll_wait_eoc(struct adc5_chip *adc, bool poll_only)
{
	unsigned int count, retry = ADC5_CONV_TIME_RETRY;
	u8 status1;
	int ret;

	if (poll_only)
		retry = ADC5_CONV_TIME_RETRY_POLL;
	else
		retry = ADC5_CONV_TIME_RETRY;

	for (count = 0; count < retry; count++) {
		ret = adc5_read(adc, ADC5_USR_STATUS1, &status1,
							sizeof(status1));
		if (ret)
			return ret;

		status1 &= ADC5_USR_STATUS1_REQ_STS_EOC_MASK;
		if (status1 == ADC5_USR_STATUS1_EOC)
			return 0;

		usleep_range(ADC5_POLL_DELAY_MIN_US, ADC5_POLL_DELAY_MAX_US);
	}

	return -ETIMEDOUT;
}

static void adc5_update_dig_param(struct adc5_chip *adc,
			struct adc5_channel_prop *prop, u8 *data)
{
	/* Update calibration value */
	*data &= ~ADC5_USR_DIG_PARAM_CAL_VAL;
	*data |= (prop->cal_val << ADC5_USR_DIG_PARAM_CAL_VAL_SHIFT);

	/* Update calibration select */
	*data &= ~ADC5_USR_DIG_PARAM_CAL_SEL;
	*data |= (prop->cal_method << ADC5_USR_DIG_PARAM_CAL_SEL_SHIFT);

	/* Update decimation ratio select */
	*data &= ~ADC5_USR_DIG_PARAM_DEC_RATIO_SEL;
	*data |= (prop->decimation << ADC5_USR_DIG_PARAM_DEC_RATIO_SEL_SHIFT);
}

static int adc5_configure(struct adc5_chip *adc,
			struct adc5_channel_prop *prop)
{
	int ret;
	u8 buf[6];

	/* Read registers 0x42 through 0x46 */
	ret = adc5_read(adc, ADC5_USR_DIG_PARAM, buf, sizeof(buf));
	if (ret < 0)
		return ret;

	/* Digital param selection */
	adc5_update_dig_param(adc, prop, &buf[0]);

	/* Update fast average sample value */
	buf[1] &= (u8) ~ADC5_USR_FAST_AVG_CTL_SAMPLES_MASK;
	buf[1] |= prop->avg_samples;

	/* Select ADC channel */
	buf[2] = prop->channel;

	/* Select HW settle delay for channel */
	buf[3] &= (u8) ~ADC5_USR_HW_SETTLE_DELAY_MASK;
	buf[3] |= prop->hw_settle_time;

	/* Select ADC enable */
	buf[4] |= ADC5_USR_EN_CTL1_ADC_EN;

	/* Select CONV request */
	buf[5] |= ADC5_USR_CONV_REQ_REQ;

	if (!adc->poll_eoc)
		reinit_completion(&adc->complete);

	return adc5_write(adc, ADC5_USR_DIG_PARAM, buf, sizeof(buf));
}

static int adc7_configure(struct adc5_chip *adc,
			struct adc5_channel_prop *prop)
{
	int ret;
	u8 conv_req = 0, buf[4];

	ret = adc5_masked_write(adc, ADC_APP_SID, ADC_APP_SID_MASK, prop->sid);
	if (ret)
		return ret;

	ret = adc5_read(adc, ADC5_USR_DIG_PARAM, buf, sizeof(buf));
	if (ret < 0)
		return ret;

	/* Digital param selection */
	adc5_update_dig_param(adc, prop, &buf[0]);

	/* Update fast average sample value */
	buf[1] &= (u8) ~ADC5_USR_FAST_AVG_CTL_SAMPLES_MASK;
	buf[1] |= prop->avg_samples;

	/* Select ADC channel */
	buf[2] = prop->channel;

	/* Select HW settle delay for channel */
	buf[3] &= (u8) ~ADC5_USR_HW_SETTLE_DELAY_MASK;
	buf[3] |= prop->hw_settle_time;

	/* Select CONV request */
	conv_req = ADC5_USR_CONV_REQ_REQ;

	if (!adc->poll_eoc)
		reinit_completion(&adc->complete);

	ret = adc5_write(adc, ADC5_USR_DIG_PARAM, buf, sizeof(buf));
	if (ret)
		return ret;

	ret = adc5_write(adc, ADC5_USR_CONV_REQ, &conv_req, 1);

	return ret;
}

static int adc7_sw_calib_configure(struct adc5_chip *adc,
			struct adc5_channel_prop *prop)
{
	int ret;
	u8 buf[5], val = 0;

	/* Read registers 0x42 through 0x46 */
	ret = adc5_read(adc, ADC5_USR_DIG_PARAM, buf, sizeof(buf));
	if (ret < 0)
		return ret;

	/* Digital param selection */
	adc5_update_dig_param(adc, prop, &buf[0]);

	/* Update fast average sample value */
	buf[1] &= (u8) ~ADC5_USR_FAST_AVG_CTL_SAMPLES_MASK;
	buf[1] |= prop->avg_samples | ADC5_USR_FAST_AVG_CTL_EN;

	/* Select ADC channel */
	buf[2] = prop->channel;

	/* Select HW settle delay for channel */
	buf[3] &= (u8) ~ADC5_USR_HW_SETTLE_DELAY_MASK;
	buf[3] |= prop->hw_settle_time;

	/* Select ADC enable */
	buf[4] |= ADC5_USR_EN_CTL1_ADC_EN;

	if (!adc->poll_eoc)
		reinit_completion(&adc->complete);

	ret = adc5_write(adc, ADC5_USR_DIG_PARAM, buf, sizeof(buf));
	if (ret < 0)
		return ret;

	val = ADC7_PBUS_WRITE_SYNC_SW_CLK_REQ | ADC7_PBUS_WRITE_SYNC_SW_CLK_REQ_MODE;

	ret = adc5_cmn_write(adc, ADC7_SW_CALIB_CMN_PBUS_WRITE_SYNC_CTL, &val, 1);
	if (ret < 0)
		return ret;

	/* Select CONV request */
	val = ADC5_USR_CONV_REQ_REQ;
	return adc5_write(adc, ADC5_USR_CONV_REQ, &val, 1);
}

static int adc5_do_conversion(struct adc5_chip *adc,
			struct adc5_channel_prop *prop,
			struct iio_chan_spec const *chan,
			u16 *data_volt, u16 *data_cur)
{
	int ret;

	mutex_lock(&adc->lock);

	ret = adc5_configure(adc, prop);
	if (ret) {
		pr_err("ADC configure failed with %d\n", ret);
		goto unlock;
	}

	if (adc->poll_eoc) {
		ret = adc5_poll_wait_eoc(adc, true);
		if (ret < 0) {
			pr_err("EOC bit not set\n");
			goto unlock;
		}
	} else {
		ret = wait_for_completion_timeout(&adc->complete,
							ADC5_CONV_TIMEOUT);
		if (!ret) {
			pr_debug("Did not get completion timeout.\n");
			ret = adc5_poll_wait_eoc(adc, false);
			if (ret < 0) {
				pr_err("EOC bit not set\n");
				goto unlock;
			}
		}
	}

	ret = adc5_read_voltage_data(adc, data_volt);
unlock:
	mutex_unlock(&adc->lock);

	return ret;
}

static int adc7_do_conversion(struct adc5_chip *adc,
			struct adc5_channel_prop *prop,
			struct iio_chan_spec const *chan,
			u16 *data_volt, u16 *data_cur)
{
	int ret;
	unsigned long rc;
	unsigned int time_pending_ms;
	u8 status = 0;

	mutex_lock(&adc->lock);

	ret = adc7_configure(adc, prop);
	if (ret) {
		pr_err("ADC configure failed with %d\n", ret);
		goto unlock;
	}

	/* No support for polling mode at present*/
	rc = wait_for_completion_timeout(&adc->complete,
					msecs_to_jiffies(ADC7_CONV_TIMEOUT_MS));
	if (!rc) {
		pr_err("Reading ADC channel %s timed out\n",
			prop->datasheet_name);
		ret = -ETIMEDOUT;
		goto unlock;
	}

	/*
	 * As per the hardware documentation, EOC should happen within 15 ms
	 * in a good case where there could be multiple conversion requests
	 * going through PMIC HW arbiter for reading ADC channels. However, if
	 * for some reason, one of the conversion request fails and times out,
	 * worst possible delay can be 500 ms. Hence print a warning when we
	 * see EOC completion happened more than 15 ms.
	 */
	time_pending_ms = jiffies_to_msecs(rc);
	if (time_pending_ms < ADC7_CONV_TIMEOUT_MS &&
	    (ADC7_CONV_TIMEOUT_MS - time_pending_ms) > 15)
		pr_warn("ADC channel %s EOC took %u ms\n", prop->datasheet_name,
			ADC7_CONV_TIMEOUT_MS - time_pending_ms);

	ret = adc5_read(adc, ADC5_USR_STATUS1, &status, 1);
	if (ret < 0)
		goto unlock;

	if (status & ADC5_USR_STATUS1_CONV_FAULT) {
		pr_err("ADC channel %s unexpected conversion fault\n",
			prop->datasheet_name);
		ret = -EIO;
		goto unlock;
	}

	if (!(status & ADC5_USR_STATUS1_EOC)) {
		pr_err("ADC channel %s EOC bit not set, status=%#x\n",
			prop->datasheet_name, status);
		ret = -EIO;
		goto unlock;
	}

	ret = adc5_read_voltage_data(adc, data_volt);

unlock:
	mutex_unlock(&adc->lock);

	return ret;
}

#define ADC7_SW_CALIB_CONV_TIMEOUT_MS			150
static int adc7_sw_calib_do_conversion(struct adc5_chip *adc,
			struct adc5_channel_prop *prop, u16 *adc_code_volt)
{
	int ret;
	unsigned long rc;
	u8 status = 0, val;

	mutex_lock(&adc->lock);

	ret = adc7_sw_calib_configure(adc, prop);
	if (ret) {
		pr_err("ADC configure failed with %d\n", ret);
		goto unlock;
	}

	/* No support for polling mode at present*/
	rc = wait_for_completion_timeout(&adc->complete,
					msecs_to_jiffies(ADC7_SW_CALIB_CONV_TIMEOUT_MS));
	if (!rc) {
		pr_err("Reading ADC channel %s timed out\n",
			prop->datasheet_name);
		ret = -ETIMEDOUT;
		goto unlock;
	}

	ret = adc5_read(adc, ADC5_USR_STATUS1, &status, 1);
	if (ret < 0)
		goto unlock;

	if (!(status & ADC5_USR_STATUS1_EOC)) {
		pr_err("ADC channel %s EOC bit not set, status=%#x\n",
			prop->datasheet_name, status);
		ret = -EIO;
		goto unlock;
	}

	ret = adc5_read_voltage_data(adc, adc_code_volt);
	if (ret < 0)
		goto unlock;

	val = 0;
	ret = adc5_write(adc, ADC5_USR_EN_CTL1, &val, 1);
	if (ret < 0)
		goto unlock;

	ret = adc5_cmn_write(adc, ADC7_SW_CALIB_CMN_PBUS_WRITE_SYNC_CTL, &val, 1);
unlock:
	mutex_unlock(&adc->lock);

	return ret;
}

static irqreturn_t adc5_isr(int irq, void *dev_id)
{
	struct adc5_chip *adc = dev_id;

	complete(&adc->complete);

	return IRQ_HANDLED;
}

static struct adc5_channel_prop *adc7_get_channel(struct adc5_chip *adc,
						  unsigned int num)
{
	unsigned int i;

	for (i = 0; i < adc->nchannels; i++) {
		if (adc->chan_props[i].channel == num)
			return &adc->chan_props[i];
	}

	pr_err("Invalid channel %02x\n", num);

	return NULL;
}

static int adc5_of_xlate(struct iio_dev *indio_dev,
				const struct of_phandle_args *iiospec)
{
	struct adc5_chip *adc = iio_priv(indio_dev);
	int i;

	for (i = 0; i < adc->nchannels; i++)
		if (adc->chan_props[i].channel == iiospec->args[0])
			return i;

	return -EINVAL;
}

static int adc7_of_xlate(struct iio_dev *indio_dev,
				const struct of_phandle_args *iiospec)
{
	struct adc5_chip *adc = iio_priv(indio_dev);
	int i, v_channel;

	for (i = 0; i < adc->nchannels; i++) {
		v_channel = ((adc->chan_props[i].sid << ADC_CHANNEL_OFFSET) |
			adc->chan_props[i].channel);
		if (v_channel == iiospec->args[0])
			return i;
	}

	return -EINVAL;
}

static int adc7_read_raw(struct iio_dev *indio_dev,
			 struct iio_chan_spec const *chan, int *val, int *val2,
			 long mask)
{
	struct adc5_chip *adc = iio_priv(indio_dev);
	struct adc5_channel_prop *prop;
	u16 adc_code_volt, adc_code_cur;
	int ret;

	prop = &adc->chan_props[chan->address];

	switch (mask) {
	case IIO_CHAN_INFO_PROCESSED:
		ret = adc7_do_conversion(adc, prop, chan,
					&adc_code_volt, &adc_code_cur);
		if (ret)
			return ret;

		ret = qcom_adc5_hw_scale(prop->scale_fn_type,
			&adc5_prescale_ratios[prop->prescale],
			adc->data,
			adc_code_volt, val);

		if (ret)
			return ret;

		return IIO_VAL_INT;

	case IIO_CHAN_INFO_RAW:
		ret = adc7_do_conversion(adc, prop, chan,
					&adc_code_volt, &adc_code_cur);
		if (ret)
			return ret;

		*val = (int)adc_code_volt;
		return IIO_VAL_INT;

	default:
		return -EINVAL;
	}

	return 0;
}

static int adc5_read_raw(struct iio_dev *indio_dev,
			 struct iio_chan_spec const *chan, int *val, int *val2,
			 long mask)
{
	struct adc5_chip *adc = iio_priv(indio_dev);
	struct adc5_channel_prop *prop;
	u16 adc_code_volt, adc_code_cur;
	int ret;

	prop = &adc->chan_props[chan->address];

	switch (mask) {
	case IIO_CHAN_INFO_PROCESSED:
		ret = adc5_do_conversion(adc, prop, chan,
					&adc_code_volt, &adc_code_cur);
		if (ret)
			return ret;

		ret = qcom_adc5_hw_scale(prop->scale_fn_type,
			&adc5_prescale_ratios[prop->prescale],
			adc->data,
			adc_code_volt, val);
		if (ret)
			return ret;

		return IIO_VAL_INT;
	default:
		return -EINVAL;
	}

	return 0;
}

static int adc7_calib(struct adc5_chip *adc)
{
	int ret = 0;
	u16 gnd, vref_1p25, vref_vdd;
	u8 buf[2];
	struct adc5_channel_prop *gnd_prop, *vref_1p25_prop, *vref_vdd_prop;

	/* These channels are mandatory, they are used as reference points */
	gnd_prop = adc7_get_channel(adc, ADC7_REF_GND);
	if (!gnd_prop) {
		dev_err(adc->dev, "GND channel not defined for SW calibration\n");
		return -ENODEV;
	}

	vref_1p25_prop = adc7_get_channel(adc, ADC7_1P25VREF);
	if (!vref_1p25_prop) {
		dev_err(adc->dev, "1.25VREF channel not defined for SW calibration\n");
		return -ENODEV;
	}

	vref_vdd_prop = adc7_get_channel(adc, ADC7_VREF_VADC);
	if (!vref_vdd_prop) {
		dev_err(adc->dev, "VDD channel not defined for SW calibration\n");
		return -ENODEV;
	}

	ret = adc7_sw_calib_do_conversion(adc, gnd_prop, &gnd);
	if (ret) {
		dev_err(adc->dev, "Failed to read GND channel, ret = %d\n", ret);
		return ret;
	}

	ret = adc7_sw_calib_do_conversion(adc, vref_1p25_prop, &vref_1p25);
	if (ret) {
		dev_err(adc->dev, "Failed to read 1.25VREF channel, ret = %d\n", ret);
		return ret;
	}

	ret = adc7_sw_calib_do_conversion(adc, vref_vdd_prop, &vref_vdd);
	if (ret) {
		dev_err(adc->dev, "Failed to read VDD channel, ret = %d\n", ret);
		return ret;
	}

	buf[0] = gnd & 0xff;
	buf[1] = gnd >> 8;
	ret = adc5_write(adc, ADC7_SW_CALIB_PBS_GND_REF_D0, buf, sizeof(buf));
	if (ret)
		return ret;

	vref_vdd -= gnd;
	buf[0] = vref_vdd & 0xff;
	buf[1] = vref_vdd >> 8;
	ret = adc5_write(adc, ADC7_SW_CALIB_PBS_VREF_VADC_DELTA_D0, buf, sizeof(buf));
	if (ret)
		return ret;

	vref_1p25 -= gnd;
	buf[0] = vref_1p25 & 0xff;
	buf[1] = vref_1p25 >> 8;
	ret = adc5_write(adc, ADC7_SW_CALIB_PBS_VREF_MBG_DELTA_D0, buf, sizeof(buf));

	if (!ret)
		dev_dbg(adc->dev, "SW calibration done, gnd:0x%x vref_vdd:0x%x vref_1p25:0x%x\n",
			gnd, vref_vdd, vref_1p25);

	return ret;
}

static int adc7_sw_calib_conv(struct adc5_chip *adc, struct adc5_channel_prop *prop, int *val)
{
	int ret = 0;
	u16 adc_code_volt;

	ret = adc7_calib(adc);
	if (ret)
		return ret;

	ret = adc7_sw_calib_do_conversion(adc, prop, &adc_code_volt);
	if (ret)
		return ret;

	return qcom_adc5_hw_scale(prop->scale_fn_type,
		&adc5_prescale_ratios[prop->prescale],
		adc->data,
		adc_code_volt, val);
}

static int adc7_sw_calib_read_raw(struct iio_dev *indio_dev,
			 struct iio_chan_spec const *chan, int *val, int *val2,
			 long mask)
{
	struct adc5_chip *adc = iio_priv(indio_dev);
	struct adc5_channel_prop *prop;
	int ret;

	prop = &adc->chan_props[chan->address];

	switch (mask) {
	case IIO_CHAN_INFO_PROCESSED:
		ret = adc7_sw_calib_conv(adc, prop, val);
		if (ret)
			return ret;

		return IIO_VAL_INT;
	default:
		return -EINVAL;
	}

	return 0;
}

static const struct iio_info adc5_info = {
	.read_raw = adc5_read_raw,
	.of_xlate = adc5_of_xlate,
};

static const struct iio_info adc7_info = {
	.read_raw = adc7_read_raw,
	.of_xlate = adc7_of_xlate,
};

static const struct iio_info adc7_sw_calib_info = {
	.read_raw = adc7_sw_calib_read_raw,
	.of_xlate = adc5_of_xlate,
};

struct adc5_channels {
	const char *datasheet_name;
	unsigned int prescale_index;
	enum iio_chan_type type;
	long info_mask;
	enum vadc_scale_fn_type scale_fn_type;
};

/* In these definitions, _pre refers to an index into adc5_prescale_ratios. */
#define ADC5_CHAN(_dname, _type, _mask, _pre, _scale)			\
	{								\
		.datasheet_name = _dname,				\
		.prescale_index = _pre,					\
		.type = _type,						\
		.info_mask = _mask,					\
		.scale_fn_type = _scale,				\
	},								\

#define ADC5_CHAN_TEMP(_dname, _pre, _scale)				\
	ADC5_CHAN(_dname, IIO_TEMP,					\
		BIT(IIO_CHAN_INFO_PROCESSED),				\
		_pre, _scale)						\

#define ADC5_CHAN_VOLT(_dname, _pre, _scale)				\
	ADC5_CHAN(_dname, IIO_VOLTAGE,					\
		  BIT(IIO_CHAN_INFO_PROCESSED),				\
		  _pre, _scale)						\

#define ADC5_CHAN_CUR(_dname, _pre, _scale)				\
	ADC5_CHAN(_dname, IIO_CURRENT,					\
		  BIT(IIO_CHAN_INFO_PROCESSED),				\
		  _pre, _scale)						\

static const struct adc5_channels adc5_chans_pmic[ADC5_MAX_CHANNEL] = {
	[ADC5_REF_GND]		= ADC5_CHAN_VOLT("ref_gnd", 0,
					SCALE_HW_CALIB_DEFAULT)
	[ADC5_1P25VREF]		= ADC5_CHAN_VOLT("vref_1p25", 0,
					SCALE_HW_CALIB_DEFAULT)
	[ADC5_VPH_PWR]		= ADC5_CHAN_VOLT("vph_pwr", 1,
					SCALE_HW_CALIB_DEFAULT)
	[ADC5_VBAT_SNS]		= ADC5_CHAN_VOLT("vbat_sns", 1,
					SCALE_HW_CALIB_DEFAULT)
	[ADC5_DIE_TEMP]		= ADC5_CHAN_TEMP("die_temp", 0,
					SCALE_HW_CALIB_PMIC_THERM)
	[ADC5_USB_IN_I]		= ADC5_CHAN_VOLT("usb_in_i_uv", 0,
					SCALE_HW_CALIB_DEFAULT)
	[ADC5_USB_IN_V_16]	= ADC5_CHAN_VOLT("usb_in_v_div_16", 8,
					SCALE_HW_CALIB_DEFAULT)
	[ADC5_CHG_TEMP]		= ADC5_CHAN_TEMP("chg_temp", 0,
					SCALE_HW_CALIB_PM5_CHG_TEMP)
	/* Charger prescales SBUx and MID_CHG to fit within 1.8V upper unit */
	[ADC5_SBUx]		= ADC5_CHAN_VOLT("chg_sbux", 1,
					SCALE_HW_CALIB_DEFAULT)
	[ADC5_MID_CHG_DIV6]	= ADC5_CHAN_VOLT("chg_mid_chg", 3,
					SCALE_HW_CALIB_DEFAULT)
	[ADC5_XO_THERM_100K_PU]	= ADC5_CHAN_TEMP("xo_therm", 0,
					SCALE_HW_CALIB_XOTHERM)
	[ADC5_BAT_THERM_100K_PU]	= ADC5_CHAN_TEMP("bat_therm_100k_pu", 0,
					SCALE_HW_CALIB_BATT_THERM_100K)
	[ADC5_BAT_THERM_30K_PU]	= ADC5_CHAN_TEMP("bat_therm_30k_pu", 0,
					SCALE_HW_CALIB_BATT_THERM_30K)
	[ADC5_BAT_THERM_400K_PU]	= ADC5_CHAN_TEMP("bat_therm_400k_pu", 0,
					SCALE_HW_CALIB_BATT_THERM_400K)
	[ADC5_BAT_ID_100K_PU]	= ADC5_CHAN_TEMP("bat_id", 0,
					SCALE_HW_CALIB_DEFAULT)
	[ADC5_AMUX_THM1_100K_PU] = ADC5_CHAN_TEMP("amux_thm1_100k_pu", 0,
					SCALE_HW_CALIB_THERM_100K_PULLUP)
	[ADC5_AMUX_THM2_100K_PU] = ADC5_CHAN_TEMP("amux_thm2_100k_pu", 0,
					SCALE_HW_CALIB_THERM_100K_PULLUP)
	[ADC5_AMUX_THM3_100K_PU] = ADC5_CHAN_TEMP("amux_thm3_100k_pu", 0,
					SCALE_HW_CALIB_THERM_100K_PULLUP)
	[ADC5_AMUX_THM4_100K_PU] = ADC5_CHAN_TEMP("amux_thm4_100k_pu", 0,
					SCALE_HW_CALIB_THERM_100K_PULLUP)
	[ADC5_AMUX_THM2]	= ADC5_CHAN_TEMP("amux_thm2", 0,
					SCALE_HW_CALIB_PM5_SMB_TEMP)
	[ADC5_PARALLEL_ISENSE]	= ADC5_CHAN_VOLT("parallel_isense", 0,
					SCALE_HW_CALIB_PM5_CUR)
	[ADC5_GPIO1_100K_PU]	= ADC5_CHAN_TEMP("gpio1_100k_pu", 0,
					SCALE_HW_CALIB_THERM_100K_PULLUP)
	[ADC5_GPIO2_100K_PU]	= ADC5_CHAN_TEMP("gpio2_100k_pu", 0,
					SCALE_HW_CALIB_THERM_100K_PULLUP)
	[ADC5_GPIO3_100K_PU]	= ADC5_CHAN_TEMP("gpio3_100k_pu", 0,
					SCALE_HW_CALIB_THERM_100K_PULLUP)
	[ADC5_GPIO4_100K_PU]	= ADC5_CHAN_TEMP("gpio4_100k_pu", 0,
					SCALE_HW_CALIB_THERM_100K_PULLUP)
};

static const struct adc5_channels adc7_chans_pmic[ADC5_MAX_CHANNEL] = {
	[ADC7_REF_GND]		= ADC5_CHAN_VOLT("ref_gnd", 0,
					SCALE_HW_CALIB_DEFAULT)
	[ADC7_1P25VREF]		= ADC5_CHAN_VOLT("vref_1p25", 0,
					SCALE_HW_CALIB_DEFAULT)
	[ADC7_VREF_VADC]	= ADC5_CHAN_VOLT("vref_vadc", 0,
					SCALE_HW_CALIB_DEFAULT)
	[ADC7_VPH_PWR]		= ADC5_CHAN_VOLT("vph_pwr", 1,
					SCALE_HW_CALIB_DEFAULT)
	[ADC7_VBAT_SNS]		= ADC5_CHAN_VOLT("vbat_sns", 3,
					SCALE_HW_CALIB_DEFAULT)
	[ADC7_AMUX_THM3]	= ADC5_CHAN_TEMP("smb_temp", 0,
					SCALE_HW_CALIB_PM7_SMB_TEMP)
	[ADC7_CHG_TEMP]		= ADC5_CHAN_TEMP("chg_temp", 0,
					SCALE_HW_CALIB_PM7_CHG_TEMP)
	[ADC7_IIN_FB]		= ADC5_CHAN_CUR("iin_fb", 9,
					SCALE_HW_CALIB_CUR)
	[ADC7_IIN_SMB]		= ADC5_CHAN_CUR("iin_smb", 9,
					SCALE_HW_CALIB_CUR)
	[ADC7_ICHG_SMB]		= ADC5_CHAN_CUR("ichg_smb", 10,
					SCALE_HW_CALIB_CUR)
	[ADC7_ICHG_FB]		= ADC5_CHAN_CUR("ichg_fb", 11,
					SCALE_HW_CALIB_CUR_RAW)
	[ADC7_DIE_TEMP]		= ADC5_CHAN_TEMP("die_temp", 0,
					SCALE_HW_CALIB_PMIC_THERM_PM7)
	[ADC7_AMUX_THM1_100K_PU]	= ADC5_CHAN_TEMP("amux_thm1_pu2", 0,
					SCALE_HW_CALIB_THERM_100K_PU_PM7)
	[ADC7_AMUX_THM2_100K_PU]	= ADC5_CHAN_TEMP("amux_thm2_pu2", 0,
					SCALE_HW_CALIB_THERM_100K_PU_PM7)
	[ADC7_AMUX_THM3_100K_PU]	= ADC5_CHAN_TEMP("amux_thm3_pu2", 0,
					SCALE_HW_CALIB_THERM_100K_PU_PM7)
	[ADC7_AMUX_THM4_100K_PU]	= ADC5_CHAN_TEMP("amux_thm4_pu2", 0,
					SCALE_HW_CALIB_THERM_100K_PU_PM7)
	[ADC7_AMUX_THM5_100K_PU]	= ADC5_CHAN_TEMP("amux_thm5_pu2", 0,
					SCALE_HW_CALIB_THERM_100K_PU_PM7)
	[ADC7_AMUX_THM6_100K_PU]	= ADC5_CHAN_TEMP("amux_thm6_pu2", 0,
					SCALE_HW_CALIB_THERM_100K_PU_PM7)
	[ADC7_GPIO1_100K_PU]	= ADC5_CHAN_TEMP("gpio1_pu2", 0,
					SCALE_HW_CALIB_THERM_100K_PU_PM7)
	[ADC7_GPIO2_100K_PU]	= ADC5_CHAN_TEMP("gpio2_pu2", 0,
					SCALE_HW_CALIB_THERM_100K_PU_PM7)
	[ADC7_GPIO3_100K_PU]	= ADC5_CHAN_TEMP("gpio3_pu2", 0,
					SCALE_HW_CALIB_THERM_100K_PU_PM7)
	[ADC7_GPIO4_100K_PU]	= ADC5_CHAN_TEMP("gpio4_pu2", 0,
					SCALE_HW_CALIB_THERM_100K_PU_PM7)
	[ADC7_V_I_BAT_THERM]	= ADC5_CHAN_TEMP("bat_therm_calib_100k_pu",
					0, SCALE_HW_CALIB_PM5_GEN3_BATT_THERM_100K)
};

static const struct adc5_channels adc5_chans_rev2[ADC5_MAX_CHANNEL] = {
	[ADC5_REF_GND]		= ADC5_CHAN_VOLT("ref_gnd", 0,
					SCALE_HW_CALIB_DEFAULT)
	[ADC5_1P25VREF]		= ADC5_CHAN_VOLT("vref_1p25", 0,
					SCALE_HW_CALIB_DEFAULT)
	[ADC5_VPH_PWR]		= ADC5_CHAN_VOLT("vph_pwr", 1,
					SCALE_HW_CALIB_DEFAULT)
	[ADC5_VBAT_SNS]		= ADC5_CHAN_VOLT("vbat_sns", 1,
					SCALE_HW_CALIB_DEFAULT)
	[ADC5_VCOIN]		= ADC5_CHAN_VOLT("vcoin", 1,
					SCALE_HW_CALIB_DEFAULT)
	[ADC5_DIE_TEMP]		= ADC5_CHAN_TEMP("die_temp", 0,
					SCALE_HW_CALIB_PMIC_THERM)
	[ADC5_AMUX_THM1_100K_PU] = ADC5_CHAN_TEMP("amux_thm1_100k_pu", 0,
					SCALE_HW_CALIB_THERM_100K_PULLUP)
	[ADC5_AMUX_THM2_100K_PU] = ADC5_CHAN_TEMP("amux_thm2_100k_pu", 0,
					SCALE_HW_CALIB_THERM_100K_PULLUP)
	[ADC5_AMUX_THM3_100K_PU] = ADC5_CHAN_TEMP("amux_thm3_100k_pu", 0,
					SCALE_HW_CALIB_THERM_100K_PULLUP)
	[ADC5_AMUX_THM4_100K_PU] = ADC5_CHAN_TEMP("amux_thm4_100k_pu", 0,
					SCALE_HW_CALIB_THERM_100K_PULLUP)
	[ADC5_AMUX_THM5_100K_PU] = ADC5_CHAN_TEMP("amux_thm5_100k_pu", 0,
					SCALE_HW_CALIB_THERM_100K_PULLUP)
	[ADC5_XO_THERM_100K_PU]	= ADC5_CHAN_TEMP("xo_therm_100k_pu", 0,
					SCALE_HW_CALIB_THERM_100K_PULLUP)
	[ADC5_GPIO2_100K_PU]	= ADC5_CHAN_TEMP("gpio2_100k_pu", 0,
					SCALE_HW_CALIB_THERM_100K_PULLUP)
};

static int adc5_get_dt_channel_data(struct adc5_chip *adc,
				    struct adc5_channel_prop *prop,
				    struct device_node *node,
				    const struct adc5_data *data)
{
	const char *name = node->name, *channel_name;
	u32 chan, value, varr[2];
	u32 sid = 0;
	int ret;
	struct device *dev = adc->dev;

	ret = of_property_read_u32(node, "reg", &chan);
	if (ret) {
		dev_err(dev, "invalid channel number %s\n", name);
		return ret;
	}

	/*
	 * Value read from "reg" is virtual channel number
	 * virtual channel number = (sid << 8 | channel number).
	 */
	if (adc->is_pmic7) {
		sid = (chan >> ADC_CHANNEL_OFFSET);
		chan = (chan & ADC_CHANNEL_MASK);
	}

	if (chan > ADC5_MAX_CHANNEL ||
	    !data->adc_chans[chan].datasheet_name) {
		dev_err(dev, "%s invalid channel number %d\n", name, chan);
		return -EINVAL;
	}

	/* the channel has DT description */
	prop->channel = chan;
	prop->sid = sid;

	channel_name = of_get_property(node,
				"label", NULL) ? : node->name;
	if (!channel_name) {
		pr_err("Invalid channel name\n");
		return -EINVAL;
	}
	prop->datasheet_name = channel_name;

	ret = of_property_read_u32(node, "qcom,decimation", &value);
	if (!ret) {
		ret = adc5_decimation_from_dt(value, data->decimation);
		if (ret < 0) {
			dev_err(dev, "%02x invalid decimation %d\n",
				chan, value);
			return ret;
		}
		prop->decimation = ret;
	} else {
		prop->decimation = ADC5_DECIMATION_DEFAULT;
	}

	ret = of_property_read_u32_array(node, "qcom,pre-scaling", varr, 2);
	if (!ret) {
		ret = adc5_prescaling_from_dt(varr[0], varr[1]);
		if (ret < 0) {
			dev_err(dev, "%02x invalid pre-scaling <%d %d>\n",
				chan, varr[0], varr[1]);
			return ret;
		}
		prop->prescale = ret;
	} else {
		prop->prescale =
			adc->data->adc_chans[prop->channel].prescale_index;
	}

	ret = of_property_read_u32(node, "qcom,hw-settle-time", &value);
	if (!ret) {
		u8 dig_version[2];

		ret = adc5_read(adc, ADC5_USR_REVISION1, dig_version,
							sizeof(dig_version));
		if (ret < 0) {
			dev_err(dev, "Invalid dig version read %d\n", ret);
			return ret;
		}

		pr_debug("dig_ver:minor:%d, major:%d\n", dig_version[0],
						dig_version[1]);
		/* Digital controller >= 5.3 have hw_settle_2 option */
		if ((dig_version[0] >= ADC5_HW_SETTLE_DIFF_MINOR &&
			dig_version[1] >= ADC5_HW_SETTLE_DIFF_MAJOR) ||
			(adc->is_pmic7))
			ret = adc5_hw_settle_time_from_dt(value,
							data->hw_settle_2);
		else
			ret = adc5_hw_settle_time_from_dt(value,
							data->hw_settle_1);

		if (ret < 0) {
			dev_err(dev, "%02x invalid hw-settle-time %d us\n",
				chan, value);
			return ret;
		}
		prop->hw_settle_time = ret;
	} else {
		prop->hw_settle_time = VADC_DEF_HW_SETTLE_TIME;
	}

	ret = of_property_read_u32(node, "qcom,avg-samples", &value);
	if (!ret) {
		ret = adc5_avg_samples_from_dt(value);
		if (ret < 0) {
			dev_err(dev, "%02x invalid avg-samples %d\n",
				chan, value);
			return ret;
		}
		prop->avg_samples = ret;
	} else {
		prop->avg_samples = VADC_DEF_AVG_SAMPLES;
	}

	prop->scale_fn_type = -EINVAL;
	ret = of_property_read_u32(node, "qcom,scale-fn-type", &value);
	if (!ret && value < SCALE_HW_CALIB_INVALID)
		prop->scale_fn_type = value;

	if (of_property_read_bool(node, "qcom,ratiometric"))
		prop->cal_method = ADC5_RATIOMETRIC_CAL;
	else if (of_property_read_bool(node, "qcom,no-cal"))
		prop->cal_method = ADC5_NO_CAL;
	else
		prop->cal_method = ADC5_ABSOLUTE_CAL;

	/*
	 * Default to using timer calibration. Using a fresh calibration value
	 * for every conversion will increase the overall time for a request.
	 */
	prop->cal_val = ADC5_TIMER_CAL;

	dev_dbg(dev, "%02x name %s\n", chan, name);

	return 0;
}

static const struct adc5_data adc5_data_pmic = {
	.name = "pm-adc5",
	.full_scale_code_volt = 0x70e4,
	.full_scale_code_cur = 0x2710,
	.adc_chans = adc5_chans_pmic,
	.decimation = (unsigned int [ADC5_DECIMATION_SAMPLES_MAX])
				{250, 420, 840},
	.hw_settle_1 = (unsigned int [VADC_HW_SETTLE_SAMPLES_MAX])
				{15, 100, 200, 300, 400, 500, 600, 700,
				800, 900, 1, 2, 4, 6, 8, 10},
	.hw_settle_2 = (unsigned int [VADC_HW_SETTLE_SAMPLES_MAX])
				{15, 100, 200, 300, 400, 500, 600, 700,
				1, 2, 4, 8, 16, 32, 64, 128},
};

static const struct adc5_data adc7_data_pmic = {
	.name = "pm-adc7",
	.full_scale_code_volt = 0x70e4,
	.adc_chans = adc7_chans_pmic,
	.decimation = (unsigned int [ADC5_DECIMATION_SAMPLES_MAX])
				{85, 340, 1360},
	.hw_settle_2 = (unsigned int [VADC_HW_SETTLE_SAMPLES_MAX])
				{15, 100, 200, 300, 400, 500, 600, 700,
				1000, 2000, 4000, 8000, 16000, 32000,
				64000, 128000},
};

static const struct adc5_data adc5_data_pmic5_lite = {
	.name = "pm-adc5-lite",
	.full_scale_code_volt = 0x70e4,
	/* On PMI632, IBAT LSB = 5A/32767 */
	.full_scale_code_cur = 5000,
	.adc_chans = adc5_chans_pmic,
	.decimation = (unsigned int []) {250, 420, 840},
	.hw_settle_1 = (unsigned int []) {15, 100, 200, 300, 400, 500, 600, 700,
					800, 900, 1, 2, 4, 6, 8, 10},
};

static const struct adc5_data adc5_data_pmic_rev2 = {
	.name = "pm-adc4-rev2",
	.full_scale_code_volt = 0x4000,
	.full_scale_code_cur = 0x1800,
	.adc_chans = adc5_chans_rev2,
	.decimation = (unsigned int [ADC5_DECIMATION_SAMPLES_MAX])
				{256, 512, 1024},
	.hw_settle_1 = (unsigned int [VADC_HW_SETTLE_SAMPLES_MAX])
				{0, 100, 200, 300, 400, 500, 600, 700,
				800, 900, 1, 2, 4, 6, 8, 10},
	.hw_settle_2 = (unsigned int [VADC_HW_SETTLE_SAMPLES_MAX])
				{15, 100, 200, 300, 400, 500, 600, 700,
				1, 2, 4, 8, 16, 32, 64, 128},
};

static const struct of_device_id adc5_match_table[] = {
	{
		.compatible = "qcom,spmi-adc5",
		.data = &adc5_data_pmic,
	},
	{
		.compatible = "qcom,spmi-adc7",
		.data = &adc7_data_pmic,
	},
	{
		.compatible = "qcom,spmi-adc7-sw-calib",
		.data = &adc7_data_pmic,
	},
	{
		.compatible = "qcom,spmi-adc-rev2",
		.data = &adc5_data_pmic_rev2,
	},
	{
		.compatible = "qcom,spmi-adc5-lite",
		.data = &adc5_data_pmic5_lite,
	},
	{ }
};
MODULE_DEVICE_TABLE(of, adc5_match_table);

static int adc5_get_dt_data(struct adc5_chip *adc, struct device_node *node)
{
	const struct adc5_channels *adc_chan;
	struct iio_chan_spec *iio_chan;
	struct adc5_channel_prop prop, *chan_props;
	struct device_node *child;
	unsigned int index = 0;
	const struct of_device_id *id;
	const struct adc5_data *data;
	int ret;

	adc->nchannels = of_get_available_child_count(node);
	if (!adc->nchannels)
		return -EINVAL;

	adc->iio_chans = devm_kcalloc(adc->dev, adc->nchannels,
				       sizeof(*adc->iio_chans), GFP_KERNEL);
	if (!adc->iio_chans)
		return -ENOMEM;

	adc->chan_props = devm_kcalloc(adc->dev, adc->nchannels,
					sizeof(*adc->chan_props), GFP_KERNEL);
	if (!adc->chan_props)
		return -ENOMEM;

	chan_props = adc->chan_props;
	iio_chan = adc->iio_chans;
	id = of_match_node(adc5_match_table, node);
	if (id)
		data = id->data;
	else
		data = &adc5_data_pmic;
	adc->data = data;

	for_each_available_child_of_node(node, child) {
		ret = adc5_get_dt_channel_data(adc, &prop, child, data);
		if (ret) {
			of_node_put(child);
			return ret;
		}

		if (prop.scale_fn_type == -EINVAL)
			prop.scale_fn_type =
				data->adc_chans[prop.channel].scale_fn_type;
		*chan_props = prop;
		adc_chan = &data->adc_chans[prop.channel];

		iio_chan->channel = prop.channel;
		iio_chan->channel2 = prop.sid;
		iio_chan->datasheet_name = prop.datasheet_name;
		iio_chan->extend_name = prop.datasheet_name;
		iio_chan->info_mask_separate = adc_chan->info_mask;
		iio_chan->type = adc_chan->type;
		iio_chan->address = index;
		iio_chan++;
		chan_props++;
		index++;
	}

	return 0;
}

static int adc5_probe(struct platform_device *pdev)
{
	struct device_node *node = pdev->dev.of_node;
	struct device *dev = &pdev->dev;
	struct iio_dev *indio_dev;
	struct adc5_chip *adc;
	struct regmap *regmap;
	const char *irq_name;
	const __be32 *prop_addr;
	int ret, irq_eoc;
	u32 reg;
	u8 val;

	regmap = dev_get_regmap(dev->parent, NULL);
	if (!regmap)
		return -ENODEV;

	ret = of_property_read_u32(node, "reg", &reg);
	if (ret < 0)
		return ret;

	indio_dev = devm_iio_device_alloc(dev, sizeof(*adc));
	if (!indio_dev)
		return -ENOMEM;

	adc = iio_priv(indio_dev);
	adc->regmap = regmap;
	adc->dev = dev;

	prop_addr = of_get_address(dev->of_node, 0, NULL, NULL);
	if (!prop_addr) {
		pr_err("invalid IO resource\n");
		return -EINVAL;
	}
	adc->base = be32_to_cpu(*prop_addr);

	prop_addr = of_get_address(dev->of_node, 1, NULL, NULL);
	if (!prop_addr)
		pr_debug("invalid cmn resource\n");
	else
		adc->cmn_base = be32_to_cpu(*prop_addr);

	platform_set_drvdata(pdev, adc);

	if (of_device_is_compatible(node, "qcom,spmi-adc7")) {
		indio_dev->info = &adc7_info;
		adc->is_pmic7 = true;
	} else if (of_device_is_compatible(node, "qcom,spmi-adc7-sw-calib")) {
		if (!adc->cmn_base) {
			pr_err("ADC_CMN undefined\n");
			return -ENODEV;
		}
		indio_dev->info = &adc7_sw_calib_info;
		adc->is_pmic7 = true;
	} else {
		indio_dev->info = &adc5_info;
	}

	init_completion(&adc->complete);
	mutex_init(&adc->lock);

	ret = adc5_get_dt_data(adc, node);
	if (ret) {
		pr_err("adc get dt data failed\n");
		return ret;
	}

	irq_eoc = platform_get_irq(pdev, 0);
	if (irq_eoc < 0) {
		if (irq_eoc == -EPROBE_DEFER || irq_eoc == -EINVAL)
			return irq_eoc;
		adc->poll_eoc = true;
	} else {
		irq_name = "pm-adc5";
		if (adc->data->name)
			irq_name = adc->data->name;

		ret = devm_request_irq(dev, irq_eoc, adc5_isr, 0,
				       irq_name, adc);
		if (ret)
			return ret;
	}

	if (of_device_is_compatible(node, "qcom,spmi-adc7-sw-calib")) {
		ret = adc7_calib(adc);
		if (ret)
			return ret;

		val = ADC7_SW_CALIB_PBS_CALREF_RDY;
		ret = adc5_write(adc, ADC7_SW_CALIB_PBS_CALREF_FLAG, &val, 1);
		if (ret < 0)
			return ret;
	}

	indio_dev->dev.parent = dev;
	indio_dev->dev.of_node = node;
	indio_dev->name = pdev->name;
	indio_dev->modes = INDIO_DIRECT_MODE;
	indio_dev->channels = adc->iio_chans;
	indio_dev->num_channels = adc->nchannels;

	return devm_iio_device_register(dev, indio_dev);
}

static int adc5_exit(struct platform_device *pdev)
{
	struct adc5_chip *adc = platform_get_drvdata(pdev);

	mutex_destroy(&adc->lock);
	return 0;
}

static struct platform_driver adc5_driver = {
	.driver = {
		.name = "qcom-spmi-adc5",
		.of_match_table = adc5_match_table,
	},
	.probe = adc5_probe,
	.remove = adc5_exit,
};
module_platform_driver(adc5_driver);

MODULE_ALIAS("platform:qcom-spmi-adc5");
MODULE_DESCRIPTION("Qualcomm Technologies Inc. PMIC5 ADC driver");
MODULE_LICENSE("GPL v2");<|MERGE_RESOLUTION|>--- conflicted
+++ resolved
@@ -1,10 +1,7 @@
 // SPDX-License-Identifier: GPL-2.0
 /*
  * Copyright (c) 2018-2021, The Linux Foundation. All rights reserved.
-<<<<<<< HEAD
-=======
  * Copyright (c) 2022, Qualcomm Innovation Center, Inc. All rights reserved.
->>>>>>> b49a006d
  */
 
 #include <linux/bitops.h>
@@ -1458,21 +1455,12 @@
 	return devm_iio_device_register(dev, indio_dev);
 }
 
-static int adc5_exit(struct platform_device *pdev)
-{
-	struct adc5_chip *adc = platform_get_drvdata(pdev);
-
-	mutex_destroy(&adc->lock);
-	return 0;
-}
-
 static struct platform_driver adc5_driver = {
 	.driver = {
 		.name = "qcom-spmi-adc5",
 		.of_match_table = adc5_match_table,
 	},
 	.probe = adc5_probe,
-	.remove = adc5_exit,
 };
 module_platform_driver(adc5_driver);
 
