// SPDX-License-Identifier: GPL-2.0-only
/*
 * Copyright (c) 2018-2020, The Linux Foundation. All rights reserved.
 */

#include <linux/edac.h>
#include <linux/interrupt.h>
#include <linux/kernel.h>
#include <linux/of.h>
#include <linux/platform_device.h>
#include <linux/regmap.h>
#include <linux/soc/qcom/llcc-qcom.h>

#include "edac_mc.h"
#include "edac_device.h"

#define EDAC_LLCC                       "qcom_llcc"

#define LLCC_ERP_PANIC_ON_CE            1

#ifdef CONFIG_EDAC_QCOM_LLCC_PANIC_ON_UE
#define LLCC_ERP_PANIC_ON_UE            1
#else
#define LLCC_ERP_PANIC_ON_UE            0
#endif

#define TRP_SYN_REG_CNT                 6
#define DRP_SYN_REG_CNT                 8

#define LLCC_COMMON_STATUS0             0x0003000c
#define LLCC_LB_CNT_MASK                GENMASK(31, 28)
#define LLCC_LB_CNT_SHIFT               28

/* Single & double bit syndrome register offsets */
#define TRP_ECC_SB_ERR_SYN0             0x0002034c
#define TRP_ECC_DB_ERR_SYN0             0x00020370
#define DRP_ECC_SB_ERR_SYN0             0x0004204c
#define DRP_ECC_DB_ERR_SYN0             0x00042070

/* Error register offsets */
#define TRP_ECC_ERROR_STATUS1           0x00020348
#define TRP_ECC_ERROR_STATUS0           0x00020344
#define DRP_ECC_ERROR_STATUS1           0x00042048
#define DRP_ECC_ERROR_STATUS0           0x00042044

/* TRP, DRP interrupt register offsets */
#define DRP_INTERRUPT_STATUS            0x00041000
#define TRP_INTERRUPT_0_STATUS          0x00020480
#define DRP_INTERRUPT_CLEAR             0x00041008
#define DRP_ECC_ERROR_CNTR_CLEAR        0x00040004
#define TRP_INTERRUPT_0_CLEAR           0x00020484
#define TRP_ECC_ERROR_CNTR_CLEAR        0x00020440

/* Mask and shift macros */
#define ECC_DB_ERR_COUNT_MASK           GENMASK(4, 0)
#define ECC_DB_ERR_WAYS_MASK            GENMASK(31, 16)
#define ECC_DB_ERR_WAYS_SHIFT           BIT(4)

#define ECC_SB_ERR_COUNT_MASK           GENMASK(23, 16)
#define ECC_SB_ERR_COUNT_SHIFT          BIT(4)
#define ECC_SB_ERR_WAYS_MASK            GENMASK(15, 0)

#define SB_ECC_ERROR                    BIT(0)
#define DB_ECC_ERROR                    BIT(1)

#define DRP_TRP_INT_CLEAR               GENMASK(1, 0)
#define DRP_TRP_CNT_CLEAR               GENMASK(1, 0)

/* Config registers offsets*/
#define DRP_ECC_ERROR_CFG               0x00040000

/* Tag RAM, Data RAM interrupt register offsets */
#define CMN_INTERRUPT_0_ENABLE          0x0003001c
#define CMN_INTERRUPT_2_ENABLE          0x0003003c
#define TRP_INTERRUPT_0_ENABLE          0x00020488
#define DRP_INTERRUPT_ENABLE            0x0004100c

#define SB_ERROR_THRESHOLD              0x1
#define SB_ERROR_THRESHOLD_SHIFT        24
#define SB_DB_TRP_INTERRUPT_ENABLE      0x3
#define TRP0_INTERRUPT_ENABLE           0x1
#define DRP0_INTERRUPT_ENABLE           BIT(6)
#define SB_DB_DRP_INTERRUPT_ENABLE      0x3

static int poll_msec = 5000;
module_param(poll_msec, int, 0444);

enum {
	LLCC_DRAM_CE = 0,
	LLCC_DRAM_UE,
	LLCC_TRAM_CE,
	LLCC_TRAM_UE,
};

static const struct llcc_edac_reg_data edac_reg_data[] = {
	[LLCC_DRAM_CE] = {
		.name = "DRAM Single-bit",
		.synd_reg = DRP_ECC_SB_ERR_SYN0,
		.count_status_reg = DRP_ECC_ERROR_STATUS1,
		.ways_status_reg = DRP_ECC_ERROR_STATUS0,
		.reg_cnt = DRP_SYN_REG_CNT,
		.count_mask = ECC_SB_ERR_COUNT_MASK,
		.ways_mask = ECC_SB_ERR_WAYS_MASK,
		.count_shift = ECC_SB_ERR_COUNT_SHIFT,
	},
	[LLCC_DRAM_UE] = {
		.name = "DRAM Double-bit",
		.synd_reg = DRP_ECC_DB_ERR_SYN0,
		.count_status_reg = DRP_ECC_ERROR_STATUS1,
		.ways_status_reg = DRP_ECC_ERROR_STATUS0,
		.reg_cnt = DRP_SYN_REG_CNT,
		.count_mask = ECC_DB_ERR_COUNT_MASK,
		.ways_mask = ECC_DB_ERR_WAYS_MASK,
		.ways_shift = ECC_DB_ERR_WAYS_SHIFT,
	},
	[LLCC_TRAM_CE] = {
		.name = "TRAM Single-bit",
		.synd_reg = TRP_ECC_SB_ERR_SYN0,
		.count_status_reg = TRP_ECC_ERROR_STATUS1,
		.ways_status_reg = TRP_ECC_ERROR_STATUS0,
		.reg_cnt = TRP_SYN_REG_CNT,
		.count_mask = ECC_SB_ERR_COUNT_MASK,
		.ways_mask = ECC_SB_ERR_WAYS_MASK,
		.count_shift = ECC_SB_ERR_COUNT_SHIFT,
	},
	[LLCC_TRAM_UE] = {
		.name = "TRAM Double-bit",
		.synd_reg = TRP_ECC_DB_ERR_SYN0,
		.count_status_reg = TRP_ECC_ERROR_STATUS1,
		.ways_status_reg = TRP_ECC_ERROR_STATUS0,
		.reg_cnt = TRP_SYN_REG_CNT,
		.count_mask = ECC_DB_ERR_COUNT_MASK,
		.ways_mask = ECC_DB_ERR_WAYS_MASK,
		.ways_shift = ECC_DB_ERR_WAYS_SHIFT,
	},
};

static int qcom_llcc_core_setup(struct regmap *llcc_bcast_regmap)
{
	u32 sb_err_threshold;
	int ret;

	/*
	 * Configure interrupt enable registers such that Tag, Data RAM related
	 * interrupts are propagated to interrupt controller for servicing
	 */
	ret = regmap_update_bits(llcc_bcast_regmap, CMN_INTERRUPT_2_ENABLE,
				 TRP0_INTERRUPT_ENABLE,
				 TRP0_INTERRUPT_ENABLE);
	if (ret)
		return ret;

	ret = regmap_update_bits(llcc_bcast_regmap, TRP_INTERRUPT_0_ENABLE,
				 SB_DB_TRP_INTERRUPT_ENABLE,
				 SB_DB_TRP_INTERRUPT_ENABLE);
	if (ret)
		return ret;

	sb_err_threshold = (SB_ERROR_THRESHOLD << SB_ERROR_THRESHOLD_SHIFT);
	ret = regmap_write(llcc_bcast_regmap, DRP_ECC_ERROR_CFG,
			   sb_err_threshold);
	if (ret)
		return ret;

	ret = regmap_update_bits(llcc_bcast_regmap, CMN_INTERRUPT_2_ENABLE,
				 DRP0_INTERRUPT_ENABLE,
				 DRP0_INTERRUPT_ENABLE);
	if (ret)
		return ret;

	ret = regmap_write(llcc_bcast_regmap, DRP_INTERRUPT_ENABLE,
			   SB_DB_DRP_INTERRUPT_ENABLE);
	return ret;
}

/* Clear the error interrupt and counter registers */
static int
qcom_llcc_clear_error_status(int err_type, struct llcc_drv_data *drv)
{
	int ret = 0;

	switch (err_type) {
	case LLCC_DRAM_CE:
	case LLCC_DRAM_UE:
		ret = regmap_write(drv->bcast_regmap, DRP_INTERRUPT_CLEAR,
				   DRP_TRP_INT_CLEAR);
		if (ret)
			return ret;

		ret = regmap_write(drv->bcast_regmap, DRP_ECC_ERROR_CNTR_CLEAR,
				   DRP_TRP_CNT_CLEAR);
		if (ret)
			return ret;
		break;
	case LLCC_TRAM_CE:
	case LLCC_TRAM_UE:
		ret = regmap_write(drv->bcast_regmap, TRP_INTERRUPT_0_CLEAR,
				   DRP_TRP_INT_CLEAR);
		if (ret)
			return ret;

		ret = regmap_write(drv->bcast_regmap, TRP_ECC_ERROR_CNTR_CLEAR,
				   DRP_TRP_CNT_CLEAR);
		if (ret)
			return ret;
		break;
	default:
		ret = -EINVAL;
		edac_printk(KERN_CRIT, EDAC_LLCC, "Unexpected error type: %d\n",
			    err_type);
	}
	return ret;
}

/* Dump Syndrome registers data for Tag RAM, Data RAM bit errors*/
static int
dump_syn_reg_values(struct llcc_drv_data *drv, u32 bank, int err_type)
{
	struct llcc_edac_reg_data reg_data = edac_reg_data[err_type];
	int err_cnt, err_ways, ret, i;
	u32 synd_reg, synd_val;

	for (i = 0; i < reg_data.reg_cnt; i++) {
		synd_reg = reg_data.synd_reg + (i * 4);
		ret = regmap_read(drv->regmap, drv->offsets[bank] + synd_reg,
				  &synd_val);
		if (ret)
			goto clear;

		edac_printk(KERN_CRIT, EDAC_LLCC, "%s: ECC_SYN%d: 0x%8x\n",
			    reg_data.name, i, synd_val);
	}

	ret = regmap_read(drv->regmap,
			  drv->offsets[bank] + reg_data.count_status_reg,
			  &err_cnt);
	if (ret)
		goto clear;

	err_cnt &= reg_data.count_mask;
	err_cnt >>= reg_data.count_shift;
	edac_printk(KERN_CRIT, EDAC_LLCC, "%s: Error count: 0x%4x\n",
		    reg_data.name, err_cnt);

	ret = regmap_read(drv->regmap,
			  drv->offsets[bank] + reg_data.ways_status_reg,
			  &err_ways);
	if (ret)
		goto clear;

	err_ways &= reg_data.ways_mask;
	err_ways >>= reg_data.ways_shift;

	edac_printk(KERN_CRIT, EDAC_LLCC, "%s: Error ways: 0x%4x\n",
		    reg_data.name, err_ways);

clear:
	return qcom_llcc_clear_error_status(err_type, drv);
}

static int
dump_syn_reg(struct edac_device_ctl_info *edev_ctl, int err_type, u32 bank)
{
	struct llcc_drv_data *drv = edev_ctl->dev->platform_data;
	int ret;

	ret = dump_syn_reg_values(drv, bank, err_type);
	if (ret)
		return ret;

	switch (err_type) {
	case LLCC_DRAM_CE:
		edac_device_handle_ce(edev_ctl, 0, bank,
				      "LLCC Data RAM correctable Error");
		break;
	case LLCC_DRAM_UE:
		edac_device_handle_ue(edev_ctl, 0, bank,
				      "LLCC Data RAM uncorrectable Error");
		break;
	case LLCC_TRAM_CE:
		edac_device_handle_ce(edev_ctl, 0, bank,
				      "LLCC Tag RAM correctable Error");
		break;
	case LLCC_TRAM_UE:
		edac_device_handle_ue(edev_ctl, 0, bank,
				      "LLCC Tag RAM uncorrectable Error");
		break;
	default:
		ret = -EINVAL;
		edac_printk(KERN_CRIT, EDAC_LLCC, "Unexpected error type: %d\n",
			    err_type);
	}

	return ret;
}

static irqreturn_t
llcc_ecc_irq_handler(int irq, void *edev_ctl)
{
	struct edac_device_ctl_info *edac_dev_ctl = edev_ctl;
	struct llcc_drv_data *drv = edac_dev_ctl->dev->platform_data;
	irqreturn_t irq_rc = IRQ_NONE;
	u32 drp_error, trp_error, i;
	bool irq_handled = false;
	int ret;

	/* Iterate over the banks and look for Tag RAM or Data RAM errors */
	for (i = 0; i < drv->num_banks; i++) {
		ret = regmap_read(drv->regmap,
				  drv->offsets[i] + DRP_INTERRUPT_STATUS,
				  &drp_error);

		if (!ret && (drp_error & SB_ECC_ERROR)) {
			edac_printk(KERN_CRIT, EDAC_LLCC,
				    "Single Bit Error detected in Data RAM\n");
			ret = dump_syn_reg(edev_ctl, LLCC_DRAM_CE, i);
		} else if (!ret && (drp_error & DB_ECC_ERROR)) {
			edac_printk(KERN_CRIT, EDAC_LLCC,
				    "Double Bit Error detected in Data RAM\n");
			ret = dump_syn_reg(edev_ctl, LLCC_DRAM_UE, i);
		}
		if (!ret)
			irq_handled = true;

		ret = regmap_read(drv->regmap,
				  drv->offsets[i] + TRP_INTERRUPT_0_STATUS,
				  &trp_error);

		if (!ret && (trp_error & SB_ECC_ERROR)) {
			edac_printk(KERN_CRIT, EDAC_LLCC,
				    "Single Bit Error detected in Tag RAM\n");
			ret = dump_syn_reg(edev_ctl, LLCC_TRAM_CE, i);
		} else if (!ret && (trp_error & DB_ECC_ERROR)) {
			edac_printk(KERN_CRIT, EDAC_LLCC,
				    "Double Bit Error detected in Tag RAM\n");
			ret = dump_syn_reg(edev_ctl, LLCC_TRAM_UE, i);
		}
		if (!ret)
			irq_handled = true;
	}

	if (irq_handled)
		irq_rc = IRQ_HANDLED;

	return irq_rc;
}

static void qcom_llcc_poll_cache_errors(struct edac_device_ctl_info *edev_ctl)
{
	llcc_ecc_irq_handler(0, edev_ctl);
}

static int qcom_llcc_edac_probe(struct platform_device *pdev)
{
	struct llcc_drv_data *llcc_driv_data = pdev->dev.platform_data;
	struct edac_device_ctl_info *edev_ctl;
	struct device *dev = &pdev->dev;
	int ecc_irq;
	int rc;

	/* Allocate edac control info */
	edev_ctl = edac_device_alloc_ctl_info(0, "qcom-llcc", 1, "bank",
					      llcc_driv_data->num_banks, 1,
					      NULL, 0,
					      edac_device_alloc_index());

	if (!edev_ctl)
		return -ENOMEM;

	edev_ctl->dev = dev;
	edev_ctl->mod_name = dev_name(dev);
	edev_ctl->dev_name = dev_name(dev);
	edev_ctl->ctl_name = "llcc";
	edev_ctl->panic_on_ue = LLCC_ERP_PANIC_ON_UE;
<<<<<<< HEAD
#ifdef CONFIG_EDAC_QCOM_LLCC_PANIC_ON_CE
	edev_ctl->panic_on_ce = LLCC_ERP_PANIC_ON_CE;
#endif
	edev_ctl->pvt_info = llcc_driv_data;
=======
>>>>>>> 5da4c29d

	/* Request for ecc irq */
	ecc_irq = llcc_driv_data->ecc_irq;
	if (ecc_irq < 0) {
		dev_info(dev, "No ECC IRQ; defaulting to polling mode\n");
		edev_ctl->poll_msec = poll_msec;
		edev_ctl->edac_check = qcom_llcc_poll_cache_errors;
#ifdef CONFIG_EDAC_QGKI
		edev_ctl->defer_work = 1;
#endif
	}

	rc = edac_device_add_device(edev_ctl);
	if (rc)
		goto out_mem;

	if (ecc_irq >= 0) {
		rc = qcom_llcc_core_setup(llcc_driv_data->bcast_regmap);
		if (rc)
			goto out_dev;

		rc = devm_request_irq(dev, ecc_irq, llcc_ecc_irq_handler,
			      IRQF_SHARED | IRQF_ONESHOT | IRQF_TRIGGER_HIGH,
			      "llcc_ecc", edev_ctl);
		if (rc)
			goto out_dev;
	}

	platform_set_drvdata(pdev, edev_ctl);
	return rc;

out_dev:
	edac_device_del_device(edev_ctl->dev);
out_mem:
	edac_device_free_ctl_info(edev_ctl);
	return rc;
}

static int qcom_llcc_edac_remove(struct platform_device *pdev)
{
	struct edac_device_ctl_info *edev_ctl = dev_get_drvdata(&pdev->dev);

	edac_device_del_device(edev_ctl->dev);
	edac_device_free_ctl_info(edev_ctl);

	return 0;
}

static struct platform_driver qcom_llcc_edac_driver = {
	.probe = qcom_llcc_edac_probe,
	.remove = qcom_llcc_edac_remove,
	.driver = {
		.name = "qcom_llcc_edac",
	},
};
module_platform_driver(qcom_llcc_edac_driver);

MODULE_DESCRIPTION("QCOM EDAC driver");
MODULE_LICENSE("GPL v2");<|MERGE_RESOLUTION|>--- conflicted
+++ resolved
@@ -372,13 +372,9 @@
 	edev_ctl->dev_name = dev_name(dev);
 	edev_ctl->ctl_name = "llcc";
 	edev_ctl->panic_on_ue = LLCC_ERP_PANIC_ON_UE;
-<<<<<<< HEAD
 #ifdef CONFIG_EDAC_QCOM_LLCC_PANIC_ON_CE
 	edev_ctl->panic_on_ce = LLCC_ERP_PANIC_ON_CE;
 #endif
-	edev_ctl->pvt_info = llcc_driv_data;
-=======
->>>>>>> 5da4c29d
 
 	/* Request for ecc irq */
 	ecc_irq = llcc_driv_data->ecc_irq;
