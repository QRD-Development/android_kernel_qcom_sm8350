// SPDX-License-Identifier: GPL-2.0-only
/*
 * Framework for buffer objects that can be shared across devices/subsystems.
 *
 * Copyright(C) 2011 Linaro Limited. All rights reserved.
 * Author: Sumit Semwal <sumit.semwal@ti.com>
 *
 * Many thanks to linaro-mm-sig list, and specially
 * Arnd Bergmann <arnd@arndb.de>, Rob Clark <rob@ti.com> and
 * Daniel Vetter <daniel@ffwll.ch> for their support in creation and
 * refining of this idea.
 */

#include <linux/fs.h>
#include <linux/slab.h>
#include <linux/dma-buf.h>
#include <linux/dma-fence.h>
#include <linux/anon_inodes.h>
#include <linux/export.h>
#include <linux/debugfs.h>
#include <linux/module.h>
#include <linux/seq_file.h>
#include <linux/poll.h>
#include <linux/dma-resv.h>
#include <linux/mm.h>
#include <linux/mount.h>
#include <linux/pseudo_fs.h>

#include <uapi/linux/dma-buf.h>
#include <uapi/linux/magic.h>

static inline int is_dma_buf_file(struct file *);

struct dma_buf_list {
	struct list_head head;
	struct mutex lock;
};

static struct dma_buf_list db_list;

static char *dmabuffs_dname(struct dentry *dentry, char *buffer, int buflen)
{
	struct dma_buf *dmabuf;
	char name[DMA_BUF_NAME_LEN];
	size_t ret = 0;

	dmabuf = dentry->d_fsdata;
	mutex_lock(&dmabuf->lock);
	if (dmabuf->name)
		ret = strlcpy(name, dmabuf->name, DMA_BUF_NAME_LEN);
	mutex_unlock(&dmabuf->lock);

	return dynamic_dname(dentry, buffer, buflen, "/%s:%s",
			     dentry->d_name.name, ret > 0 ? name : "");
}

static void dma_buf_release(struct dentry *dentry)
{
	struct msm_dma_buf *msm_dma_buf;
	struct dma_buf *dmabuf;

<<<<<<< HEAD
	if (!is_dma_buf_file(file))
		return -EINVAL;

	dmabuf = file->private_data;
	msm_dma_buf = to_msm_dma_buf(dmabuf);
=======
	dmabuf = dentry->d_fsdata;
>>>>>>> c7725aec

	BUG_ON(dmabuf->vmapping_counter);

	/*
	 * Any fences that a dma-buf poll can wait on should be signaled
	 * before releasing dma-buf. This is the responsibility of each
	 * driver that uses the reservation objects.
	 *
	 * If you hit this BUG() it means someone dropped their ref to the
	 * dma-buf while still having pending operation to the buffer.
	 */
	BUG_ON(dmabuf->cb_shared.active || dmabuf->cb_excl.active);

	mutex_lock(&db_list.lock);
	list_del(&dmabuf->list_node);
	mutex_unlock(&db_list.lock);

	dmabuf->ops->release(dmabuf);
	dma_buf_ref_destroy(msm_dma_buf);

	if (dmabuf->resv == (struct dma_resv *)&dmabuf[1])
		dma_resv_fini(dmabuf->resv);

	module_put(dmabuf->owner);
	kfree(dmabuf->name);
<<<<<<< HEAD
	kfree(msm_dma_buf);
=======
	kfree(dmabuf);
}

static const struct dentry_operations dma_buf_dentry_ops = {
	.d_dname = dmabuffs_dname,
	.d_release = dma_buf_release,
};

static struct vfsmount *dma_buf_mnt;

static int dma_buf_fs_init_context(struct fs_context *fc)
{
	struct pseudo_fs_context *ctx;

	ctx = init_pseudo(fc, DMA_BUF_MAGIC);
	if (!ctx)
		return -ENOMEM;
	ctx->dops = &dma_buf_dentry_ops;
>>>>>>> c7725aec
	return 0;
}

static struct file_system_type dma_buf_fs_type = {
	.name = "dmabuf",
	.init_fs_context = dma_buf_fs_init_context,
	.kill_sb = kill_anon_super,
};

static int dma_buf_mmap_internal(struct file *file, struct vm_area_struct *vma)
{
	struct dma_buf *dmabuf;

	if (!is_dma_buf_file(file))
		return -EINVAL;

	dmabuf = file->private_data;

	/* check if buffer supports mmap */
	if (!dmabuf->ops->mmap)
		return -EINVAL;

	/* check for overflowing the buffer's size */
	if (vma->vm_pgoff + vma_pages(vma) >
	    dmabuf->size >> PAGE_SHIFT)
		return -EINVAL;

	return dmabuf->ops->mmap(dmabuf, vma);
}

static loff_t dma_buf_llseek(struct file *file, loff_t offset, int whence)
{
	struct dma_buf *dmabuf;
	loff_t base;

	if (!is_dma_buf_file(file))
		return -EBADF;

	dmabuf = file->private_data;

	/* only support discovering the end of the buffer,
	   but also allow SEEK_SET to maintain the idiomatic
	   SEEK_END(0), SEEK_CUR(0) pattern */
	if (whence == SEEK_END)
		base = dmabuf->size;
	else if (whence == SEEK_SET)
		base = 0;
	else
		return -EINVAL;

	if (offset != 0)
		return -EINVAL;

	return base + offset;
}

/**
 * DOC: fence polling
 *
 * To support cross-device and cross-driver synchronization of buffer access
 * implicit fences (represented internally in the kernel with &struct fence) can
 * be attached to a &dma_buf. The glue for that and a few related things are
 * provided in the &dma_resv structure.
 *
 * Userspace can query the state of these implicitly tracked fences using poll()
 * and related system calls:
 *
 * - Checking for EPOLLIN, i.e. read access, can be use to query the state of the
 *   most recent write or exclusive fence.
 *
 * - Checking for EPOLLOUT, i.e. write access, can be used to query the state of
 *   all attached fences, shared and exclusive ones.
 *
 * Note that this only signals the completion of the respective fences, i.e. the
 * DMA transfers are complete. Cache flushing and any other necessary
 * preparations before CPU access can begin still need to happen.
 */

static void dma_buf_poll_cb(struct dma_fence *fence, struct dma_fence_cb *cb)
{
	struct dma_buf_poll_cb_t *dcb = (struct dma_buf_poll_cb_t *)cb;
	unsigned long flags;

	spin_lock_irqsave(&dcb->poll->lock, flags);
	wake_up_locked_poll(dcb->poll, dcb->active);
	dcb->active = 0;
	spin_unlock_irqrestore(&dcb->poll->lock, flags);
}

static __poll_t dma_buf_poll(struct file *file, poll_table *poll)
{
	struct dma_buf *dmabuf;
	struct dma_resv *resv;
	struct dma_resv_list *fobj;
	struct dma_fence *fence_excl;
	__poll_t events;
	unsigned shared_count, seq;

	dmabuf = file->private_data;
	if (!dmabuf || !dmabuf->resv)
		return EPOLLERR;

	resv = dmabuf->resv;

	poll_wait(file, &dmabuf->poll, poll);

	events = poll_requested_events(poll) & (EPOLLIN | EPOLLOUT);
	if (!events)
		return 0;

retry:
	seq = read_seqcount_begin(&resv->seq);
	rcu_read_lock();

	fobj = rcu_dereference(resv->fence);
	if (fobj)
		shared_count = fobj->shared_count;
	else
		shared_count = 0;
	fence_excl = rcu_dereference(resv->fence_excl);
	if (read_seqcount_retry(&resv->seq, seq)) {
		rcu_read_unlock();
		goto retry;
	}

	if (fence_excl && (!(events & EPOLLOUT) || shared_count == 0)) {
		struct dma_buf_poll_cb_t *dcb = &dmabuf->cb_excl;
		__poll_t pevents = EPOLLIN;

		if (shared_count == 0)
			pevents |= EPOLLOUT;

		spin_lock_irq(&dmabuf->poll.lock);
		if (dcb->active) {
			dcb->active |= pevents;
			events &= ~pevents;
		} else
			dcb->active = pevents;
		spin_unlock_irq(&dmabuf->poll.lock);

		if (events & pevents) {
			if (!dma_fence_get_rcu(fence_excl)) {
				/* force a recheck */
				events &= ~pevents;
				dma_buf_poll_cb(NULL, &dcb->cb);
			} else if (!dma_fence_add_callback(fence_excl, &dcb->cb,
							   dma_buf_poll_cb)) {
				events &= ~pevents;
				dma_fence_put(fence_excl);
			} else {
				/*
				 * No callback queued, wake up any additional
				 * waiters.
				 */
				dma_fence_put(fence_excl);
				dma_buf_poll_cb(NULL, &dcb->cb);
			}
		}
	}

	if ((events & EPOLLOUT) && shared_count > 0) {
		struct dma_buf_poll_cb_t *dcb = &dmabuf->cb_shared;
		int i;

		/* Only queue a new callback if no event has fired yet */
		spin_lock_irq(&dmabuf->poll.lock);
		if (dcb->active)
			events &= ~EPOLLOUT;
		else
			dcb->active = EPOLLOUT;
		spin_unlock_irq(&dmabuf->poll.lock);

		if (!(events & EPOLLOUT))
			goto out;

		for (i = 0; i < shared_count; ++i) {
			struct dma_fence *fence = rcu_dereference(fobj->shared[i]);

			if (!dma_fence_get_rcu(fence)) {
				/*
				 * fence refcount dropped to zero, this means
				 * that fobj has been freed
				 *
				 * call dma_buf_poll_cb and force a recheck!
				 */
				events &= ~EPOLLOUT;
				dma_buf_poll_cb(NULL, &dcb->cb);
				break;
			}
			if (!dma_fence_add_callback(fence, &dcb->cb,
						    dma_buf_poll_cb)) {
				dma_fence_put(fence);
				events &= ~EPOLLOUT;
				break;
			}
			dma_fence_put(fence);
		}

		/* No callback queued, wake up any additional waiters. */
		if (i == shared_count)
			dma_buf_poll_cb(NULL, &dcb->cb);
	}

out:
	rcu_read_unlock();
	return events;
}

/**
 * dma_buf_set_name - Set a name to a specific dma_buf to track the usage.
 * The name of the dma-buf buffer can only be set when the dma-buf is not
 * attached to any devices. It could theoritically support changing the
 * name of the dma-buf if the same piece of memory is used for multiple
 * purpose between different devices.
 *
 * @dmabuf [in]     dmabuf buffer that will be renamed.
 * @buf:   [in]     A piece of userspace memory that contains the name of
 *                  the dma-buf.
 *
 * Returns 0 on success. If the dma-buf buffer is already attached to
 * devices, return -EBUSY.
 *
 */
static long dma_buf_set_name(struct dma_buf *dmabuf, const char __user *buf)
{
	char *name = strndup_user(buf, DMA_BUF_NAME_LEN);
	long ret = 0;

	if (IS_ERR(name))
		return PTR_ERR(name);

	mutex_lock(&dmabuf->lock);
	if (!list_empty(&dmabuf->attachments)) {
		ret = -EBUSY;
		kfree(name);
		goto out_unlock;
	}
	kfree(dmabuf->name);
	dmabuf->name = name;

out_unlock:
	mutex_unlock(&dmabuf->lock);
	return ret;
}

static long dma_buf_ioctl(struct file *file,
			  unsigned int cmd, unsigned long arg)
{
	struct dma_buf *dmabuf;
	struct dma_buf_sync sync;
	enum dma_data_direction direction;
	int ret;

	dmabuf = file->private_data;

	switch (cmd) {
	case DMA_BUF_IOCTL_SYNC:
		if (copy_from_user(&sync, (void __user *) arg, sizeof(sync)))
			return -EFAULT;

		if (sync.flags & ~DMA_BUF_SYNC_VALID_FLAGS_MASK)
			return -EINVAL;

		switch (sync.flags & DMA_BUF_SYNC_RW) {
		case DMA_BUF_SYNC_READ:
			direction = DMA_FROM_DEVICE;
			break;
		case DMA_BUF_SYNC_WRITE:
			direction = DMA_TO_DEVICE;
			break;
		case DMA_BUF_SYNC_RW:
			direction = DMA_BIDIRECTIONAL;
			break;
		default:
			return -EINVAL;
		}

		if (sync.flags & DMA_BUF_SYNC_END)
			ret = dma_buf_end_cpu_access(dmabuf, direction);
		else
			ret = dma_buf_begin_cpu_access(dmabuf, direction);

		return ret;

	case DMA_BUF_SET_NAME_A:
	case DMA_BUF_SET_NAME_B:
		return dma_buf_set_name(dmabuf, (const char __user *)arg);

	default:
		return -ENOTTY;
	}
}

static void dma_buf_show_fdinfo(struct seq_file *m, struct file *file)
{
	struct dma_buf *dmabuf = file->private_data;

	seq_printf(m, "size:\t%zu\n", dmabuf->size);
	/* Don't count the temporary reference taken inside procfs seq_show */
	seq_printf(m, "count:\t%ld\n", file_count(dmabuf->file) - 1);
	seq_printf(m, "exp_name:\t%s\n", dmabuf->exp_name);
	mutex_lock(&dmabuf->lock);
	if (dmabuf->name)
		seq_printf(m, "name:\t%s\n", dmabuf->name);
	mutex_unlock(&dmabuf->lock);
}

static const struct file_operations dma_buf_fops = {
	.mmap		= dma_buf_mmap_internal,
	.llseek		= dma_buf_llseek,
	.poll		= dma_buf_poll,
	.unlocked_ioctl	= dma_buf_ioctl,
#ifdef CONFIG_COMPAT
	.compat_ioctl	= dma_buf_ioctl,
#endif
	.show_fdinfo	= dma_buf_show_fdinfo,
};

/*
 * is_dma_buf_file - Check if struct file* is associated with dma_buf
 */
static inline int is_dma_buf_file(struct file *file)
{
	return file->f_op == &dma_buf_fops;
}

static struct file *dma_buf_getfile(struct dma_buf *dmabuf, int flags)
{
	struct file *file;
	struct inode *inode = alloc_anon_inode(dma_buf_mnt->mnt_sb);

	if (IS_ERR(inode))
		return ERR_CAST(inode);

	inode->i_size = dmabuf->size;
	inode_set_bytes(inode, dmabuf->size);

	file = alloc_file_pseudo(inode, dma_buf_mnt, "dmabuf",
				 flags, &dma_buf_fops);
	if (IS_ERR(file))
		goto err_alloc_file;
	file->f_flags = flags & (O_ACCMODE | O_NONBLOCK);
	file->private_data = dmabuf;
	file->f_path.dentry->d_fsdata = dmabuf;

	return file;

err_alloc_file:
	iput(inode);
	return file;
}

/**
 * DOC: dma buf device access
 *
 * For device DMA access to a shared DMA buffer the usual sequence of operations
 * is fairly simple:
 *
 * 1. The exporter defines his exporter instance using
 *    DEFINE_DMA_BUF_EXPORT_INFO() and calls dma_buf_export() to wrap a private
 *    buffer object into a &dma_buf. It then exports that &dma_buf to userspace
 *    as a file descriptor by calling dma_buf_fd().
 *
 * 2. Userspace passes this file-descriptors to all drivers it wants this buffer
 *    to share with: First the filedescriptor is converted to a &dma_buf using
 *    dma_buf_get(). Then the buffer is attached to the device using
 *    dma_buf_attach().
 *
 *    Up to this stage the exporter is still free to migrate or reallocate the
 *    backing storage.
 *
 * 3. Once the buffer is attached to all devices userspace can initiate DMA
 *    access to the shared buffer. In the kernel this is done by calling
 *    dma_buf_map_attachment() and dma_buf_unmap_attachment().
 *
 * 4. Once a driver is done with a shared buffer it needs to call
 *    dma_buf_detach() (after cleaning up any mappings) and then release the
 *    reference acquired with dma_buf_get by calling dma_buf_put().
 *
 * For the detailed semantics exporters are expected to implement see
 * &dma_buf_ops.
 */

/**
 * dma_buf_export - Creates a new dma_buf, and associates an anon file
 * with this buffer, so it can be exported.
 * Also connect the allocator specific data and ops to the buffer.
 * Additionally, provide a name string for exporter; useful in debugging.
 *
 * @exp_info:	[in]	holds all the export related information provided
 *			by the exporter. see &struct dma_buf_export_info
 *			for further details.
 *
 * Returns, on success, a newly created dma_buf object, which wraps the
 * supplied private data and operations for dma_buf_ops. On either missing
 * ops, or error in allocating struct dma_buf, will return negative error.
 *
 * For most cases the easiest way to create @exp_info is through the
 * %DEFINE_DMA_BUF_EXPORT_INFO macro.
 */
struct dma_buf *dma_buf_export(const struct dma_buf_export_info *exp_info)
{
	struct msm_dma_buf *msm_dma_buf;
	struct dma_buf *dmabuf;
	struct dma_resv *resv = exp_info->resv;
	struct file *file;
	size_t alloc_size = sizeof(struct msm_dma_buf);
	int ret;

	if (!exp_info->resv)
		alloc_size += sizeof(struct dma_resv);
	else
		/* prevent &dma_buf[1] == dma_buf->resv */
		alloc_size += 1;

	if (WARN_ON(!exp_info->priv
			  || !exp_info->ops
			  || !exp_info->ops->map_dma_buf
			  || !exp_info->ops->unmap_dma_buf
			  || !exp_info->ops->release)) {
		return ERR_PTR(-EINVAL);
	}

	if (!try_module_get(exp_info->owner))
		return ERR_PTR(-ENOENT);

	msm_dma_buf = kzalloc(alloc_size, GFP_KERNEL);
	if (!msm_dma_buf) {
		ret = -ENOMEM;
		goto err_module;
	}

	dmabuf = &msm_dma_buf->dma_buf;
	dmabuf->priv = exp_info->priv;
	dmabuf->ops = exp_info->ops;
	dmabuf->size = exp_info->size;
	dmabuf->exp_name = exp_info->exp_name;
	dmabuf->owner = exp_info->owner;
	init_waitqueue_head(&dmabuf->poll);
	dmabuf->cb_excl.poll = dmabuf->cb_shared.poll = &dmabuf->poll;
	dmabuf->cb_excl.active = dmabuf->cb_shared.active = 0;

	if (!resv) {
		resv = (struct dma_resv *)&dmabuf[1];
		dma_resv_init(resv);
	}
	dmabuf->resv = resv;

	file = dma_buf_getfile(dmabuf, exp_info->flags);
	if (IS_ERR(file)) {
		ret = PTR_ERR(file);
		goto err_dmabuf;
	}

	file->f_mode |= FMODE_LSEEK;
	dmabuf->file = file;

	mutex_init(&dmabuf->lock);
	INIT_LIST_HEAD(&dmabuf->attachments);

	dma_buf_ref_init(msm_dma_buf);
	dma_buf_ref_mod(msm_dma_buf, 1);

	mutex_lock(&db_list.lock);
	list_add(&dmabuf->list_node, &db_list.head);
	mutex_unlock(&db_list.lock);

	return dmabuf;

err_dmabuf:
	kfree(msm_dma_buf);
err_module:
	module_put(exp_info->owner);
	return ERR_PTR(ret);
}
EXPORT_SYMBOL_GPL(dma_buf_export);

/**
 * dma_buf_fd - returns a file descriptor for the given dma_buf
 * @dmabuf:	[in]	pointer to dma_buf for which fd is required.
 * @flags:      [in]    flags to give to fd
 *
 * On success, returns an associated 'fd'. Else, returns error.
 */
int dma_buf_fd(struct dma_buf *dmabuf, int flags)
{
	int fd;

	if (!dmabuf || !dmabuf->file)
		return -EINVAL;

	fd = get_unused_fd_flags(flags);
	if (fd < 0)
		return fd;

	fd_install(fd, dmabuf->file);

	return fd;
}
EXPORT_SYMBOL_GPL(dma_buf_fd);

/**
 * dma_buf_get - returns the dma_buf structure related to an fd
 * @fd:	[in]	fd associated with the dma_buf to be returned
 *
 * On success, returns the dma_buf structure associated with an fd; uses
 * file's refcounting done by fget to increase refcount. returns ERR_PTR
 * otherwise.
 */
struct dma_buf *dma_buf_get(int fd)
{
	struct file *file;

	file = fget(fd);

	if (!file)
		return ERR_PTR(-EBADF);

	if (!is_dma_buf_file(file)) {
		fput(file);
		return ERR_PTR(-EINVAL);
	}
	dma_buf_ref_mod(to_msm_dma_buf(file->private_data), 1);

	return file->private_data;
}
EXPORT_SYMBOL_GPL(dma_buf_get);

/**
 * dma_buf_put - decreases refcount of the buffer
 * @dmabuf:	[in]	buffer to reduce refcount of
 *
 * Uses file's refcounting done implicitly by fput().
 *
 * If, as a result of this call, the refcount becomes 0, the 'release' file
 * operation related to this fd is called. It calls &dma_buf_ops.release vfunc
 * in turn, and frees the memory allocated for dmabuf when exported.
 */
void dma_buf_put(struct dma_buf *dmabuf)
{
	if (WARN_ON(!dmabuf || !dmabuf->file))
		return;

	dma_buf_ref_mod(to_msm_dma_buf(dmabuf), -1);
	fput(dmabuf->file);
}
EXPORT_SYMBOL_GPL(dma_buf_put);

/**
 * dma_buf_attach - Add the device to dma_buf's attachments list; optionally,
 * calls attach() of dma_buf_ops to allow device-specific attach functionality
 * @dmabuf:	[in]	buffer to attach device to.
 * @dev:	[in]	device to be attached.
 *
 * Returns struct dma_buf_attachment pointer for this attachment. Attachments
 * must be cleaned up by calling dma_buf_detach().
 *
 * Returns:
 *
 * A pointer to newly created &dma_buf_attachment on success, or a negative
 * error code wrapped into a pointer on failure.
 *
 * Note that this can fail if the backing storage of @dmabuf is in a place not
 * accessible to @dev, and cannot be moved to a more suitable place. This is
 * indicated with the error code -EBUSY.
 */
struct dma_buf_attachment *dma_buf_attach(struct dma_buf *dmabuf,
					  struct device *dev)
{
	struct dma_buf_attachment *attach;
	int ret;

	if (WARN_ON(!dmabuf || !dev))
		return ERR_PTR(-EINVAL);

	attach = kzalloc(sizeof(*attach), GFP_KERNEL);
	if (!attach)
		return ERR_PTR(-ENOMEM);

	attach->dev = dev;
	attach->dmabuf = dmabuf;

	mutex_lock(&dmabuf->lock);

	if (dmabuf->ops->attach) {
		ret = dmabuf->ops->attach(dmabuf, attach);
		if (ret)
			goto err_attach;
	}
	list_add(&attach->node, &dmabuf->attachments);

	mutex_unlock(&dmabuf->lock);

	return attach;

err_attach:
	kfree(attach);
	mutex_unlock(&dmabuf->lock);
	return ERR_PTR(ret);
}
EXPORT_SYMBOL_GPL(dma_buf_attach);

/**
 * dma_buf_detach - Remove the given attachment from dmabuf's attachments list;
 * optionally calls detach() of dma_buf_ops for device-specific detach
 * @dmabuf:	[in]	buffer to detach from.
 * @attach:	[in]	attachment to be detached; is free'd after this call.
 *
 * Clean up a device attachment obtained by calling dma_buf_attach().
 */
void dma_buf_detach(struct dma_buf *dmabuf, struct dma_buf_attachment *attach)
{
	if (WARN_ON(!dmabuf || !attach))
		return;

	if (attach->sgt)
		dmabuf->ops->unmap_dma_buf(attach, attach->sgt, attach->dir);

	mutex_lock(&dmabuf->lock);
	list_del(&attach->node);
	if (dmabuf->ops->detach)
		dmabuf->ops->detach(dmabuf, attach);

	mutex_unlock(&dmabuf->lock);
	kfree(attach);
}
EXPORT_SYMBOL_GPL(dma_buf_detach);

/**
 * dma_buf_map_attachment - Returns the scatterlist table of the attachment;
 * mapped into _device_ address space. Is a wrapper for map_dma_buf() of the
 * dma_buf_ops.
 * @attach:	[in]	attachment whose scatterlist is to be returned
 * @direction:	[in]	direction of DMA transfer
 *
 * Returns sg_table containing the scatterlist to be returned; returns ERR_PTR
 * on error. May return -EINTR if it is interrupted by a signal.
 *
 * A mapping must be unmapped by using dma_buf_unmap_attachment(). Note that
 * the underlying backing storage is pinned for as long as a mapping exists,
 * therefore users/importers should not hold onto a mapping for undue amounts of
 * time.
 */
struct sg_table *dma_buf_map_attachment(struct dma_buf_attachment *attach,
					enum dma_data_direction direction)
{
	struct sg_table *sg_table;

	might_sleep();

	if (WARN_ON(!attach || !attach->dmabuf))
		return ERR_PTR(-EINVAL);

	if (attach->sgt) {
		/*
		 * Two mappings with different directions for the same
		 * attachment are not allowed.
		 */
		if (attach->dir != direction &&
		    attach->dir != DMA_BIDIRECTIONAL)
			return ERR_PTR(-EBUSY);

		return attach->sgt;
	}

	sg_table = attach->dmabuf->ops->map_dma_buf(attach, direction);
	if (!sg_table)
		sg_table = ERR_PTR(-ENOMEM);

	if (!IS_ERR(sg_table) && attach->dmabuf->ops->cache_sgt_mapping) {
		attach->sgt = sg_table;
		attach->dir = direction;
	}

	return sg_table;
}
EXPORT_SYMBOL_GPL(dma_buf_map_attachment);

/**
 * dma_buf_unmap_attachment - unmaps and decreases usecount of the buffer;might
 * deallocate the scatterlist associated. Is a wrapper for unmap_dma_buf() of
 * dma_buf_ops.
 * @attach:	[in]	attachment to unmap buffer from
 * @sg_table:	[in]	scatterlist info of the buffer to unmap
 * @direction:  [in]    direction of DMA transfer
 *
 * This unmaps a DMA mapping for @attached obtained by dma_buf_map_attachment().
 */
void dma_buf_unmap_attachment(struct dma_buf_attachment *attach,
				struct sg_table *sg_table,
				enum dma_data_direction direction)
{
	might_sleep();

	if (WARN_ON(!attach || !attach->dmabuf || !sg_table))
		return;

	if (attach->sgt == sg_table)
		return;

	attach->dmabuf->ops->unmap_dma_buf(attach, sg_table, direction);
}
EXPORT_SYMBOL_GPL(dma_buf_unmap_attachment);

/**
 * DOC: cpu access
 *
 * There are mutliple reasons for supporting CPU access to a dma buffer object:
 *
 * - Fallback operations in the kernel, for example when a device is connected
 *   over USB and the kernel needs to shuffle the data around first before
 *   sending it away. Cache coherency is handled by braketing any transactions
 *   with calls to dma_buf_begin_cpu_access() and dma_buf_end_cpu_access()
 *   access.
 *
 *   To support dma_buf objects residing in highmem cpu access is page-based
 *   using an api similar to kmap. Accessing a dma_buf is done in aligned chunks
 *   of PAGE_SIZE size. Before accessing a chunk it needs to be mapped, which
 *   returns a pointer in kernel virtual address space. Afterwards the chunk
 *   needs to be unmapped again. There is no limit on how often a given chunk
 *   can be mapped and unmapped, i.e. the importer does not need to call
 *   begin_cpu_access again before mapping the same chunk again.
 *
 *   Interfaces::
 *      void \*dma_buf_kmap(struct dma_buf \*, unsigned long);
 *      void dma_buf_kunmap(struct dma_buf \*, unsigned long, void \*);
 *
 *   Implementing the functions is optional for exporters and for importers all
 *   the restrictions of using kmap apply.
 *
 *   dma_buf kmap calls outside of the range specified in begin_cpu_access are
 *   undefined. If the range is not PAGE_SIZE aligned, kmap needs to succeed on
 *   the partial chunks at the beginning and end but may return stale or bogus
 *   data outside of the range (in these partial chunks).
 *
 *   For some cases the overhead of kmap can be too high, a vmap interface
 *   is introduced. This interface should be used very carefully, as vmalloc
 *   space is a limited resources on many architectures.
 *
 *   Interfaces::
 *      void \*dma_buf_vmap(struct dma_buf \*dmabuf)
 *      void dma_buf_vunmap(struct dma_buf \*dmabuf, void \*vaddr)
 *
 *   The vmap call can fail if there is no vmap support in the exporter, or if
 *   it runs out of vmalloc space. Fallback to kmap should be implemented. Note
 *   that the dma-buf layer keeps a reference count for all vmap access and
 *   calls down into the exporter's vmap function only when no vmapping exists,
 *   and only unmaps it once. Protection against concurrent vmap/vunmap calls is
 *   provided by taking the dma_buf->lock mutex.
 *
 * - For full compatibility on the importer side with existing userspace
 *   interfaces, which might already support mmap'ing buffers. This is needed in
 *   many processing pipelines (e.g. feeding a software rendered image into a
 *   hardware pipeline, thumbnail creation, snapshots, ...). Also, Android's ION
 *   framework already supported this and for DMA buffer file descriptors to
 *   replace ION buffers mmap support was needed.
 *
 *   There is no special interfaces, userspace simply calls mmap on the dma-buf
 *   fd. But like for CPU access there's a need to braket the actual access,
 *   which is handled by the ioctl (DMA_BUF_IOCTL_SYNC). Note that
 *   DMA_BUF_IOCTL_SYNC can fail with -EAGAIN or -EINTR, in which case it must
 *   be restarted.
 *
 *   Some systems might need some sort of cache coherency management e.g. when
 *   CPU and GPU domains are being accessed through dma-buf at the same time.
 *   To circumvent this problem there are begin/end coherency markers, that
 *   forward directly to existing dma-buf device drivers vfunc hooks. Userspace
 *   can make use of those markers through the DMA_BUF_IOCTL_SYNC ioctl. The
 *   sequence would be used like following:
 *
 *     - mmap dma-buf fd
 *     - for each drawing/upload cycle in CPU 1. SYNC_START ioctl, 2. read/write
 *       to mmap area 3. SYNC_END ioctl. This can be repeated as often as you
 *       want (with the new data being consumed by say the GPU or the scanout
 *       device)
 *     - munmap once you don't need the buffer any more
 *
 *    For correctness and optimal performance, it is always required to use
 *    SYNC_START and SYNC_END before and after, respectively, when accessing the
 *    mapped address. Userspace cannot rely on coherent access, even when there
 *    are systems where it just works without calling these ioctls.
 *
 * - And as a CPU fallback in userspace processing pipelines.
 *
 *   Similar to the motivation for kernel cpu access it is again important that
 *   the userspace code of a given importing subsystem can use the same
 *   interfaces with a imported dma-buf buffer object as with a native buffer
 *   object. This is especially important for drm where the userspace part of
 *   contemporary OpenGL, X, and other drivers is huge, and reworking them to
 *   use a different way to mmap a buffer rather invasive.
 *
 *   The assumption in the current dma-buf interfaces is that redirecting the
 *   initial mmap is all that's needed. A survey of some of the existing
 *   subsystems shows that no driver seems to do any nefarious thing like
 *   syncing up with outstanding asynchronous processing on the device or
 *   allocating special resources at fault time. So hopefully this is good
 *   enough, since adding interfaces to intercept pagefaults and allow pte
 *   shootdowns would increase the complexity quite a bit.
 *
 *   Interface::
 *      int dma_buf_mmap(struct dma_buf \*, struct vm_area_struct \*,
 *		       unsigned long);
 *
 *   If the importing subsystem simply provides a special-purpose mmap call to
 *   set up a mapping in userspace, calling do_mmap with dma_buf->file will
 *   equally achieve that for a dma-buf object.
 */

static int __dma_buf_begin_cpu_access(struct dma_buf *dmabuf,
				      enum dma_data_direction direction)
{
	bool write = (direction == DMA_BIDIRECTIONAL ||
		      direction == DMA_TO_DEVICE);
	struct dma_resv *resv = dmabuf->resv;
	long ret;

	/* Wait on any implicit rendering fences */
	ret = dma_resv_wait_timeout_rcu(resv, write, true,
						  MAX_SCHEDULE_TIMEOUT);
	if (ret < 0)
		return ret;

	return 0;
}

/**
 * dma_buf_begin_cpu_access - Must be called before accessing a dma_buf from the
 * cpu in the kernel context. Calls begin_cpu_access to allow exporter-specific
 * preparations. Coherency is only guaranteed in the specified range for the
 * specified access direction.
 * @dmabuf:	[in]	buffer to prepare cpu access for.
 * @direction:	[in]	length of range for cpu access.
 *
 * After the cpu access is complete the caller should call
 * dma_buf_end_cpu_access(). Only when cpu access is braketed by both calls is
 * it guaranteed to be coherent with other DMA access.
 *
 * Can return negative error values, returns 0 on success.
 */
int dma_buf_begin_cpu_access(struct dma_buf *dmabuf,
			     enum dma_data_direction direction)
{
	int ret = 0;

	if (WARN_ON(!dmabuf))
		return -EINVAL;

	if (dmabuf->ops->begin_cpu_access)
		ret = dmabuf->ops->begin_cpu_access(dmabuf, direction);

	/* Ensure that all fences are waited upon - but we first allow
	 * the native handler the chance to do so more efficiently if it
	 * chooses. A double invocation here will be reasonably cheap no-op.
	 */
	if (ret == 0)
		ret = __dma_buf_begin_cpu_access(dmabuf, direction);

	return ret;
}
EXPORT_SYMBOL_GPL(dma_buf_begin_cpu_access);

int dma_buf_begin_cpu_access_partial(struct dma_buf *dmabuf,
				     enum dma_data_direction direction,
				     unsigned int offset, unsigned int len)
{
	int ret = 0;

	if (WARN_ON(!dmabuf))
		return -EINVAL;

	if (dmabuf->ops->begin_cpu_access_partial)
		ret = dmabuf->ops->begin_cpu_access_partial(dmabuf, direction,
							    offset, len);

	/* Ensure that all fences are waited upon - but we first allow
	 * the native handler the chance to do so more efficiently if it
	 * chooses. A double invocation here will be reasonably cheap no-op.
	 */
	if (ret == 0)
		ret = __dma_buf_begin_cpu_access(dmabuf, direction);

	return ret;
}
EXPORT_SYMBOL_GPL(dma_buf_begin_cpu_access_partial);

/**
 * dma_buf_end_cpu_access - Must be called after accessing a dma_buf from the
 * cpu in the kernel context. Calls end_cpu_access to allow exporter-specific
 * actions. Coherency is only guaranteed in the specified range for the
 * specified access direction.
 * @dmabuf:	[in]	buffer to complete cpu access for.
 * @direction:	[in]	length of range for cpu access.
 *
 * This terminates CPU access started with dma_buf_begin_cpu_access().
 *
 * Can return negative error values, returns 0 on success.
 */
int dma_buf_end_cpu_access(struct dma_buf *dmabuf,
			   enum dma_data_direction direction)
{
	int ret = 0;

	WARN_ON(!dmabuf);

	if (dmabuf->ops->end_cpu_access)
		ret = dmabuf->ops->end_cpu_access(dmabuf, direction);

	return ret;
}
EXPORT_SYMBOL_GPL(dma_buf_end_cpu_access);

int dma_buf_end_cpu_access_partial(struct dma_buf *dmabuf,
				   enum dma_data_direction direction,
				   unsigned int offset, unsigned int len)
{
	int ret = 0;

	WARN_ON(!dmabuf);

	if (dmabuf->ops->end_cpu_access_partial)
		ret = dmabuf->ops->end_cpu_access_partial(dmabuf, direction,
							  offset, len);

	return ret;
}
EXPORT_SYMBOL_GPL(dma_buf_end_cpu_access_partial);

/**
 * dma_buf_kmap - Map a page of the buffer object into kernel address space. The
 * same restrictions as for kmap and friends apply.
 * @dmabuf:	[in]	buffer to map page from.
 * @page_num:	[in]	page in PAGE_SIZE units to map.
 *
 * This call must always succeed, any necessary preparations that might fail
 * need to be done in begin_cpu_access.
 */
void *dma_buf_kmap(struct dma_buf *dmabuf, unsigned long page_num)
{
	WARN_ON(!dmabuf);

	if (!dmabuf->ops->map)
		return NULL;
	return dmabuf->ops->map(dmabuf, page_num);
}
EXPORT_SYMBOL_GPL(dma_buf_kmap);

/**
 * dma_buf_kunmap - Unmap a page obtained by dma_buf_kmap.
 * @dmabuf:	[in]	buffer to unmap page from.
 * @page_num:	[in]	page in PAGE_SIZE units to unmap.
 * @vaddr:	[in]	kernel space pointer obtained from dma_buf_kmap.
 *
 * This call must always succeed.
 */
void dma_buf_kunmap(struct dma_buf *dmabuf, unsigned long page_num,
		    void *vaddr)
{
	WARN_ON(!dmabuf);

	if (dmabuf->ops->unmap)
		dmabuf->ops->unmap(dmabuf, page_num, vaddr);
}
EXPORT_SYMBOL_GPL(dma_buf_kunmap);


/**
 * dma_buf_mmap - Setup up a userspace mmap with the given vma
 * @dmabuf:	[in]	buffer that should back the vma
 * @vma:	[in]	vma for the mmap
 * @pgoff:	[in]	offset in pages where this mmap should start within the
 *			dma-buf buffer.
 *
 * This function adjusts the passed in vma so that it points at the file of the
 * dma_buf operation. It also adjusts the starting pgoff and does bounds
 * checking on the size of the vma. Then it calls the exporters mmap function to
 * set up the mapping.
 *
 * Can return negative error values, returns 0 on success.
 */
int dma_buf_mmap(struct dma_buf *dmabuf, struct vm_area_struct *vma,
		 unsigned long pgoff)
{
	struct file *oldfile;
	int ret;

	if (WARN_ON(!dmabuf || !vma))
		return -EINVAL;

	/* check if buffer supports mmap */
	if (!dmabuf->ops->mmap)
		return -EINVAL;

	/* check for offset overflow */
	if (pgoff + vma_pages(vma) < pgoff)
		return -EOVERFLOW;

	/* check for overflowing the buffer's size */
	if (pgoff + vma_pages(vma) >
	    dmabuf->size >> PAGE_SHIFT)
		return -EINVAL;

	/* readjust the vma */
	get_file(dmabuf->file);
	oldfile = vma->vm_file;
	vma->vm_file = dmabuf->file;
	vma->vm_pgoff = pgoff;

	ret = dmabuf->ops->mmap(dmabuf, vma);
	if (ret) {
		/* restore old parameters on failure */
		vma->vm_file = oldfile;
		fput(dmabuf->file);
	} else {
		if (oldfile)
			fput(oldfile);
	}
	return ret;

}
EXPORT_SYMBOL_GPL(dma_buf_mmap);

/**
 * dma_buf_vmap - Create virtual mapping for the buffer object into kernel
 * address space. Same restrictions as for vmap and friends apply.
 * @dmabuf:	[in]	buffer to vmap
 *
 * This call may fail due to lack of virtual mapping address space.
 * These calls are optional in drivers. The intended use for them
 * is for mapping objects linear in kernel space for high use objects.
 * Please attempt to use kmap/kunmap before thinking about these interfaces.
 *
 * Returns NULL on error.
 */
void *dma_buf_vmap(struct dma_buf *dmabuf)
{
	void *ptr;

	if (WARN_ON(!dmabuf))
		return NULL;

	if (!dmabuf->ops->vmap)
		return NULL;

	mutex_lock(&dmabuf->lock);
	if (dmabuf->vmapping_counter) {
		dmabuf->vmapping_counter++;
		BUG_ON(!dmabuf->vmap_ptr);
		ptr = dmabuf->vmap_ptr;
		goto out_unlock;
	}

	BUG_ON(dmabuf->vmap_ptr);

	ptr = dmabuf->ops->vmap(dmabuf);
	if (WARN_ON_ONCE(IS_ERR(ptr)))
		ptr = NULL;
	if (!ptr)
		goto out_unlock;

	dmabuf->vmap_ptr = ptr;
	dmabuf->vmapping_counter = 1;

out_unlock:
	mutex_unlock(&dmabuf->lock);
	return ptr;
}
EXPORT_SYMBOL_GPL(dma_buf_vmap);

/**
 * dma_buf_vunmap - Unmap a vmap obtained by dma_buf_vmap.
 * @dmabuf:	[in]	buffer to vunmap
 * @vaddr:	[in]	vmap to vunmap
 */
void dma_buf_vunmap(struct dma_buf *dmabuf, void *vaddr)
{
	if (WARN_ON(!dmabuf))
		return;

	BUG_ON(!dmabuf->vmap_ptr);
	BUG_ON(dmabuf->vmapping_counter == 0);
	BUG_ON(dmabuf->vmap_ptr != vaddr);

	mutex_lock(&dmabuf->lock);
	if (--dmabuf->vmapping_counter == 0) {
		if (dmabuf->ops->vunmap)
			dmabuf->ops->vunmap(dmabuf, vaddr);
		dmabuf->vmap_ptr = NULL;
	}
	mutex_unlock(&dmabuf->lock);
}
EXPORT_SYMBOL_GPL(dma_buf_vunmap);

int dma_buf_get_flags(struct dma_buf *dmabuf, unsigned long *flags)
{
	int ret = 0;

	if (WARN_ON(!dmabuf) || !flags)
		return -EINVAL;

	if (dmabuf->ops->get_flags)
		ret = dmabuf->ops->get_flags(dmabuf, flags);

	return ret;
}
EXPORT_SYMBOL_GPL(dma_buf_get_flags);

int dma_buf_get_uuid(struct dma_buf *dmabuf, uuid_t *uuid)
{
	if (WARN_ON(!dmabuf) || !uuid)
		return -EINVAL;

	if (!dmabuf->ops->get_uuid)
		return -ENODEV;

	return dmabuf->ops->get_uuid(dmabuf, uuid);
}
EXPORT_SYMBOL_GPL(dma_buf_get_uuid);

#ifdef CONFIG_DEBUG_FS
static int dma_buf_debug_show(struct seq_file *s, void *unused)
{
	int ret;
	struct dma_buf *buf_obj;
	struct dma_buf_attachment *attach_obj;
	struct dma_resv *robj;
	struct dma_resv_list *fobj;
	struct dma_fence *fence;
	unsigned seq;
	int count = 0, attach_count, shared_count, i;
	size_t size = 0;

	ret = mutex_lock_interruptible(&db_list.lock);

	if (ret)
		return ret;

	seq_puts(s, "\nDma-buf Objects:\n");
	seq_printf(s, "%-8s\t%-8s\t%-8s\t%-8s\texp_name\t%-8s\n",
		   "size", "flags", "mode", "count", "ino");

	list_for_each_entry(buf_obj, &db_list.head, list_node) {
		ret = mutex_lock_interruptible(&buf_obj->lock);

		if (ret) {
			seq_puts(s,
				 "\tERROR locking buffer object: skipping\n");
			continue;
		}

		seq_printf(s, "%08zu\t%08x\t%08x\t%08ld\t%s\t%08lu\t%s\n",
				buf_obj->size,
				buf_obj->file->f_flags, buf_obj->file->f_mode,
				file_count(buf_obj->file),
				buf_obj->exp_name,
				file_inode(buf_obj->file)->i_ino,
				buf_obj->name ?: "");

		robj = buf_obj->resv;
		while (true) {
			seq = read_seqcount_begin(&robj->seq);
			rcu_read_lock();
			fobj = rcu_dereference(robj->fence);
			shared_count = fobj ? fobj->shared_count : 0;
			fence = rcu_dereference(robj->fence_excl);
			if (!read_seqcount_retry(&robj->seq, seq))
				break;
			rcu_read_unlock();
		}

		if (fence)
			seq_printf(s, "\tExclusive fence: %s %s %ssignalled\n",
				   fence->ops->get_driver_name(fence),
				   fence->ops->get_timeline_name(fence),
				   dma_fence_is_signaled(fence) ? "" : "un");
		for (i = 0; i < shared_count; i++) {
			fence = rcu_dereference(fobj->shared[i]);
			if (!dma_fence_get_rcu(fence))
				continue;
			seq_printf(s, "\tShared fence: %s %s %ssignalled\n",
				   fence->ops->get_driver_name(fence),
				   fence->ops->get_timeline_name(fence),
				   dma_fence_is_signaled(fence) ? "" : "un");
			dma_fence_put(fence);
		}
		rcu_read_unlock();

		seq_puts(s, "\tAttached Devices:\n");
		attach_count = 0;

		list_for_each_entry(attach_obj, &buf_obj->attachments, node) {
			seq_printf(s, "\t%s\n", dev_name(attach_obj->dev));
			attach_count++;
		}

		seq_printf(s, "Total %d devices attached\n\n",
				attach_count);

		dma_buf_ref_show(s, to_msm_dma_buf(buf_obj));

		count++;
		size += buf_obj->size;
		mutex_unlock(&buf_obj->lock);
	}

	seq_printf(s, "\nTotal %d objects, %zu bytes\n", count, size);

	mutex_unlock(&db_list.lock);
	return 0;
}

DEFINE_SHOW_ATTRIBUTE(dma_buf_debug);

static struct dentry *dma_buf_debugfs_dir;

static int dma_buf_init_debugfs(void)
{
	struct dentry *d;
	int err = 0;

	d = debugfs_create_dir("dma_buf", NULL);
	if (IS_ERR(d))
		return PTR_ERR(d);

	dma_buf_debugfs_dir = d;

	d = debugfs_create_file("bufinfo", S_IRUGO, dma_buf_debugfs_dir,
				NULL, &dma_buf_debug_fops);
	if (IS_ERR(d)) {
		pr_debug("dma_buf: debugfs: failed to create node bufinfo\n");
		debugfs_remove_recursive(dma_buf_debugfs_dir);
		dma_buf_debugfs_dir = NULL;
		err = PTR_ERR(d);
	}

	return err;
}

static void dma_buf_uninit_debugfs(void)
{
	debugfs_remove_recursive(dma_buf_debugfs_dir);
}
#else
static inline int dma_buf_init_debugfs(void)
{
	return 0;
}
static inline void dma_buf_uninit_debugfs(void)
{
}
#endif

static int __init dma_buf_init(void)
{
	dma_buf_mnt = kern_mount(&dma_buf_fs_type);
	if (IS_ERR(dma_buf_mnt))
		return PTR_ERR(dma_buf_mnt);

	mutex_init(&db_list.lock);
	INIT_LIST_HEAD(&db_list.head);
	dma_buf_init_debugfs();
	return 0;
}
subsys_initcall(dma_buf_init);

static void __exit dma_buf_deinit(void)
{
	dma_buf_uninit_debugfs();
	kern_unmount(dma_buf_mnt);
}
__exitcall(dma_buf_deinit);<|MERGE_RESOLUTION|>--- conflicted
+++ resolved
@@ -59,15 +59,8 @@
 	struct msm_dma_buf *msm_dma_buf;
 	struct dma_buf *dmabuf;
 
-<<<<<<< HEAD
-	if (!is_dma_buf_file(file))
-		return -EINVAL;
-
-	dmabuf = file->private_data;
+	dmabuf = dentry->d_fsdata;
 	msm_dma_buf = to_msm_dma_buf(dmabuf);
-=======
-	dmabuf = dentry->d_fsdata;
->>>>>>> c7725aec
 
 	BUG_ON(dmabuf->vmapping_counter);
 
@@ -93,10 +86,7 @@
 
 	module_put(dmabuf->owner);
 	kfree(dmabuf->name);
-<<<<<<< HEAD
 	kfree(msm_dma_buf);
-=======
-	kfree(dmabuf);
 }
 
 static const struct dentry_operations dma_buf_dentry_ops = {
@@ -114,7 +104,6 @@
 	if (!ctx)
 		return -ENOMEM;
 	ctx->dops = &dma_buf_dentry_ops;
->>>>>>> c7725aec
 	return 0;
 }
 
