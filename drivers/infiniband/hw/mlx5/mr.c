/*
 * Copyright (c) 2013-2015, Mellanox Technologies. All rights reserved.
 *
 * This software is available to you under a choice of one of two
 * licenses.  You may choose to be licensed under the terms of the GNU
 * General Public License (GPL) Version 2, available from the file
 * COPYING in the main directory of this source tree, or the
 * OpenIB.org BSD license below:
 *
 *     Redistribution and use in source and binary forms, with or
 *     without modification, are permitted provided that the following
 *     conditions are met:
 *
 *      - Redistributions of source code must retain the above
 *        copyright notice, this list of conditions and the following
 *        disclaimer.
 *
 *      - Redistributions in binary form must reproduce the above
 *        copyright notice, this list of conditions and the following
 *        disclaimer in the documentation and/or other materials
 *        provided with the distribution.
 *
 * THE SOFTWARE IS PROVIDED "AS IS", WITHOUT WARRANTY OF ANY KIND,
 * EXPRESS OR IMPLIED, INCLUDING BUT NOT LIMITED TO THE WARRANTIES OF
 * MERCHANTABILITY, FITNESS FOR A PARTICULAR PURPOSE AND
 * NONINFRINGEMENT. IN NO EVENT SHALL THE AUTHORS OR COPYRIGHT HOLDERS
 * BE LIABLE FOR ANY CLAIM, DAMAGES OR OTHER LIABILITY, WHETHER IN AN
 * ACTION OF CONTRACT, TORT OR OTHERWISE, ARISING FROM, OUT OF OR IN
 * CONNECTION WITH THE SOFTWARE OR THE USE OR OTHER DEALINGS IN THE
 * SOFTWARE.
 */


#include <linux/kref.h>
#include <linux/random.h>
#include <linux/debugfs.h>
#include <linux/export.h>
#include <linux/delay.h>
#include <rdma/ib_umem.h>
#include <rdma/ib_umem_odp.h>
#include <rdma/ib_verbs.h>
#include "mlx5_ib.h"

enum {
	MAX_PENDING_REG_MR = 8,
};

#define MLX5_UMR_ALIGN 2048

static void clean_mr(struct mlx5_ib_dev *dev, struct mlx5_ib_mr *mr);
static void dereg_mr(struct mlx5_ib_dev *dev, struct mlx5_ib_mr *mr);
static int mr_cache_max_order(struct mlx5_ib_dev *dev);
static int unreg_umr(struct mlx5_ib_dev *dev, struct mlx5_ib_mr *mr);

static bool umr_can_use_indirect_mkey(struct mlx5_ib_dev *dev)
{
	return !MLX5_CAP_GEN(dev->mdev, umr_indirect_mkey_disabled);
}

static int destroy_mkey(struct mlx5_ib_dev *dev, struct mlx5_ib_mr *mr)
{
	int err = mlx5_core_destroy_mkey(dev->mdev, &mr->mmkey);

	if (IS_ENABLED(CONFIG_INFINIBAND_ON_DEMAND_PAGING))
		/* Wait until all page fault handlers using the mr complete. */
		synchronize_srcu(&dev->mr_srcu);

	return err;
}

static int order2idx(struct mlx5_ib_dev *dev, int order)
{
	struct mlx5_mr_cache *cache = &dev->cache;

	if (order < cache->ent[0].order)
		return 0;
	else
		return order - cache->ent[0].order;
}

static bool use_umr_mtt_update(struct mlx5_ib_mr *mr, u64 start, u64 length)
{
	return ((u64)1 << mr->order) * MLX5_ADAPTER_PAGE_SIZE >=
		length + (start & (MLX5_ADAPTER_PAGE_SIZE - 1));
}

static void update_odp_mr(struct mlx5_ib_mr *mr)
{
	if (is_odp_mr(mr)) {
		/*
		 * This barrier prevents the compiler from moving the
		 * setting of umem->odp_data->private to point to our
		 * MR, before reg_umr finished, to ensure that the MR
		 * initialization have finished before starting to
		 * handle invalidations.
		 */
		smp_wmb();
		to_ib_umem_odp(mr->umem)->private = mr;
		/*
		 * Make sure we will see the new
		 * umem->odp_data->private value in the invalidation
		 * routines, before we can get page faults on the
		 * MR. Page faults can happen once we put the MR in
		 * the tree, below this line. Without the barrier,
		 * there can be a fault handling and an invalidation
		 * before umem->odp_data->private == mr is visible to
		 * the invalidation handler.
		 */
		smp_wmb();
	}
}

static void reg_mr_callback(int status, struct mlx5_async_work *context)
{
	struct mlx5_ib_mr *mr =
		container_of(context, struct mlx5_ib_mr, cb_work);
	struct mlx5_ib_dev *dev = mr->dev;
	struct mlx5_mr_cache *cache = &dev->cache;
	int c = order2idx(dev, mr->order);
	struct mlx5_cache_ent *ent = &cache->ent[c];
	u8 key;
	unsigned long flags;
	struct xarray *mkeys = &dev->mdev->priv.mkey_table;
	int err;

	spin_lock_irqsave(&ent->lock, flags);
	ent->pending--;
	spin_unlock_irqrestore(&ent->lock, flags);
	if (status) {
		mlx5_ib_warn(dev, "async reg mr failed. status %d\n", status);
		kfree(mr);
		dev->fill_delay = 1;
		mod_timer(&dev->delay_timer, jiffies + HZ);
		return;
	}

	mr->mmkey.type = MLX5_MKEY_MR;
	spin_lock_irqsave(&dev->mdev->priv.mkey_lock, flags);
	key = dev->mdev->priv.mkey_key++;
	spin_unlock_irqrestore(&dev->mdev->priv.mkey_lock, flags);
	mr->mmkey.key = mlx5_idx_to_mkey(MLX5_GET(create_mkey_out, mr->out, mkey_index)) | key;

	cache->last_add = jiffies;

	spin_lock_irqsave(&ent->lock, flags);
	list_add_tail(&mr->list, &ent->head);
	ent->cur++;
	ent->size++;
	spin_unlock_irqrestore(&ent->lock, flags);

	xa_lock_irqsave(mkeys, flags);
	err = xa_err(__xa_store(mkeys, mlx5_base_mkey(mr->mmkey.key),
				&mr->mmkey, GFP_ATOMIC));
	xa_unlock_irqrestore(mkeys, flags);
	if (err)
		pr_err("Error inserting to mkey tree. 0x%x\n", -err);

	if (!completion_done(&ent->compl))
		complete(&ent->compl);
}

static int add_keys(struct mlx5_ib_dev *dev, int c, int num)
{
	struct mlx5_mr_cache *cache = &dev->cache;
	struct mlx5_cache_ent *ent = &cache->ent[c];
	int inlen = MLX5_ST_SZ_BYTES(create_mkey_in);
	struct mlx5_ib_mr *mr;
	void *mkc;
	u32 *in;
	int err = 0;
	int i;

	in = kzalloc(inlen, GFP_KERNEL);
	if (!in)
		return -ENOMEM;

	mkc = MLX5_ADDR_OF(create_mkey_in, in, memory_key_mkey_entry);
	for (i = 0; i < num; i++) {
		if (ent->pending >= MAX_PENDING_REG_MR) {
			err = -EAGAIN;
			break;
		}

		mr = kzalloc(sizeof(*mr), GFP_KERNEL);
		if (!mr) {
			err = -ENOMEM;
			break;
		}
		mr->order = ent->order;
		mr->allocated_from_cache = 1;
		mr->dev = dev;

		MLX5_SET(mkc, mkc, free, 1);
		MLX5_SET(mkc, mkc, umr_en, 1);
		MLX5_SET(mkc, mkc, access_mode_1_0, ent->access_mode & 0x3);
		MLX5_SET(mkc, mkc, access_mode_4_2,
			 (ent->access_mode >> 2) & 0x7);

		MLX5_SET(mkc, mkc, qpn, 0xffffff);
		MLX5_SET(mkc, mkc, translations_octword_size, ent->xlt);
		MLX5_SET(mkc, mkc, log_page_size, ent->page);

		spin_lock_irq(&ent->lock);
		ent->pending++;
		spin_unlock_irq(&ent->lock);
		err = mlx5_core_create_mkey_cb(dev->mdev, &mr->mmkey,
					       &dev->async_ctx, in, inlen,
					       mr->out, sizeof(mr->out),
					       reg_mr_callback, &mr->cb_work);
		if (err) {
			spin_lock_irq(&ent->lock);
			ent->pending--;
			spin_unlock_irq(&ent->lock);
			mlx5_ib_warn(dev, "create mkey failed %d\n", err);
			kfree(mr);
			break;
		}
	}

	kfree(in);
	return err;
}

static void remove_keys(struct mlx5_ib_dev *dev, int c, int num)
{
	struct mlx5_mr_cache *cache = &dev->cache;
	struct mlx5_cache_ent *ent = &cache->ent[c];
	struct mlx5_ib_mr *tmp_mr;
	struct mlx5_ib_mr *mr;
	LIST_HEAD(del_list);
	int i;

	for (i = 0; i < num; i++) {
		spin_lock_irq(&ent->lock);
		if (list_empty(&ent->head)) {
			spin_unlock_irq(&ent->lock);
			break;
		}
		mr = list_first_entry(&ent->head, struct mlx5_ib_mr, list);
		list_move(&mr->list, &del_list);
		ent->cur--;
		ent->size--;
		spin_unlock_irq(&ent->lock);
		mlx5_core_destroy_mkey(dev->mdev, &mr->mmkey);
	}

	if (IS_ENABLED(CONFIG_INFINIBAND_ON_DEMAND_PAGING))
		synchronize_srcu(&dev->mr_srcu);

	list_for_each_entry_safe(mr, tmp_mr, &del_list, list) {
		list_del(&mr->list);
		kfree(mr);
	}
}

static ssize_t size_write(struct file *filp, const char __user *buf,
			  size_t count, loff_t *pos)
{
	struct mlx5_cache_ent *ent = filp->private_data;
	struct mlx5_ib_dev *dev = ent->dev;
	char lbuf[20] = {0};
	u32 var;
	int err;
	int c;

	count = min(count, sizeof(lbuf) - 1);
	if (copy_from_user(lbuf, buf, count))
		return -EFAULT;

	c = order2idx(dev, ent->order);

	if (sscanf(lbuf, "%u", &var) != 1)
		return -EINVAL;

	if (var < ent->limit)
		return -EINVAL;

	if (var > ent->size) {
		do {
			err = add_keys(dev, c, var - ent->size);
			if (err && err != -EAGAIN)
				return err;

			usleep_range(3000, 5000);
		} while (err);
	} else if (var < ent->size) {
		remove_keys(dev, c, ent->size - var);
	}

	return count;
}

static ssize_t size_read(struct file *filp, char __user *buf, size_t count,
			 loff_t *pos)
{
	struct mlx5_cache_ent *ent = filp->private_data;
	char lbuf[20];
	int err;

	err = snprintf(lbuf, sizeof(lbuf), "%d\n", ent->size);
	if (err < 0)
		return err;

	return simple_read_from_buffer(buf, count, pos, lbuf, err);
}

static const struct file_operations size_fops = {
	.owner	= THIS_MODULE,
	.open	= simple_open,
	.write	= size_write,
	.read	= size_read,
};

static ssize_t limit_write(struct file *filp, const char __user *buf,
			   size_t count, loff_t *pos)
{
	struct mlx5_cache_ent *ent = filp->private_data;
	struct mlx5_ib_dev *dev = ent->dev;
	char lbuf[20] = {0};
	u32 var;
	int err;
	int c;

	count = min(count, sizeof(lbuf) - 1);
	if (copy_from_user(lbuf, buf, count))
		return -EFAULT;

	c = order2idx(dev, ent->order);

	if (sscanf(lbuf, "%u", &var) != 1)
		return -EINVAL;

	if (var > ent->size)
		return -EINVAL;

	ent->limit = var;

	if (ent->cur < ent->limit) {
		err = add_keys(dev, c, 2 * ent->limit - ent->cur);
		if (err)
			return err;
	}

	return count;
}

static ssize_t limit_read(struct file *filp, char __user *buf, size_t count,
			  loff_t *pos)
{
	struct mlx5_cache_ent *ent = filp->private_data;
	char lbuf[20];
	int err;

	err = snprintf(lbuf, sizeof(lbuf), "%d\n", ent->limit);
	if (err < 0)
		return err;

	return simple_read_from_buffer(buf, count, pos, lbuf, err);
}

static const struct file_operations limit_fops = {
	.owner	= THIS_MODULE,
	.open	= simple_open,
	.write	= limit_write,
	.read	= limit_read,
};

static int someone_adding(struct mlx5_mr_cache *cache)
{
	int i;

	for (i = 0; i < MAX_MR_CACHE_ENTRIES; i++) {
		if (cache->ent[i].cur < cache->ent[i].limit)
			return 1;
	}

	return 0;
}

static void __cache_work_func(struct mlx5_cache_ent *ent)
{
	struct mlx5_ib_dev *dev = ent->dev;
	struct mlx5_mr_cache *cache = &dev->cache;
	int i = order2idx(dev, ent->order);
	int err;

	if (cache->stopped)
		return;

	ent = &dev->cache.ent[i];
	if (ent->cur < 2 * ent->limit && !dev->fill_delay) {
		err = add_keys(dev, i, 1);
		if (ent->cur < 2 * ent->limit) {
			if (err == -EAGAIN) {
				mlx5_ib_dbg(dev, "returned eagain, order %d\n",
					    i + 2);
				queue_delayed_work(cache->wq, &ent->dwork,
						   msecs_to_jiffies(3));
			} else if (err) {
				mlx5_ib_warn(dev, "command failed order %d, err %d\n",
					     i + 2, err);
				queue_delayed_work(cache->wq, &ent->dwork,
						   msecs_to_jiffies(1000));
			} else {
				queue_work(cache->wq, &ent->work);
			}
		}
	} else if (ent->cur > 2 * ent->limit) {
		/*
		 * The remove_keys() logic is performed as garbage collection
		 * task. Such task is intended to be run when no other active
		 * processes are running.
		 *
		 * The need_resched() will return TRUE if there are user tasks
		 * to be activated in near future.
		 *
		 * In such case, we don't execute remove_keys() and postpone
		 * the garbage collection work to try to run in next cycle,
		 * in order to free CPU resources to other tasks.
		 */
		if (!need_resched() && !someone_adding(cache) &&
		    time_after(jiffies, cache->last_add + 300 * HZ)) {
			remove_keys(dev, i, 1);
			if (ent->cur > ent->limit)
				queue_work(cache->wq, &ent->work);
		} else {
			queue_delayed_work(cache->wq, &ent->dwork, 300 * HZ);
		}
	}
}

static void delayed_cache_work_func(struct work_struct *work)
{
	struct mlx5_cache_ent *ent;

	ent = container_of(work, struct mlx5_cache_ent, dwork.work);
	__cache_work_func(ent);
}

static void cache_work_func(struct work_struct *work)
{
	struct mlx5_cache_ent *ent;

	ent = container_of(work, struct mlx5_cache_ent, work);
	__cache_work_func(ent);
}

struct mlx5_ib_mr *mlx5_mr_cache_alloc(struct mlx5_ib_dev *dev, int entry)
{
	struct mlx5_mr_cache *cache = &dev->cache;
	struct mlx5_cache_ent *ent;
	struct mlx5_ib_mr *mr;
	int err;

	if (entry < 0 || entry >= MAX_MR_CACHE_ENTRIES) {
		mlx5_ib_err(dev, "cache entry %d is out of range\n", entry);
		return NULL;
	}

	ent = &cache->ent[entry];
	while (1) {
		spin_lock_irq(&ent->lock);
		if (list_empty(&ent->head)) {
			spin_unlock_irq(&ent->lock);

			err = add_keys(dev, entry, 1);
			if (err && err != -EAGAIN)
				return ERR_PTR(err);

			wait_for_completion(&ent->compl);
		} else {
			mr = list_first_entry(&ent->head, struct mlx5_ib_mr,
					      list);
			list_del(&mr->list);
			ent->cur--;
			spin_unlock_irq(&ent->lock);
			if (ent->cur < ent->limit)
				queue_work(cache->wq, &ent->work);
			return mr;
		}
	}
}

static struct mlx5_ib_mr *alloc_cached_mr(struct mlx5_ib_dev *dev, int order)
{
	struct mlx5_mr_cache *cache = &dev->cache;
	struct mlx5_ib_mr *mr = NULL;
	struct mlx5_cache_ent *ent;
	int last_umr_cache_entry;
	int c;
	int i;

	c = order2idx(dev, order);
	last_umr_cache_entry = order2idx(dev, mr_cache_max_order(dev));
	if (c < 0 || c > last_umr_cache_entry) {
		mlx5_ib_warn(dev, "order %d, cache index %d\n", order, c);
		return NULL;
	}

	for (i = c; i <= last_umr_cache_entry; i++) {
		ent = &cache->ent[i];

		mlx5_ib_dbg(dev, "order %d, cache index %d\n", ent->order, i);

		spin_lock_irq(&ent->lock);
		if (!list_empty(&ent->head)) {
			mr = list_first_entry(&ent->head, struct mlx5_ib_mr,
					      list);
			list_del(&mr->list);
			ent->cur--;
			spin_unlock_irq(&ent->lock);
			if (ent->cur < ent->limit)
				queue_work(cache->wq, &ent->work);
			break;
		}
		spin_unlock_irq(&ent->lock);

		queue_work(cache->wq, &ent->work);
	}

	if (!mr)
		cache->ent[c].miss++;

	return mr;
}

void mlx5_mr_cache_free(struct mlx5_ib_dev *dev, struct mlx5_ib_mr *mr)
{
	struct mlx5_mr_cache *cache = &dev->cache;
	struct mlx5_cache_ent *ent;
	int shrink = 0;
	int c;

	if (!mr->allocated_from_cache)
		return;

	c = order2idx(dev, mr->order);
	WARN_ON(c < 0 || c >= MAX_MR_CACHE_ENTRIES);

	if (unreg_umr(dev, mr)) {
		mr->allocated_from_cache = false;
		destroy_mkey(dev, mr);
		ent = &cache->ent[c];
		if (ent->cur < ent->limit)
			queue_work(cache->wq, &ent->work);
		return;
	}

	ent = &cache->ent[c];
	spin_lock_irq(&ent->lock);
	list_add_tail(&mr->list, &ent->head);
	ent->cur++;
	if (ent->cur > 2 * ent->limit)
		shrink = 1;
	spin_unlock_irq(&ent->lock);

	if (shrink)
		queue_work(cache->wq, &ent->work);
}

static void clean_keys(struct mlx5_ib_dev *dev, int c)
{
	struct mlx5_mr_cache *cache = &dev->cache;
	struct mlx5_cache_ent *ent = &cache->ent[c];
	struct mlx5_ib_mr *tmp_mr;
	struct mlx5_ib_mr *mr;
	LIST_HEAD(del_list);

	cancel_delayed_work(&ent->dwork);
	while (1) {
		spin_lock_irq(&ent->lock);
		if (list_empty(&ent->head)) {
			spin_unlock_irq(&ent->lock);
			break;
		}
		mr = list_first_entry(&ent->head, struct mlx5_ib_mr, list);
		list_move(&mr->list, &del_list);
		ent->cur--;
		ent->size--;
		spin_unlock_irq(&ent->lock);
		mlx5_core_destroy_mkey(dev->mdev, &mr->mmkey);
	}

#ifdef CONFIG_INFINIBAND_ON_DEMAND_PAGING
	synchronize_srcu(&dev->mr_srcu);
#endif

	list_for_each_entry_safe(mr, tmp_mr, &del_list, list) {
		list_del(&mr->list);
		kfree(mr);
	}
}

static void mlx5_mr_cache_debugfs_cleanup(struct mlx5_ib_dev *dev)
{
	if (!mlx5_debugfs_root || dev->is_rep)
		return;

	debugfs_remove_recursive(dev->cache.root);
	dev->cache.root = NULL;
}

static void mlx5_mr_cache_debugfs_init(struct mlx5_ib_dev *dev)
{
	struct mlx5_mr_cache *cache = &dev->cache;
	struct mlx5_cache_ent *ent;
	struct dentry *dir;
	int i;

	if (!mlx5_debugfs_root || dev->is_rep)
		return;

	cache->root = debugfs_create_dir("mr_cache", dev->mdev->priv.dbg_root);

	for (i = 0; i < MAX_MR_CACHE_ENTRIES; i++) {
		ent = &cache->ent[i];
		sprintf(ent->name, "%d", ent->order);
		dir = debugfs_create_dir(ent->name, cache->root);
		debugfs_create_file("size", 0600, dir, ent, &size_fops);
		debugfs_create_file("limit", 0600, dir, ent, &limit_fops);
		debugfs_create_u32("cur", 0400, dir, &ent->cur);
		debugfs_create_u32("miss", 0600, dir, &ent->miss);
	}
}

static void delay_time_func(struct timer_list *t)
{
	struct mlx5_ib_dev *dev = from_timer(dev, t, delay_timer);

	dev->fill_delay = 0;
}

int mlx5_mr_cache_init(struct mlx5_ib_dev *dev)
{
	struct mlx5_mr_cache *cache = &dev->cache;
	struct mlx5_cache_ent *ent;
	int i;

	mutex_init(&dev->slow_path_mutex);
	cache->wq = alloc_ordered_workqueue("mkey_cache", WQ_MEM_RECLAIM);
	if (!cache->wq) {
		mlx5_ib_warn(dev, "failed to create work queue\n");
		return -ENOMEM;
	}

	mlx5_cmd_init_async_ctx(dev->mdev, &dev->async_ctx);
	timer_setup(&dev->delay_timer, delay_time_func, 0);
	for (i = 0; i < MAX_MR_CACHE_ENTRIES; i++) {
		ent = &cache->ent[i];
		INIT_LIST_HEAD(&ent->head);
		spin_lock_init(&ent->lock);
		ent->order = i + 2;
		ent->dev = dev;
		ent->limit = 0;

		init_completion(&ent->compl);
		INIT_WORK(&ent->work, cache_work_func);
		INIT_DELAYED_WORK(&ent->dwork, delayed_cache_work_func);

		if (i > MR_CACHE_LAST_STD_ENTRY) {
			mlx5_odp_init_mr_cache_entry(ent);
			continue;
		}

		if (ent->order > mr_cache_max_order(dev))
			continue;

		ent->page = PAGE_SHIFT;
		ent->xlt = (1 << ent->order) * sizeof(struct mlx5_mtt) /
			   MLX5_IB_UMR_OCTOWORD;
		ent->access_mode = MLX5_MKC_ACCESS_MODE_MTT;
		if ((dev->mdev->profile->mask & MLX5_PROF_MASK_MR_CACHE) &&
		    !dev->is_rep &&
		    mlx5_core_is_pf(dev->mdev))
			ent->limit = dev->mdev->profile->mr_cache[i].limit;
		else
			ent->limit = 0;
		queue_work(cache->wq, &ent->work);
	}

	mlx5_mr_cache_debugfs_init(dev);

	return 0;
}

int mlx5_mr_cache_cleanup(struct mlx5_ib_dev *dev)
{
	int i;

	if (!dev->cache.wq)
		return 0;

	dev->cache.stopped = 1;
	flush_workqueue(dev->cache.wq);

	mlx5_mr_cache_debugfs_cleanup(dev);
	mlx5_cmd_cleanup_async_ctx(&dev->async_ctx);

	for (i = 0; i < MAX_MR_CACHE_ENTRIES; i++)
		clean_keys(dev, i);

	destroy_workqueue(dev->cache.wq);
	del_timer_sync(&dev->delay_timer);

	return 0;
}

struct ib_mr *mlx5_ib_get_dma_mr(struct ib_pd *pd, int acc)
{
	struct mlx5_ib_dev *dev = to_mdev(pd->device);
	int inlen = MLX5_ST_SZ_BYTES(create_mkey_in);
	struct mlx5_core_dev *mdev = dev->mdev;
	struct mlx5_ib_mr *mr;
	void *mkc;
	u32 *in;
	int err;

	mr = kzalloc(sizeof(*mr), GFP_KERNEL);
	if (!mr)
		return ERR_PTR(-ENOMEM);

	in = kzalloc(inlen, GFP_KERNEL);
	if (!in) {
		err = -ENOMEM;
		goto err_free;
	}

	mkc = MLX5_ADDR_OF(create_mkey_in, in, memory_key_mkey_entry);

	MLX5_SET(mkc, mkc, access_mode_1_0, MLX5_MKC_ACCESS_MODE_PA);
	MLX5_SET(mkc, mkc, a, !!(acc & IB_ACCESS_REMOTE_ATOMIC));
	MLX5_SET(mkc, mkc, rw, !!(acc & IB_ACCESS_REMOTE_WRITE));
	MLX5_SET(mkc, mkc, rr, !!(acc & IB_ACCESS_REMOTE_READ));
	MLX5_SET(mkc, mkc, lw, !!(acc & IB_ACCESS_LOCAL_WRITE));
	MLX5_SET(mkc, mkc, lr, 1);

	MLX5_SET(mkc, mkc, length64, 1);
	MLX5_SET(mkc, mkc, pd, to_mpd(pd)->pdn);
	MLX5_SET(mkc, mkc, qpn, 0xffffff);
	MLX5_SET64(mkc, mkc, start_addr, 0);

	err = mlx5_core_create_mkey(mdev, &mr->mmkey, in, inlen);
	if (err)
		goto err_in;

	kfree(in);
	mr->mmkey.type = MLX5_MKEY_MR;
	mr->ibmr.lkey = mr->mmkey.key;
	mr->ibmr.rkey = mr->mmkey.key;
	mr->umem = NULL;

	return &mr->ibmr;

err_in:
	kfree(in);

err_free:
	kfree(mr);

	return ERR_PTR(err);
}

static int get_octo_len(u64 addr, u64 len, int page_shift)
{
	u64 page_size = 1ULL << page_shift;
	u64 offset;
	int npages;

	offset = addr & (page_size - 1);
	npages = ALIGN(len + offset, page_size) >> page_shift;
	return (npages + 1) / 2;
}

static int mr_cache_max_order(struct mlx5_ib_dev *dev)
{
	if (MLX5_CAP_GEN(dev->mdev, umr_extended_translation_offset))
		return MR_CACHE_LAST_STD_ENTRY + 2;
	return MLX5_MAX_UMR_SHIFT;
}

static int mr_umem_get(struct mlx5_ib_dev *dev, struct ib_udata *udata,
		       u64 start, u64 length, int access_flags,
		       struct ib_umem **umem, int *npages, int *page_shift,
		       int *ncont, int *order)
{
	struct ib_umem *u;
	int err;

	*umem = NULL;

	u = ib_umem_get(udata, start, length, access_flags, 0);
	err = PTR_ERR_OR_ZERO(u);
	if (err) {
		mlx5_ib_dbg(dev, "umem get failed (%d)\n", err);
		return err;
	}

	mlx5_ib_cont_pages(u, start, MLX5_MKEY_PAGE_SHIFT_MASK, npages,
			   page_shift, ncont, order);
	if (!*npages) {
		mlx5_ib_warn(dev, "avoid zero region\n");
		ib_umem_release(u);
		return -EINVAL;
	}

	*umem = u;

	mlx5_ib_dbg(dev, "npages %d, ncont %d, order %d, page_shift %d\n",
		    *npages, *ncont, *order, *page_shift);

	return 0;
}

static void mlx5_ib_umr_done(struct ib_cq *cq, struct ib_wc *wc)
{
	struct mlx5_ib_umr_context *context =
		container_of(wc->wr_cqe, struct mlx5_ib_umr_context, cqe);

	context->status = wc->status;
	complete(&context->done);
}

static inline void mlx5_ib_init_umr_context(struct mlx5_ib_umr_context *context)
{
	context->cqe.done = mlx5_ib_umr_done;
	context->status = -1;
	init_completion(&context->done);
}

static int mlx5_ib_post_send_wait(struct mlx5_ib_dev *dev,
				  struct mlx5_umr_wr *umrwr)
{
	struct umr_common *umrc = &dev->umrc;
	const struct ib_send_wr *bad;
	int err;
	struct mlx5_ib_umr_context umr_context;

	mlx5_ib_init_umr_context(&umr_context);
	umrwr->wr.wr_cqe = &umr_context.cqe;

	down(&umrc->sem);
	err = ib_post_send(umrc->qp, &umrwr->wr, &bad);
	if (err) {
		mlx5_ib_warn(dev, "UMR post send failed, err %d\n", err);
	} else {
		wait_for_completion(&umr_context.done);
		if (umr_context.status != IB_WC_SUCCESS) {
			mlx5_ib_warn(dev, "reg umr failed (%u)\n",
				     umr_context.status);
			err = -EFAULT;
		}
	}
	up(&umrc->sem);
	return err;
}

static struct mlx5_ib_mr *alloc_mr_from_cache(
				  struct ib_pd *pd, struct ib_umem *umem,
				  u64 virt_addr, u64 len, int npages,
				  int page_shift, int order, int access_flags)
{
	struct mlx5_ib_dev *dev = to_mdev(pd->device);
	struct mlx5_ib_mr *mr;
	int err = 0;
	int i;

	for (i = 0; i < 1; i++) {
		mr = alloc_cached_mr(dev, order);
		if (mr)
			break;

		err = add_keys(dev, order2idx(dev, order), 1);
		if (err && err != -EAGAIN) {
			mlx5_ib_warn(dev, "add_keys failed, err %d\n", err);
			break;
		}
	}

	if (!mr)
		return ERR_PTR(-EAGAIN);

	mr->ibmr.pd = pd;
	mr->umem = umem;
	mr->access_flags = access_flags;
	mr->desc_size = sizeof(struct mlx5_mtt);
	mr->mmkey.iova = virt_addr;
	mr->mmkey.size = len;
	mr->mmkey.pd = to_mpd(pd)->pdn;

	return mr;
}

static inline int populate_xlt(struct mlx5_ib_mr *mr, int idx, int npages,
			       void *xlt, int page_shift, size_t size,
			       int flags)
{
	struct mlx5_ib_dev *dev = mr->dev;
	struct ib_umem *umem = mr->umem;

	if (flags & MLX5_IB_UPD_XLT_INDIRECT) {
		if (!umr_can_use_indirect_mkey(dev))
			return -EPERM;
		mlx5_odp_populate_klm(xlt, idx, npages, mr, flags);
		return npages;
	}

	npages = min_t(size_t, npages, ib_umem_num_pages(umem) - idx);

	if (!(flags & MLX5_IB_UPD_XLT_ZAP)) {
		__mlx5_ib_populate_pas(dev, umem, page_shift,
				       idx, npages, xlt,
				       MLX5_IB_MTT_PRESENT);
		/* Clear padding after the pages
		 * brought from the umem.
		 */
		memset(xlt + (npages * sizeof(struct mlx5_mtt)), 0,
		       size - npages * sizeof(struct mlx5_mtt));
	}

	return npages;
}

#define MLX5_MAX_UMR_CHUNK ((1 << (MLX5_MAX_UMR_SHIFT + 4)) - \
			    MLX5_UMR_MTT_ALIGNMENT)
#define MLX5_SPARE_UMR_CHUNK 0x10000

int mlx5_ib_update_xlt(struct mlx5_ib_mr *mr, u64 idx, int npages,
		       int page_shift, int flags)
{
	struct mlx5_ib_dev *dev = mr->dev;
	struct device *ddev = dev->ib_dev.dev.parent;
	int size;
	void *xlt;
	dma_addr_t dma;
	struct mlx5_umr_wr wr;
	struct ib_sge sg;
	int err = 0;
	int desc_size = (flags & MLX5_IB_UPD_XLT_INDIRECT)
			       ? sizeof(struct mlx5_klm)
			       : sizeof(struct mlx5_mtt);
	const int page_align = MLX5_UMR_MTT_ALIGNMENT / desc_size;
	const int page_mask = page_align - 1;
	size_t pages_mapped = 0;
	size_t pages_to_map = 0;
	size_t pages_iter = 0;
	gfp_t gfp;
	bool use_emergency_page = false;

	if ((flags & MLX5_IB_UPD_XLT_INDIRECT) &&
	    !umr_can_use_indirect_mkey(dev))
		return -EPERM;

	/* UMR copies MTTs in units of MLX5_UMR_MTT_ALIGNMENT bytes,
	 * so we need to align the offset and length accordingly
	 */
	if (idx & page_mask) {
		npages += idx & page_mask;
		idx &= ~page_mask;
	}

	gfp = flags & MLX5_IB_UPD_XLT_ATOMIC ? GFP_ATOMIC : GFP_KERNEL;
	gfp |= __GFP_ZERO | __GFP_NOWARN;

	pages_to_map = ALIGN(npages, page_align);
	size = desc_size * pages_to_map;
	size = min_t(int, size, MLX5_MAX_UMR_CHUNK);

	xlt = (void *)__get_free_pages(gfp, get_order(size));
	if (!xlt && size > MLX5_SPARE_UMR_CHUNK) {
		mlx5_ib_dbg(dev, "Failed to allocate %d bytes of order %d. fallback to spare UMR allocation od %d bytes\n",
			    size, get_order(size), MLX5_SPARE_UMR_CHUNK);

		size = MLX5_SPARE_UMR_CHUNK;
		xlt = (void *)__get_free_pages(gfp, get_order(size));
	}

	if (!xlt) {
		mlx5_ib_warn(dev, "Using XLT emergency buffer\n");
		xlt = (void *)mlx5_ib_get_xlt_emergency_page();
		size = PAGE_SIZE;
		memset(xlt, 0, size);
		use_emergency_page = true;
	}
	pages_iter = size / desc_size;
	dma = dma_map_single(ddev, xlt, size, DMA_TO_DEVICE);
	if (dma_mapping_error(ddev, dma)) {
		mlx5_ib_err(dev, "unable to map DMA during XLT update.\n");
		err = -ENOMEM;
		goto free_xlt;
	}

	sg.addr = dma;
	sg.lkey = dev->umrc.pd->local_dma_lkey;

	memset(&wr, 0, sizeof(wr));
	wr.wr.send_flags = MLX5_IB_SEND_UMR_UPDATE_XLT;
	if (!(flags & MLX5_IB_UPD_XLT_ENABLE))
		wr.wr.send_flags |= MLX5_IB_SEND_UMR_FAIL_IF_FREE;
	wr.wr.sg_list = &sg;
	wr.wr.num_sge = 1;
	wr.wr.opcode = MLX5_IB_WR_UMR;

	wr.pd = mr->ibmr.pd;
	wr.mkey = mr->mmkey.key;
	wr.length = mr->mmkey.size;
	wr.virt_addr = mr->mmkey.iova;
	wr.access_flags = mr->access_flags;
	wr.page_shift = page_shift;

	for (pages_mapped = 0;
	     pages_mapped < pages_to_map && !err;
	     pages_mapped += pages_iter, idx += pages_iter) {
		npages = min_t(int, pages_iter, pages_to_map - pages_mapped);
		dma_sync_single_for_cpu(ddev, dma, size, DMA_TO_DEVICE);
		npages = populate_xlt(mr, idx, npages, xlt,
				      page_shift, size, flags);

		dma_sync_single_for_device(ddev, dma, size, DMA_TO_DEVICE);

		sg.length = ALIGN(npages * desc_size,
				  MLX5_UMR_MTT_ALIGNMENT);

		if (pages_mapped + pages_iter >= pages_to_map) {
			if (flags & MLX5_IB_UPD_XLT_ENABLE)
				wr.wr.send_flags |=
					MLX5_IB_SEND_UMR_ENABLE_MR |
					MLX5_IB_SEND_UMR_UPDATE_PD_ACCESS |
					MLX5_IB_SEND_UMR_UPDATE_TRANSLATION;
			if (flags & MLX5_IB_UPD_XLT_PD ||
			    flags & MLX5_IB_UPD_XLT_ACCESS)
				wr.wr.send_flags |=
					MLX5_IB_SEND_UMR_UPDATE_PD_ACCESS;
			if (flags & MLX5_IB_UPD_XLT_ADDR)
				wr.wr.send_flags |=
					MLX5_IB_SEND_UMR_UPDATE_TRANSLATION;
		}

		wr.offset = idx * desc_size;
		wr.xlt_size = sg.length;

		err = mlx5_ib_post_send_wait(dev, &wr);
	}
	dma_unmap_single(ddev, dma, size, DMA_TO_DEVICE);

free_xlt:
	if (use_emergency_page)
		mlx5_ib_put_xlt_emergency_page();
	else
		free_pages((unsigned long)xlt, get_order(size));

	return err;
}

/*
 * If ibmr is NULL it will be allocated by reg_create.
 * Else, the given ibmr will be used.
 */
static struct mlx5_ib_mr *reg_create(struct ib_mr *ibmr, struct ib_pd *pd,
				     u64 virt_addr, u64 length,
				     struct ib_umem *umem, int npages,
				     int page_shift, int access_flags,
				     bool populate)
{
	struct mlx5_ib_dev *dev = to_mdev(pd->device);
	struct mlx5_ib_mr *mr;
	__be64 *pas;
	void *mkc;
	int inlen;
	u32 *in;
	int err;
	bool pg_cap = !!(MLX5_CAP_GEN(dev->mdev, pg));

	mr = ibmr ? to_mmr(ibmr) : kzalloc(sizeof(*mr), GFP_KERNEL);
	if (!mr)
		return ERR_PTR(-ENOMEM);

	mr->ibmr.pd = pd;
	mr->access_flags = access_flags;

	inlen = MLX5_ST_SZ_BYTES(create_mkey_in);
	if (populate)
		inlen += sizeof(*pas) * roundup(npages, 2);
	in = kvzalloc(inlen, GFP_KERNEL);
	if (!in) {
		err = -ENOMEM;
		goto err_1;
	}
	pas = (__be64 *)MLX5_ADDR_OF(create_mkey_in, in, klm_pas_mtt);
	if (populate && !(access_flags & IB_ACCESS_ON_DEMAND))
		mlx5_ib_populate_pas(dev, umem, page_shift, pas,
				     pg_cap ? MLX5_IB_MTT_PRESENT : 0);

	/* The pg_access bit allows setting the access flags
	 * in the page list submitted with the command. */
	MLX5_SET(create_mkey_in, in, pg_access, !!(pg_cap));

	mkc = MLX5_ADDR_OF(create_mkey_in, in, memory_key_mkey_entry);
	MLX5_SET(mkc, mkc, free, !populate);
	MLX5_SET(mkc, mkc, access_mode_1_0, MLX5_MKC_ACCESS_MODE_MTT);
	MLX5_SET(mkc, mkc, a, !!(access_flags & IB_ACCESS_REMOTE_ATOMIC));
	MLX5_SET(mkc, mkc, rw, !!(access_flags & IB_ACCESS_REMOTE_WRITE));
	MLX5_SET(mkc, mkc, rr, !!(access_flags & IB_ACCESS_REMOTE_READ));
	MLX5_SET(mkc, mkc, lw, !!(access_flags & IB_ACCESS_LOCAL_WRITE));
	MLX5_SET(mkc, mkc, lr, 1);
	MLX5_SET(mkc, mkc, umr_en, 1);

	MLX5_SET64(mkc, mkc, start_addr, virt_addr);
	MLX5_SET64(mkc, mkc, len, length);
	MLX5_SET(mkc, mkc, pd, to_mpd(pd)->pdn);
	MLX5_SET(mkc, mkc, bsf_octword_size, 0);
	MLX5_SET(mkc, mkc, translations_octword_size,
		 get_octo_len(virt_addr, length, page_shift));
	MLX5_SET(mkc, mkc, log_page_size, page_shift);
	MLX5_SET(mkc, mkc, qpn, 0xffffff);
	if (populate) {
		MLX5_SET(create_mkey_in, in, translations_octword_actual_size,
			 get_octo_len(virt_addr, length, page_shift));
	}

	err = mlx5_core_create_mkey(dev->mdev, &mr->mmkey, in, inlen);
	if (err) {
		mlx5_ib_warn(dev, "create mkey failed\n");
		goto err_2;
	}
	mr->mmkey.type = MLX5_MKEY_MR;
	mr->desc_size = sizeof(struct mlx5_mtt);
	mr->dev = dev;
	kvfree(in);

	mlx5_ib_dbg(dev, "mkey = 0x%x\n", mr->mmkey.key);

	return mr;

err_2:
	kvfree(in);

err_1:
	if (!ibmr)
		kfree(mr);

	return ERR_PTR(err);
}

static void set_mr_fields(struct mlx5_ib_dev *dev, struct mlx5_ib_mr *mr,
			  int npages, u64 length, int access_flags)
{
	mr->npages = npages;
	atomic_add(npages, &dev->mdev->priv.reg_pages);
	mr->ibmr.lkey = mr->mmkey.key;
	mr->ibmr.rkey = mr->mmkey.key;
	mr->ibmr.length = length;
	mr->access_flags = access_flags;
}

static struct ib_mr *mlx5_ib_get_dm_mr(struct ib_pd *pd, u64 start_addr,
				       u64 length, int acc, int mode)
{
	struct mlx5_ib_dev *dev = to_mdev(pd->device);
	int inlen = MLX5_ST_SZ_BYTES(create_mkey_in);
	struct mlx5_core_dev *mdev = dev->mdev;
	struct mlx5_ib_mr *mr;
	void *mkc;
	u32 *in;
	int err;

	mr = kzalloc(sizeof(*mr), GFP_KERNEL);
	if (!mr)
		return ERR_PTR(-ENOMEM);

	in = kzalloc(inlen, GFP_KERNEL);
	if (!in) {
		err = -ENOMEM;
		goto err_free;
	}

	mkc = MLX5_ADDR_OF(create_mkey_in, in, memory_key_mkey_entry);

	MLX5_SET(mkc, mkc, access_mode_1_0, mode & 0x3);
	MLX5_SET(mkc, mkc, access_mode_4_2, (mode >> 2) & 0x7);
	MLX5_SET(mkc, mkc, a, !!(acc & IB_ACCESS_REMOTE_ATOMIC));
	MLX5_SET(mkc, mkc, rw, !!(acc & IB_ACCESS_REMOTE_WRITE));
	MLX5_SET(mkc, mkc, rr, !!(acc & IB_ACCESS_REMOTE_READ));
	MLX5_SET(mkc, mkc, lw, !!(acc & IB_ACCESS_LOCAL_WRITE));
	MLX5_SET(mkc, mkc, lr, 1);

	MLX5_SET64(mkc, mkc, len, length);
	MLX5_SET(mkc, mkc, pd, to_mpd(pd)->pdn);
	MLX5_SET(mkc, mkc, qpn, 0xffffff);
	MLX5_SET64(mkc, mkc, start_addr, start_addr);

	err = mlx5_core_create_mkey(mdev, &mr->mmkey, in, inlen);
	if (err)
		goto err_in;

	kfree(in);

	mr->umem = NULL;
	set_mr_fields(dev, mr, 0, length, acc);

	return &mr->ibmr;

err_in:
	kfree(in);

err_free:
	kfree(mr);

	return ERR_PTR(err);
}

int mlx5_ib_advise_mr(struct ib_pd *pd,
		      enum ib_uverbs_advise_mr_advice advice,
		      u32 flags,
		      struct ib_sge *sg_list,
		      u32 num_sge,
		      struct uverbs_attr_bundle *attrs)
{
	if (advice != IB_UVERBS_ADVISE_MR_ADVICE_PREFETCH &&
	    advice != IB_UVERBS_ADVISE_MR_ADVICE_PREFETCH_WRITE)
		return -EOPNOTSUPP;

	return mlx5_ib_advise_mr_prefetch(pd, advice, flags,
					 sg_list, num_sge);
}

struct ib_mr *mlx5_ib_reg_dm_mr(struct ib_pd *pd, struct ib_dm *dm,
				struct ib_dm_mr_attr *attr,
				struct uverbs_attr_bundle *attrs)
{
	struct mlx5_ib_dm *mdm = to_mdm(dm);
	struct mlx5_core_dev *dev = to_mdev(dm->device)->mdev;
	u64 start_addr = mdm->dev_addr + attr->offset;
	int mode;

	switch (mdm->type) {
	case MLX5_IB_UAPI_DM_TYPE_MEMIC:
		if (attr->access_flags & ~MLX5_IB_DM_MEMIC_ALLOWED_ACCESS)
			return ERR_PTR(-EINVAL);

		mode = MLX5_MKC_ACCESS_MODE_MEMIC;
		start_addr -= pci_resource_start(dev->pdev, 0);
		break;
	case MLX5_IB_UAPI_DM_TYPE_STEERING_SW_ICM:
	case MLX5_IB_UAPI_DM_TYPE_HEADER_MODIFY_SW_ICM:
		if (attr->access_flags & ~MLX5_IB_DM_SW_ICM_ALLOWED_ACCESS)
			return ERR_PTR(-EINVAL);

		mode = MLX5_MKC_ACCESS_MODE_SW_ICM;
		break;
	default:
		return ERR_PTR(-EINVAL);
	}

	return mlx5_ib_get_dm_mr(pd, start_addr, attr->length,
				 attr->access_flags, mode);
}

struct ib_mr *mlx5_ib_reg_user_mr(struct ib_pd *pd, u64 start, u64 length,
				  u64 virt_addr, int access_flags,
				  struct ib_udata *udata)
{
	struct mlx5_ib_dev *dev = to_mdev(pd->device);
	struct mlx5_ib_mr *mr = NULL;
	bool use_umr;
	struct ib_umem *umem;
	int page_shift;
	int npages;
	int ncont;
	int order;
	int err;

	if (!IS_ENABLED(CONFIG_INFINIBAND_USER_MEM))
		return ERR_PTR(-EOPNOTSUPP);

	mlx5_ib_dbg(dev, "start 0x%llx, virt_addr 0x%llx, length 0x%llx, access_flags 0x%x\n",
		    start, virt_addr, length, access_flags);

	if (IS_ENABLED(CONFIG_INFINIBAND_ON_DEMAND_PAGING) && !start &&
	    length == U64_MAX) {
		if (!(access_flags & IB_ACCESS_ON_DEMAND) ||
		    !(dev->odp_caps.general_caps & IB_ODP_SUPPORT_IMPLICIT))
			return ERR_PTR(-EINVAL);

		mr = mlx5_ib_alloc_implicit_mr(to_mpd(pd), udata, access_flags);
		if (IS_ERR(mr))
			return ERR_CAST(mr);
		return &mr->ibmr;
	}

	err = mr_umem_get(dev, udata, start, length, access_flags, &umem,
			  &npages, &page_shift, &ncont, &order);

	if (err < 0)
		return ERR_PTR(err);

	use_umr = mlx5_ib_can_use_umr(dev, true);

	if (order <= mr_cache_max_order(dev) && use_umr) {
		mr = alloc_mr_from_cache(pd, umem, virt_addr, length, ncont,
					 page_shift, order, access_flags);
		if (PTR_ERR(mr) == -EAGAIN) {
			mlx5_ib_dbg(dev, "cache empty for order %d\n", order);
			mr = NULL;
		}
	} else if (!MLX5_CAP_GEN(dev->mdev, umr_extended_translation_offset)) {
		if (access_flags & IB_ACCESS_ON_DEMAND) {
			err = -EINVAL;
			pr_err("Got MR registration for ODP MR > 512MB, not supported for Connect-IB\n");
			goto error;
		}
		use_umr = false;
	}

	if (!mr) {
		mutex_lock(&dev->slow_path_mutex);
		mr = reg_create(NULL, pd, virt_addr, length, umem, ncont,
				page_shift, access_flags, !use_umr);
		mutex_unlock(&dev->slow_path_mutex);
	}

	if (IS_ERR(mr)) {
		err = PTR_ERR(mr);
		goto error;
	}

	mlx5_ib_dbg(dev, "mkey 0x%x\n", mr->mmkey.key);

	mr->umem = umem;
	set_mr_fields(dev, mr, npages, length, access_flags);

	update_odp_mr(mr);

	if (use_umr) {
		int update_xlt_flags = MLX5_IB_UPD_XLT_ENABLE;

		if (access_flags & IB_ACCESS_ON_DEMAND)
			update_xlt_flags |= MLX5_IB_UPD_XLT_ZAP;

		err = mlx5_ib_update_xlt(mr, 0, ncont, page_shift,
					 update_xlt_flags);

		if (err) {
			dereg_mr(dev, mr);
			return ERR_PTR(err);
		}
	}

	if (IS_ENABLED(CONFIG_INFINIBAND_ON_DEMAND_PAGING)) {
		mr->live = 1;
		atomic_set(&mr->num_pending_prefetch, 0);
	}

	return &mr->ibmr;
error:
	ib_umem_release(umem);
	return ERR_PTR(err);
}

static int unreg_umr(struct mlx5_ib_dev *dev, struct mlx5_ib_mr *mr)
{
	struct mlx5_core_dev *mdev = dev->mdev;
	struct mlx5_umr_wr umrwr = {};

	if (mdev->state == MLX5_DEVICE_STATE_INTERNAL_ERROR)
		return 0;

	umrwr.wr.send_flags = MLX5_IB_SEND_UMR_DISABLE_MR |
			      MLX5_IB_SEND_UMR_UPDATE_PD_ACCESS;
	umrwr.wr.opcode = MLX5_IB_WR_UMR;
	umrwr.pd = dev->umrc.pd;
	umrwr.mkey = mr->mmkey.key;
	umrwr.ignore_free_state = 1;

	return mlx5_ib_post_send_wait(dev, &umrwr);
}

static int rereg_umr(struct ib_pd *pd, struct mlx5_ib_mr *mr,
		     int access_flags, int flags)
{
	struct mlx5_ib_dev *dev = to_mdev(pd->device);
	struct mlx5_umr_wr umrwr = {};
	int err;

	umrwr.wr.send_flags = MLX5_IB_SEND_UMR_FAIL_IF_FREE;

	umrwr.wr.opcode = MLX5_IB_WR_UMR;
	umrwr.mkey = mr->mmkey.key;

	if (flags & IB_MR_REREG_PD || flags & IB_MR_REREG_ACCESS) {
		umrwr.pd = pd;
		umrwr.access_flags = access_flags;
		umrwr.wr.send_flags |= MLX5_IB_SEND_UMR_UPDATE_PD_ACCESS;
	}

	err = mlx5_ib_post_send_wait(dev, &umrwr);

	return err;
}

int mlx5_ib_rereg_user_mr(struct ib_mr *ib_mr, int flags, u64 start,
			  u64 length, u64 virt_addr, int new_access_flags,
			  struct ib_pd *new_pd, struct ib_udata *udata)
{
	struct mlx5_ib_dev *dev = to_mdev(ib_mr->device);
	struct mlx5_ib_mr *mr = to_mmr(ib_mr);
	struct ib_pd *pd = (flags & IB_MR_REREG_PD) ? new_pd : ib_mr->pd;
	int access_flags = flags & IB_MR_REREG_ACCESS ?
			    new_access_flags :
			    mr->access_flags;
	int page_shift = 0;
	int upd_flags = 0;
	int npages = 0;
	int ncont = 0;
	int order = 0;
	u64 addr, len;
	int err;

	mlx5_ib_dbg(dev, "start 0x%llx, virt_addr 0x%llx, length 0x%llx, access_flags 0x%x\n",
		    start, virt_addr, length, access_flags);

	atomic_sub(mr->npages, &dev->mdev->priv.reg_pages);

	if (!mr->umem)
		return -EINVAL;

	if (flags & IB_MR_REREG_TRANS) {
		addr = virt_addr;
		len = length;
	} else {
		addr = mr->umem->address;
		len = mr->umem->length;
	}

	if (flags != IB_MR_REREG_PD) {
		/*
		 * Replace umem. This needs to be done whether or not UMR is
		 * used.
		 */
		flags |= IB_MR_REREG_TRANS;
		ib_umem_release(mr->umem);
		mr->umem = NULL;
		err = mr_umem_get(dev, udata, addr, len, access_flags,
				  &mr->umem, &npages, &page_shift, &ncont,
				  &order);
		if (err)
			goto err;
	}

	if (!mlx5_ib_can_use_umr(dev, true) ||
	    (flags & IB_MR_REREG_TRANS && !use_umr_mtt_update(mr, addr, len))) {
		/*
		 * UMR can't be used - MKey needs to be replaced.
		 */
		if (mr->allocated_from_cache)
			err = unreg_umr(dev, mr);
		else
			err = destroy_mkey(dev, mr);
		if (err)
			goto err;

		mr = reg_create(ib_mr, pd, addr, len, mr->umem, ncont,
				page_shift, access_flags, true);

		if (IS_ERR(mr)) {
			err = PTR_ERR(mr);
			mr = to_mmr(ib_mr);
			goto err;
		}

		mr->allocated_from_cache = 0;
		if (IS_ENABLED(CONFIG_INFINIBAND_ON_DEMAND_PAGING))
			mr->live = 1;
	} else {
		/*
		 * Send a UMR WQE
		 */
		mr->ibmr.pd = pd;
		mr->access_flags = access_flags;
		mr->mmkey.iova = addr;
		mr->mmkey.size = len;
		mr->mmkey.pd = to_mpd(pd)->pdn;

		if (flags & IB_MR_REREG_TRANS) {
			upd_flags = MLX5_IB_UPD_XLT_ADDR;
			if (flags & IB_MR_REREG_PD)
				upd_flags |= MLX5_IB_UPD_XLT_PD;
			if (flags & IB_MR_REREG_ACCESS)
				upd_flags |= MLX5_IB_UPD_XLT_ACCESS;
			err = mlx5_ib_update_xlt(mr, 0, npages, page_shift,
						 upd_flags);
		} else {
			err = rereg_umr(pd, mr, access_flags, flags);
		}

		if (err)
			goto err;
	}

	set_mr_fields(dev, mr, npages, len, access_flags);

	update_odp_mr(mr);
	return 0;

err:
	ib_umem_release(mr->umem);
	mr->umem = NULL;

	clean_mr(dev, mr);
	return err;
}

static int
mlx5_alloc_priv_descs(struct ib_device *device,
		      struct mlx5_ib_mr *mr,
		      int ndescs,
		      int desc_size)
{
	int size = ndescs * desc_size;
	int add_size;
	int ret;

	add_size = max_t(int, MLX5_UMR_ALIGN - ARCH_KMALLOC_MINALIGN, 0);

	mr->descs_alloc = kzalloc(size + add_size, GFP_KERNEL);
	if (!mr->descs_alloc)
		return -ENOMEM;

	mr->descs = PTR_ALIGN(mr->descs_alloc, MLX5_UMR_ALIGN);

	mr->desc_map = dma_map_single(device->dev.parent, mr->descs,
				      size, DMA_TO_DEVICE);
	if (dma_mapping_error(device->dev.parent, mr->desc_map)) {
		ret = -ENOMEM;
		goto err;
	}

	return 0;
err:
	kfree(mr->descs_alloc);

	return ret;
}

static void
mlx5_free_priv_descs(struct mlx5_ib_mr *mr)
{
	if (mr->descs) {
		struct ib_device *device = mr->ibmr.device;
		int size = mr->max_descs * mr->desc_size;

		dma_unmap_single(device->dev.parent, mr->desc_map,
				 size, DMA_TO_DEVICE);
		kfree(mr->descs_alloc);
		mr->descs = NULL;
	}
}

static void clean_mr(struct mlx5_ib_dev *dev, struct mlx5_ib_mr *mr)
{
	int allocated_from_cache = mr->allocated_from_cache;

	if (mr->sig) {
		if (mlx5_core_destroy_psv(dev->mdev,
					  mr->sig->psv_memory.psv_idx))
			mlx5_ib_warn(dev, "failed to destroy mem psv %d\n",
				     mr->sig->psv_memory.psv_idx);
		if (mlx5_core_destroy_psv(dev->mdev,
					  mr->sig->psv_wire.psv_idx))
			mlx5_ib_warn(dev, "failed to destroy wire psv %d\n",
				     mr->sig->psv_wire.psv_idx);
		kfree(mr->sig);
		mr->sig = NULL;
	}

	if (!allocated_from_cache) {
		destroy_mkey(dev, mr);
		mlx5_free_priv_descs(mr);
	}
}

static void dereg_mr(struct mlx5_ib_dev *dev, struct mlx5_ib_mr *mr)
{
	int npages = mr->npages;
	struct ib_umem *umem = mr->umem;

	if (is_odp_mr(mr)) {
		struct ib_umem_odp *umem_odp = to_ib_umem_odp(umem);

		/* Prevent new page faults and
		 * prefetch requests from succeeding
		 */
		mr->live = 0;

		/* dequeue pending prefetch requests for the mr */
		if (atomic_read(&mr->num_pending_prefetch))
			flush_workqueue(system_unbound_wq);
		WARN_ON(atomic_read(&mr->num_pending_prefetch));

		/* Wait for all running page-fault handlers to finish. */
		synchronize_srcu(&dev->mr_srcu);
		/* Destroy all page mappings */
		if (umem_odp->page_list)
			mlx5_ib_invalidate_range(umem_odp,
						 ib_umem_start(umem_odp),
						 ib_umem_end(umem_odp));
		else
			mlx5_ib_free_implicit_mr(mr);
		/*
		 * We kill the umem before the MR for ODP,
		 * so that there will not be any invalidations in
		 * flight, looking at the *mr struct.
		 */
		ib_umem_release(umem);
		atomic_sub(npages, &dev->mdev->priv.reg_pages);

		/* Avoid double-freeing the umem. */
		umem = NULL;
	}

	clean_mr(dev, mr);

	/*
	 * We should unregister the DMA address from the HCA before
	 * remove the DMA mapping.
	 */
	mlx5_mr_cache_free(dev, mr);
	ib_umem_release(umem);
	if (umem)
		atomic_sub(npages, &dev->mdev->priv.reg_pages);

	if (!mr->allocated_from_cache)
		kfree(mr);
}

int mlx5_ib_dereg_mr(struct ib_mr *ibmr, struct ib_udata *udata)
{
	struct mlx5_ib_mr *mmr = to_mmr(ibmr);

	if (ibmr->type == IB_MR_TYPE_INTEGRITY) {
		dereg_mr(to_mdev(mmr->mtt_mr->ibmr.device), mmr->mtt_mr);
		dereg_mr(to_mdev(mmr->klm_mr->ibmr.device), mmr->klm_mr);
	}

	dereg_mr(to_mdev(ibmr->device), mmr);

	return 0;
}

static void mlx5_set_umr_free_mkey(struct ib_pd *pd, u32 *in, int ndescs,
				   int access_mode, int page_shift)
{
	void *mkc;

	mkc = MLX5_ADDR_OF(create_mkey_in, in, memory_key_mkey_entry);

	MLX5_SET(mkc, mkc, free, 1);
	MLX5_SET(mkc, mkc, qpn, 0xffffff);
	MLX5_SET(mkc, mkc, pd, to_mpd(pd)->pdn);
	MLX5_SET(mkc, mkc, translations_octword_size, ndescs);
	MLX5_SET(mkc, mkc, access_mode_1_0, access_mode & 0x3);
	MLX5_SET(mkc, mkc, access_mode_4_2, (access_mode >> 2) & 0x7);
	MLX5_SET(mkc, mkc, umr_en, 1);
	MLX5_SET(mkc, mkc, log_page_size, page_shift);
}

static int _mlx5_alloc_mkey_descs(struct ib_pd *pd, struct mlx5_ib_mr *mr,
				  int ndescs, int desc_size, int page_shift,
				  int access_mode, u32 *in, int inlen)
{
	struct mlx5_ib_dev *dev = to_mdev(pd->device);
	int err;

	mr->access_mode = access_mode;
	mr->desc_size = desc_size;
	mr->max_descs = ndescs;

	err = mlx5_alloc_priv_descs(pd->device, mr, ndescs, desc_size);
	if (err)
		return err;

	mlx5_set_umr_free_mkey(pd, in, ndescs, access_mode, page_shift);

	err = mlx5_core_create_mkey(dev->mdev, &mr->mmkey, in, inlen);
	if (err)
		goto err_free_descs;

	mr->mmkey.type = MLX5_MKEY_MR;
	mr->ibmr.lkey = mr->mmkey.key;
	mr->ibmr.rkey = mr->mmkey.key;

	return 0;

err_free_descs:
	mlx5_free_priv_descs(mr);
	return err;
}

static struct mlx5_ib_mr *mlx5_ib_alloc_pi_mr(struct ib_pd *pd,
				u32 max_num_sg, u32 max_num_meta_sg,
				int desc_size, int access_mode)
{
	int inlen = MLX5_ST_SZ_BYTES(create_mkey_in);
	int ndescs = ALIGN(max_num_sg + max_num_meta_sg, 4);
	int page_shift = 0;
	struct mlx5_ib_mr *mr;
	u32 *in;
	int err;

	mr = kzalloc(sizeof(*mr), GFP_KERNEL);
	if (!mr)
		return ERR_PTR(-ENOMEM);

	mr->ibmr.pd = pd;
	mr->ibmr.device = pd->device;

	in = kzalloc(inlen, GFP_KERNEL);
	if (!in) {
		err = -ENOMEM;
		goto err_free;
	}

	if (access_mode == MLX5_MKC_ACCESS_MODE_MTT)
		page_shift = PAGE_SHIFT;

	err = _mlx5_alloc_mkey_descs(pd, mr, ndescs, desc_size, page_shift,
				     access_mode, in, inlen);
	if (err)
		goto err_free_in;

	mr->umem = NULL;
	kfree(in);

	return mr;

err_free_in:
	kfree(in);
err_free:
	kfree(mr);
	return ERR_PTR(err);
}

static int mlx5_alloc_mem_reg_descs(struct ib_pd *pd, struct mlx5_ib_mr *mr,
				    int ndescs, u32 *in, int inlen)
{
	return _mlx5_alloc_mkey_descs(pd, mr, ndescs, sizeof(struct mlx5_mtt),
				      PAGE_SHIFT, MLX5_MKC_ACCESS_MODE_MTT, in,
				      inlen);
}

static int mlx5_alloc_sg_gaps_descs(struct ib_pd *pd, struct mlx5_ib_mr *mr,
				    int ndescs, u32 *in, int inlen)
{
	return _mlx5_alloc_mkey_descs(pd, mr, ndescs, sizeof(struct mlx5_klm),
				      0, MLX5_MKC_ACCESS_MODE_KLMS, in, inlen);
}

static int mlx5_alloc_integrity_descs(struct ib_pd *pd, struct mlx5_ib_mr *mr,
				      int max_num_sg, int max_num_meta_sg,
				      u32 *in, int inlen)
{
	struct mlx5_ib_dev *dev = to_mdev(pd->device);
	u32 psv_index[2];
	void *mkc;
	int err;

	mr->sig = kzalloc(sizeof(*mr->sig), GFP_KERNEL);
	if (!mr->sig)
		return -ENOMEM;

	/* create mem & wire PSVs */
	err = mlx5_core_create_psv(dev->mdev, to_mpd(pd)->pdn, 2, psv_index);
	if (err)
		goto err_free_sig;

	mr->sig->psv_memory.psv_idx = psv_index[0];
	mr->sig->psv_wire.psv_idx = psv_index[1];

	mr->sig->sig_status_checked = true;
	mr->sig->sig_err_exists = false;
	/* Next UMR, Arm SIGERR */
	++mr->sig->sigerr_count;
	mr->klm_mr = mlx5_ib_alloc_pi_mr(pd, max_num_sg, max_num_meta_sg,
					 sizeof(struct mlx5_klm),
					 MLX5_MKC_ACCESS_MODE_KLMS);
	if (IS_ERR(mr->klm_mr)) {
		err = PTR_ERR(mr->klm_mr);
		goto err_destroy_psv;
	}
	mr->mtt_mr = mlx5_ib_alloc_pi_mr(pd, max_num_sg, max_num_meta_sg,
					 sizeof(struct mlx5_mtt),
					 MLX5_MKC_ACCESS_MODE_MTT);
	if (IS_ERR(mr->mtt_mr)) {
		err = PTR_ERR(mr->mtt_mr);
		goto err_free_klm_mr;
	}

	/* Set bsf descriptors for mkey */
	mkc = MLX5_ADDR_OF(create_mkey_in, in, memory_key_mkey_entry);
	MLX5_SET(mkc, mkc, bsf_en, 1);
	MLX5_SET(mkc, mkc, bsf_octword_size, MLX5_MKEY_BSF_OCTO_SIZE);

	err = _mlx5_alloc_mkey_descs(pd, mr, 4, sizeof(struct mlx5_klm), 0,
				     MLX5_MKC_ACCESS_MODE_KLMS, in, inlen);
	if (err)
		goto err_free_mtt_mr;

	return 0;

err_free_mtt_mr:
	dereg_mr(to_mdev(mr->mtt_mr->ibmr.device), mr->mtt_mr);
	mr->mtt_mr = NULL;
err_free_klm_mr:
	dereg_mr(to_mdev(mr->klm_mr->ibmr.device), mr->klm_mr);
	mr->klm_mr = NULL;
err_destroy_psv:
	if (mlx5_core_destroy_psv(dev->mdev, mr->sig->psv_memory.psv_idx))
		mlx5_ib_warn(dev, "failed to destroy mem psv %d\n",
			     mr->sig->psv_memory.psv_idx);
	if (mlx5_core_destroy_psv(dev->mdev, mr->sig->psv_wire.psv_idx))
		mlx5_ib_warn(dev, "failed to destroy wire psv %d\n",
			     mr->sig->psv_wire.psv_idx);
err_free_sig:
	kfree(mr->sig);

	return err;
}
<<<<<<< HEAD

static struct ib_mr *__mlx5_ib_alloc_mr(struct ib_pd *pd,
					enum ib_mr_type mr_type, u32 max_num_sg,
					u32 max_num_meta_sg)
{
	struct mlx5_ib_dev *dev = to_mdev(pd->device);
	int inlen = MLX5_ST_SZ_BYTES(create_mkey_in);
	int ndescs = ALIGN(max_num_sg, 4);
	struct mlx5_ib_mr *mr;
	u32 *in;
	int err;

	mr = kzalloc(sizeof(*mr), GFP_KERNEL);
	if (!mr)
		return ERR_PTR(-ENOMEM);

=======

static struct ib_mr *__mlx5_ib_alloc_mr(struct ib_pd *pd,
					enum ib_mr_type mr_type, u32 max_num_sg,
					u32 max_num_meta_sg)
{
	struct mlx5_ib_dev *dev = to_mdev(pd->device);
	int inlen = MLX5_ST_SZ_BYTES(create_mkey_in);
	int ndescs = ALIGN(max_num_sg, 4);
	struct mlx5_ib_mr *mr;
	u32 *in;
	int err;

	mr = kzalloc(sizeof(*mr), GFP_KERNEL);
	if (!mr)
		return ERR_PTR(-ENOMEM);

>>>>>>> bb831786
	in = kzalloc(inlen, GFP_KERNEL);
	if (!in) {
		err = -ENOMEM;
		goto err_free;
	}

	mr->ibmr.device = pd->device;
	mr->umem = NULL;

	switch (mr_type) {
	case IB_MR_TYPE_MEM_REG:
		err = mlx5_alloc_mem_reg_descs(pd, mr, ndescs, in, inlen);
		break;
	case IB_MR_TYPE_SG_GAPS:
		err = mlx5_alloc_sg_gaps_descs(pd, mr, ndescs, in, inlen);
		break;
	case IB_MR_TYPE_INTEGRITY:
		err = mlx5_alloc_integrity_descs(pd, mr, max_num_sg,
						 max_num_meta_sg, in, inlen);
		break;
	default:
		mlx5_ib_warn(dev, "Invalid mr type %d\n", mr_type);
		err = -EINVAL;
	}

	if (err)
		goto err_free_in;

	kfree(in);

	return &mr->ibmr;

err_free_in:
	kfree(in);
err_free:
	kfree(mr);
	return ERR_PTR(err);
}

struct ib_mr *mlx5_ib_alloc_mr(struct ib_pd *pd, enum ib_mr_type mr_type,
			       u32 max_num_sg, struct ib_udata *udata)
{
	return __mlx5_ib_alloc_mr(pd, mr_type, max_num_sg, 0);
}

struct ib_mr *mlx5_ib_alloc_mr_integrity(struct ib_pd *pd,
					 u32 max_num_sg, u32 max_num_meta_sg)
{
	return __mlx5_ib_alloc_mr(pd, IB_MR_TYPE_INTEGRITY, max_num_sg,
				  max_num_meta_sg);
}

struct ib_mw *mlx5_ib_alloc_mw(struct ib_pd *pd, enum ib_mw_type type,
			       struct ib_udata *udata)
{
	struct mlx5_ib_dev *dev = to_mdev(pd->device);
	int inlen = MLX5_ST_SZ_BYTES(create_mkey_in);
	struct mlx5_ib_mw *mw = NULL;
	u32 *in = NULL;
	void *mkc;
	int ndescs;
	int err;
	struct mlx5_ib_alloc_mw req = {};
	struct {
		__u32	comp_mask;
		__u32	response_length;
	} resp = {};

	err = ib_copy_from_udata(&req, udata, min(udata->inlen, sizeof(req)));
	if (err)
		return ERR_PTR(err);

	if (req.comp_mask || req.reserved1 || req.reserved2)
		return ERR_PTR(-EOPNOTSUPP);

	if (udata->inlen > sizeof(req) &&
	    !ib_is_udata_cleared(udata, sizeof(req),
				 udata->inlen - sizeof(req)))
		return ERR_PTR(-EOPNOTSUPP);

	ndescs = req.num_klms ? roundup(req.num_klms, 4) : roundup(1, 4);

	mw = kzalloc(sizeof(*mw), GFP_KERNEL);
	in = kzalloc(inlen, GFP_KERNEL);
	if (!mw || !in) {
		err = -ENOMEM;
		goto free;
	}

	mkc = MLX5_ADDR_OF(create_mkey_in, in, memory_key_mkey_entry);

	MLX5_SET(mkc, mkc, free, 1);
	MLX5_SET(mkc, mkc, translations_octword_size, ndescs);
	MLX5_SET(mkc, mkc, pd, to_mpd(pd)->pdn);
	MLX5_SET(mkc, mkc, umr_en, 1);
	MLX5_SET(mkc, mkc, lr, 1);
	MLX5_SET(mkc, mkc, access_mode_1_0, MLX5_MKC_ACCESS_MODE_KLMS);
	MLX5_SET(mkc, mkc, en_rinval, !!((type == IB_MW_TYPE_2)));
	MLX5_SET(mkc, mkc, qpn, 0xffffff);

	err = mlx5_core_create_mkey(dev->mdev, &mw->mmkey, in, inlen);
	if (err)
		goto free;

	mw->mmkey.type = MLX5_MKEY_MW;
	mw->ibmw.rkey = mw->mmkey.key;
	mw->ndescs = ndescs;

	resp.response_length = min(offsetof(typeof(resp), response_length) +
				   sizeof(resp.response_length), udata->outlen);
	if (resp.response_length) {
		err = ib_copy_to_udata(udata, &resp, resp.response_length);
		if (err) {
			mlx5_core_destroy_mkey(dev->mdev, &mw->mmkey);
			goto free;
		}
	}

	kfree(in);
	return &mw->ibmw;

free:
	kfree(mw);
	kfree(in);
	return ERR_PTR(err);
}

int mlx5_ib_dealloc_mw(struct ib_mw *mw)
{
	struct mlx5_ib_mw *mmw = to_mmw(mw);
	int err;

	err =  mlx5_core_destroy_mkey((to_mdev(mw->device))->mdev,
				      &mmw->mmkey);
	if (!err)
		kfree(mmw);
	return err;
}

int mlx5_ib_check_mr_status(struct ib_mr *ibmr, u32 check_mask,
			    struct ib_mr_status *mr_status)
{
	struct mlx5_ib_mr *mmr = to_mmr(ibmr);
	int ret = 0;

	if (check_mask & ~IB_MR_CHECK_SIG_STATUS) {
		pr_err("Invalid status check mask\n");
		ret = -EINVAL;
		goto done;
	}

	mr_status->fail_status = 0;
	if (check_mask & IB_MR_CHECK_SIG_STATUS) {
		if (!mmr->sig) {
			ret = -EINVAL;
			pr_err("signature status check requested on a non-signature enabled MR\n");
			goto done;
		}

		mmr->sig->sig_status_checked = true;
		if (!mmr->sig->sig_err_exists)
			goto done;

		if (ibmr->lkey == mmr->sig->err_item.key)
			memcpy(&mr_status->sig_err, &mmr->sig->err_item,
			       sizeof(mr_status->sig_err));
		else {
			mr_status->sig_err.err_type = IB_SIG_BAD_GUARD;
			mr_status->sig_err.sig_err_offset = 0;
			mr_status->sig_err.key = mmr->sig->err_item.key;
		}

		mmr->sig->sig_err_exists = false;
		mr_status->fail_status |= IB_MR_CHECK_SIG_STATUS;
	}

done:
	return ret;
}

static int
mlx5_ib_map_pa_mr_sg_pi(struct ib_mr *ibmr, struct scatterlist *data_sg,
			int data_sg_nents, unsigned int *data_sg_offset,
			struct scatterlist *meta_sg, int meta_sg_nents,
			unsigned int *meta_sg_offset)
{
	struct mlx5_ib_mr *mr = to_mmr(ibmr);
	unsigned int sg_offset = 0;
	int n = 0;

	mr->meta_length = 0;
	if (data_sg_nents == 1) {
		n++;
		mr->ndescs = 1;
		if (data_sg_offset)
			sg_offset = *data_sg_offset;
		mr->data_length = sg_dma_len(data_sg) - sg_offset;
		mr->data_iova = sg_dma_address(data_sg) + sg_offset;
		if (meta_sg_nents == 1) {
			n++;
			mr->meta_ndescs = 1;
			if (meta_sg_offset)
				sg_offset = *meta_sg_offset;
			else
				sg_offset = 0;
			mr->meta_length = sg_dma_len(meta_sg) - sg_offset;
			mr->pi_iova = sg_dma_address(meta_sg) + sg_offset;
		}
		ibmr->length = mr->data_length + mr->meta_length;
	}

	return n;
}

static int
mlx5_ib_sg_to_klms(struct mlx5_ib_mr *mr,
		   struct scatterlist *sgl,
		   unsigned short sg_nents,
		   unsigned int *sg_offset_p,
		   struct scatterlist *meta_sgl,
		   unsigned short meta_sg_nents,
		   unsigned int *meta_sg_offset_p)
{
	struct scatterlist *sg = sgl;
	struct mlx5_klm *klms = mr->descs;
	unsigned int sg_offset = sg_offset_p ? *sg_offset_p : 0;
	u32 lkey = mr->ibmr.pd->local_dma_lkey;
	int i, j = 0;

	mr->ibmr.iova = sg_dma_address(sg) + sg_offset;
	mr->ibmr.length = 0;

	for_each_sg(sgl, sg, sg_nents, i) {
		if (unlikely(i >= mr->max_descs))
			break;
		klms[i].va = cpu_to_be64(sg_dma_address(sg) + sg_offset);
		klms[i].bcount = cpu_to_be32(sg_dma_len(sg) - sg_offset);
		klms[i].key = cpu_to_be32(lkey);
		mr->ibmr.length += sg_dma_len(sg) - sg_offset;

		sg_offset = 0;
	}

	if (sg_offset_p)
		*sg_offset_p = sg_offset;

	mr->ndescs = i;
	mr->data_length = mr->ibmr.length;

	if (meta_sg_nents) {
		sg = meta_sgl;
		sg_offset = meta_sg_offset_p ? *meta_sg_offset_p : 0;
		for_each_sg(meta_sgl, sg, meta_sg_nents, j) {
			if (unlikely(i + j >= mr->max_descs))
				break;
			klms[i + j].va = cpu_to_be64(sg_dma_address(sg) +
						     sg_offset);
			klms[i + j].bcount = cpu_to_be32(sg_dma_len(sg) -
							 sg_offset);
			klms[i + j].key = cpu_to_be32(lkey);
			mr->ibmr.length += sg_dma_len(sg) - sg_offset;

			sg_offset = 0;
		}
		if (meta_sg_offset_p)
			*meta_sg_offset_p = sg_offset;

		mr->meta_ndescs = j;
		mr->meta_length = mr->ibmr.length - mr->data_length;
	}

	return i + j;
}

static int mlx5_set_page(struct ib_mr *ibmr, u64 addr)
{
	struct mlx5_ib_mr *mr = to_mmr(ibmr);
	__be64 *descs;

	if (unlikely(mr->ndescs == mr->max_descs))
		return -ENOMEM;

	descs = mr->descs;
	descs[mr->ndescs++] = cpu_to_be64(addr | MLX5_EN_RD | MLX5_EN_WR);

	return 0;
}

static int mlx5_set_page_pi(struct ib_mr *ibmr, u64 addr)
{
	struct mlx5_ib_mr *mr = to_mmr(ibmr);
	__be64 *descs;

	if (unlikely(mr->ndescs + mr->meta_ndescs == mr->max_descs))
		return -ENOMEM;

	descs = mr->descs;
	descs[mr->ndescs + mr->meta_ndescs++] =
		cpu_to_be64(addr | MLX5_EN_RD | MLX5_EN_WR);

	return 0;
}

static int
mlx5_ib_map_mtt_mr_sg_pi(struct ib_mr *ibmr, struct scatterlist *data_sg,
			 int data_sg_nents, unsigned int *data_sg_offset,
			 struct scatterlist *meta_sg, int meta_sg_nents,
			 unsigned int *meta_sg_offset)
{
	struct mlx5_ib_mr *mr = to_mmr(ibmr);
	struct mlx5_ib_mr *pi_mr = mr->mtt_mr;
	int n;

	pi_mr->ndescs = 0;
	pi_mr->meta_ndescs = 0;
	pi_mr->meta_length = 0;

	ib_dma_sync_single_for_cpu(ibmr->device, pi_mr->desc_map,
				   pi_mr->desc_size * pi_mr->max_descs,
				   DMA_TO_DEVICE);

	pi_mr->ibmr.page_size = ibmr->page_size;
	n = ib_sg_to_pages(&pi_mr->ibmr, data_sg, data_sg_nents, data_sg_offset,
			   mlx5_set_page);
	if (n != data_sg_nents)
		return n;

	pi_mr->data_iova = pi_mr->ibmr.iova;
	pi_mr->data_length = pi_mr->ibmr.length;
	pi_mr->ibmr.length = pi_mr->data_length;
	ibmr->length = pi_mr->data_length;

	if (meta_sg_nents) {
		u64 page_mask = ~((u64)ibmr->page_size - 1);
		u64 iova = pi_mr->data_iova;

		n += ib_sg_to_pages(&pi_mr->ibmr, meta_sg, meta_sg_nents,
				    meta_sg_offset, mlx5_set_page_pi);

		pi_mr->meta_length = pi_mr->ibmr.length;
		/*
		 * PI address for the HW is the offset of the metadata address
		 * relative to the first data page address.
		 * It equals to first data page address + size of data pages +
		 * metadata offset at the first metadata page
		 */
		pi_mr->pi_iova = (iova & page_mask) +
				 pi_mr->ndescs * ibmr->page_size +
				 (pi_mr->ibmr.iova & ~page_mask);
		/*
		 * In order to use one MTT MR for data and metadata, we register
		 * also the gaps between the end of the data and the start of
		 * the metadata (the sig MR will verify that the HW will access
		 * to right addresses). This mapping is safe because we use
		 * internal mkey for the registration.
		 */
		pi_mr->ibmr.length = pi_mr->pi_iova + pi_mr->meta_length - iova;
		pi_mr->ibmr.iova = iova;
		ibmr->length += pi_mr->meta_length;
	}

	ib_dma_sync_single_for_device(ibmr->device, pi_mr->desc_map,
				      pi_mr->desc_size * pi_mr->max_descs,
				      DMA_TO_DEVICE);

	return n;
}

static int
mlx5_ib_map_klm_mr_sg_pi(struct ib_mr *ibmr, struct scatterlist *data_sg,
			 int data_sg_nents, unsigned int *data_sg_offset,
			 struct scatterlist *meta_sg, int meta_sg_nents,
			 unsigned int *meta_sg_offset)
{
	struct mlx5_ib_mr *mr = to_mmr(ibmr);
	struct mlx5_ib_mr *pi_mr = mr->klm_mr;
	int n;

	pi_mr->ndescs = 0;
	pi_mr->meta_ndescs = 0;
	pi_mr->meta_length = 0;

	ib_dma_sync_single_for_cpu(ibmr->device, pi_mr->desc_map,
				   pi_mr->desc_size * pi_mr->max_descs,
				   DMA_TO_DEVICE);

	n = mlx5_ib_sg_to_klms(pi_mr, data_sg, data_sg_nents, data_sg_offset,
			       meta_sg, meta_sg_nents, meta_sg_offset);

	ib_dma_sync_single_for_device(ibmr->device, pi_mr->desc_map,
				      pi_mr->desc_size * pi_mr->max_descs,
				      DMA_TO_DEVICE);

	/* This is zero-based memory region */
	pi_mr->data_iova = 0;
	pi_mr->ibmr.iova = 0;
	pi_mr->pi_iova = pi_mr->data_length;
	ibmr->length = pi_mr->ibmr.length;

	return n;
}

int mlx5_ib_map_mr_sg_pi(struct ib_mr *ibmr, struct scatterlist *data_sg,
			 int data_sg_nents, unsigned int *data_sg_offset,
			 struct scatterlist *meta_sg, int meta_sg_nents,
			 unsigned int *meta_sg_offset)
{
	struct mlx5_ib_mr *mr = to_mmr(ibmr);
	struct mlx5_ib_mr *pi_mr = NULL;
	int n;

	WARN_ON(ibmr->type != IB_MR_TYPE_INTEGRITY);

	mr->ndescs = 0;
	mr->data_length = 0;
	mr->data_iova = 0;
	mr->meta_ndescs = 0;
	mr->pi_iova = 0;
	/*
	 * As a performance optimization, if possible, there is no need to
	 * perform UMR operation to register the data/metadata buffers.
	 * First try to map the sg lists to PA descriptors with local_dma_lkey.
	 * Fallback to UMR only in case of a failure.
	 */
	n = mlx5_ib_map_pa_mr_sg_pi(ibmr, data_sg, data_sg_nents,
				    data_sg_offset, meta_sg, meta_sg_nents,
				    meta_sg_offset);
	if (n == data_sg_nents + meta_sg_nents)
		goto out;
	/*
	 * As a performance optimization, if possible, there is no need to map
	 * the sg lists to KLM descriptors. First try to map the sg lists to MTT
	 * descriptors and fallback to KLM only in case of a failure.
	 * It's more efficient for the HW to work with MTT descriptors
	 * (especially in high load).
	 * Use KLM (indirect access) only if it's mandatory.
	 */
	pi_mr = mr->mtt_mr;
	n = mlx5_ib_map_mtt_mr_sg_pi(ibmr, data_sg, data_sg_nents,
				     data_sg_offset, meta_sg, meta_sg_nents,
				     meta_sg_offset);
	if (n == data_sg_nents + meta_sg_nents)
		goto out;

	pi_mr = mr->klm_mr;
	n = mlx5_ib_map_klm_mr_sg_pi(ibmr, data_sg, data_sg_nents,
				     data_sg_offset, meta_sg, meta_sg_nents,
				     meta_sg_offset);
	if (unlikely(n != data_sg_nents + meta_sg_nents))
		return -ENOMEM;

out:
	/* This is zero-based memory region */
	ibmr->iova = 0;
	mr->pi_mr = pi_mr;
	if (pi_mr)
		ibmr->sig_attrs->meta_length = pi_mr->meta_length;
	else
		ibmr->sig_attrs->meta_length = mr->meta_length;

	return 0;
}

int mlx5_ib_map_mr_sg(struct ib_mr *ibmr, struct scatterlist *sg, int sg_nents,
		      unsigned int *sg_offset)
{
	struct mlx5_ib_mr *mr = to_mmr(ibmr);
	int n;

	mr->ndescs = 0;

	ib_dma_sync_single_for_cpu(ibmr->device, mr->desc_map,
				   mr->desc_size * mr->max_descs,
				   DMA_TO_DEVICE);

	if (mr->access_mode == MLX5_MKC_ACCESS_MODE_KLMS)
		n = mlx5_ib_sg_to_klms(mr, sg, sg_nents, sg_offset, NULL, 0,
				       NULL);
	else
		n = ib_sg_to_pages(ibmr, sg, sg_nents, sg_offset,
				mlx5_set_page);

	ib_dma_sync_single_for_device(ibmr->device, mr->desc_map,
				      mr->desc_size * mr->max_descs,
				      DMA_TO_DEVICE);

	return n;
}<|MERGE_RESOLUTION|>--- conflicted
+++ resolved
@@ -1824,7 +1824,6 @@
 
 	return err;
 }
-<<<<<<< HEAD
 
 static struct ib_mr *__mlx5_ib_alloc_mr(struct ib_pd *pd,
 					enum ib_mr_type mr_type, u32 max_num_sg,
@@ -1841,24 +1840,6 @@
 	if (!mr)
 		return ERR_PTR(-ENOMEM);
 
-=======
-
-static struct ib_mr *__mlx5_ib_alloc_mr(struct ib_pd *pd,
-					enum ib_mr_type mr_type, u32 max_num_sg,
-					u32 max_num_meta_sg)
-{
-	struct mlx5_ib_dev *dev = to_mdev(pd->device);
-	int inlen = MLX5_ST_SZ_BYTES(create_mkey_in);
-	int ndescs = ALIGN(max_num_sg, 4);
-	struct mlx5_ib_mr *mr;
-	u32 *in;
-	int err;
-
-	mr = kzalloc(sizeof(*mr), GFP_KERNEL);
-	if (!mr)
-		return ERR_PTR(-ENOMEM);
-
->>>>>>> bb831786
 	in = kzalloc(inlen, GFP_KERNEL);
 	if (!in) {
 		err = -ENOMEM;
