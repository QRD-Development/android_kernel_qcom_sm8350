#ifndef DEF_RVTAH_H
#define DEF_RVTAH_H

/*
 * Copyright(c) 2016 Intel Corporation.
 *
 * This file is provided under a dual BSD/GPLv2 license.  When using or
 * redistributing this file, you may do so under either license.
 *
 * GPL LICENSE SUMMARY
 *
 * This program is free software; you can redistribute it and/or modify
 * it under the terms of version 2 of the GNU General Public License as
 * published by the Free Software Foundation.
 *
 * This program is distributed in the hope that it will be useful, but
 * WITHOUT ANY WARRANTY; without even the implied warranty of
 * MERCHANTABILITY or FITNESS FOR A PARTICULAR PURPOSE.  See the GNU
 * General Public License for more details.
 *
 * BSD LICENSE
 *
 * Redistribution and use in source and binary forms, with or without
 * modification, are permitted provided that the following conditions
 * are met:
 *
 *  - Redistributions of source code must retain the above copyright
 *    notice, this list of conditions and the following disclaimer.
 *  - Redistributions in binary form must reproduce the above copyright
 *    notice, this list of conditions and the following disclaimer in
 *    the documentation and/or other materials provided with the
 *    distribution.
 *  - Neither the name of Intel Corporation nor the names of its
 *    contributors may be used to endorse or promote products derived
 *    from this software without specific prior written permission.
 *
 * THIS SOFTWARE IS PROVIDED BY THE COPYRIGHT HOLDERS AND CONTRIBUTORS
 * "AS IS" AND ANY EXPRESS OR IMPLIED WARRANTIES, INCLUDING, BUT NOT
 * LIMITED TO, THE IMPLIED WARRANTIES OF MERCHANTABILITY AND FITNESS FOR
 * A PARTICULAR PURPOSE ARE DISCLAIMED. IN NO EVENT SHALL THE COPYRIGHT
 * OWNER OR CONTRIBUTORS BE LIABLE FOR ANY DIRECT, INDIRECT, INCIDENTAL,
 * SPECIAL, EXEMPLARY, OR CONSEQUENTIAL DAMAGES (INCLUDING, BUT NOT
 * LIMITED TO, PROCUREMENT OF SUBSTITUTE GOODS OR SERVICES; LOSS OF USE,
 * DATA, OR PROFITS; OR BUSINESS INTERRUPTION) HOWEVER CAUSED AND ON ANY
 * THEORY OF LIABILITY, WHETHER IN CONTRACT, STRICT LIABILITY, OR TORT
 * (INCLUDING NEGLIGENCE OR OTHERWISE) ARISING IN ANY WAY OUT OF THE USE
 * OF THIS SOFTWARE, EVEN IF ADVISED OF THE POSSIBILITY OF SUCH DAMAGE.
 *
 */

#include <rdma/rdma_vt.h>

<<<<<<< HEAD
struct ib_ah *rvt_create_ah(struct ib_pd *pd,
			    struct rdma_ah_attr *ah_attr,
			    u32 create_flags,
			    struct ib_udata *udata);
int rvt_destroy_ah(struct ib_ah *ibah, u32 destroy_flags);
=======
int rvt_create_ah(struct ib_ah *ah, struct rdma_ah_attr *ah_attr,
		  u32 create_flags, struct ib_udata *udata);
void rvt_destroy_ah(struct ib_ah *ibah, u32 destroy_flags);
>>>>>>> 0ecfebd2
int rvt_modify_ah(struct ib_ah *ibah, struct rdma_ah_attr *ah_attr);
int rvt_query_ah(struct ib_ah *ibah, struct rdma_ah_attr *ah_attr);

#endif          /* DEF_RVTAH_H */<|MERGE_RESOLUTION|>--- conflicted
+++ resolved
@@ -50,17 +50,9 @@
 
 #include <rdma/rdma_vt.h>
 
-<<<<<<< HEAD
-struct ib_ah *rvt_create_ah(struct ib_pd *pd,
-			    struct rdma_ah_attr *ah_attr,
-			    u32 create_flags,
-			    struct ib_udata *udata);
-int rvt_destroy_ah(struct ib_ah *ibah, u32 destroy_flags);
-=======
 int rvt_create_ah(struct ib_ah *ah, struct rdma_ah_attr *ah_attr,
 		  u32 create_flags, struct ib_udata *udata);
 void rvt_destroy_ah(struct ib_ah *ibah, u32 destroy_flags);
->>>>>>> 0ecfebd2
 int rvt_modify_ah(struct ib_ah *ibah, struct rdma_ah_attr *ah_attr);
 int rvt_query_ah(struct ib_ah *ibah, struct rdma_ah_attr *ah_attr);
 
