# SPDX-License-Identifier: GPL-2.0-only
#
# MMC core configuration
#
config PWRSEQ_EMMC
	tristate "HW reset support for eMMC"
	default y
	depends on OF
	help
	  This selects Hardware reset support aka pwrseq-emmc for eMMC
	  devices. By default this option is set to y.

	  This driver can also be built as a module. If so, the module
	  will be called pwrseq_emmc.

config PWRSEQ_SD8787
	tristate "HW reset support for SD8787 BT + Wifi module"
	depends on OF && (MWIFIEX || BT_MRVL_SDIO || LIBERTAS_SDIO)
	help
	  This selects hardware reset support for the SD8787 BT + Wifi
	  module. By default this option is set to n.

	  This driver can also be built as a module. If so, the module
	  will be called pwrseq_sd8787.

config PWRSEQ_SIMPLE
	tristate "Simple HW reset support for MMC"
	default y
	depends on OF
	help
	  This selects simple hardware reset support aka pwrseq-simple for MMC
	  devices. By default this option is set to y.

	  This driver can also be built as a module. If so, the module
	  will be called pwrseq_simple.

config MMC_BLOCK
	tristate "MMC block device driver"
	depends on BLOCK
	default y
	help
	  Say Y here to enable the MMC block device driver support.
	  This provides a block device driver, which you can use to
	  mount the filesystem. Almost everyone wishing MMC support
	  should say Y or M here.

config MMC_BLOCK_MINORS
	int "Number of minors per block device"
	depends on MMC_BLOCK
	range 4 256
	default 8
	help
	  Number of minors per block device. One is needed for every
	  partition on the disk (plus one for the whole disk).

	  Number of total MMC minors available is 256, so your number
	  of supported block devices will be limited to 256 divided
	  by this number.

	  Default is 8 to be backwards compatible with previous
	  hardwired device numbering.

	  If unsure, say 8 here.

config SDIO_UART
	tristate "SDIO UART/GPS class support"
	depends on TTY
	help
	  SDIO function driver for SDIO cards that implements the UART
	  class, as well as the GPS class which appears like a UART.

config MMC_TEST
	tristate "MMC host test driver"
	help
	  Development driver that performs a series of reads and writes
	  to a memory card in order to expose certain well known bugs
	  in host controllers. The tests are executed by writing to the
	  "test" file in debugfs under each card. Note that whatever is
	  on your card will be overwritten by these tests.

	  This driver is only of interest to those developing or
	  testing a host driver. Most people should say N here.

<<<<<<< HEAD
config SDC_QTI
	tristate "Enable QTI specific code in MMC upstream driver"
	depends on QGKI && MMC_SDHCI_MSM
	default n
	help
	  This configuration flag allows adding QTI code in
	  MMC upstream driver.
=======
config MMC_CRYPTO
	bool "MMC Crypto Engine Support"
	depends on BLK_INLINE_ENCRYPTION
	help
	  Enable Crypto Engine Support in MMC.
	  Enabling this makes it possible for the kernel to use the crypto
	  capabilities of the MMC device (if present) to perform crypto
	  operations on data being transferred to/from the device.
>>>>>>> a9a13eee
<|MERGE_RESOLUTION|>--- conflicted
+++ resolved
@@ -81,7 +81,6 @@
 	  This driver is only of interest to those developing or
 	  testing a host driver. Most people should say N here.
 
-<<<<<<< HEAD
 config SDC_QTI
 	tristate "Enable QTI specific code in MMC upstream driver"
 	depends on QGKI && MMC_SDHCI_MSM
@@ -89,7 +88,7 @@
 	help
 	  This configuration flag allows adding QTI code in
 	  MMC upstream driver.
-=======
+
 config MMC_CRYPTO
 	bool "MMC Crypto Engine Support"
 	depends on BLK_INLINE_ENCRYPTION
@@ -97,5 +96,4 @@
 	  Enable Crypto Engine Support in MMC.
 	  Enabling this makes it possible for the kernel to use the crypto
 	  capabilities of the MMC device (if present) to perform crypto
-	  operations on data being transferred to/from the device.
->>>>>>> a9a13eee
+	  operations on data being transferred to/from the device.