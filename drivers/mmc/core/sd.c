--- conflicted
+++ resolved
@@ -1179,10 +1179,7 @@
 	card->clk_scaling_highest = mmc_sd_get_max_clock(card);
 	card->clk_scaling_lowest = host->f_min;
 #endif
-<<<<<<< HEAD
-=======
-
->>>>>>> b49a006d
+
 	host->card = card;
 	return 0;
 
