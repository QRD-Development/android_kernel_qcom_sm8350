--- conflicted
+++ resolved
@@ -44,6 +44,7 @@
 #include <soc/qcom/ramdump.h>
 #include <linux/soc/qcom/smem.h>
 #include <linux/soc/qcom/smem_state.h>
+#include <trace/events/trace_msm_ssr_event.h>
 #include "main.h"
 #include "qmi.h"
 #include "debug.h"
@@ -3938,8 +3939,6 @@
 				     "use-nv-mac");
 }
 
-<<<<<<< HEAD
-=======
 #ifdef CONFIG_ICNSS2_RESTART_LEVEL_NOTIF
 static void pil_restart_level_notifier(void *ignore,
 				       int restart_level,
@@ -3967,7 +3966,6 @@
 }
 #endif
 
->>>>>>> 6acb487b
 static int icnss_probe(struct platform_device *pdev)
 {
 	int ret = 0;
@@ -4084,6 +4082,9 @@
 		icnss_pr_dbg("NV MAC feature is %s\n",
 			     priv->use_nv_mac ? "Mandatory":"Not Mandatory");
 		INIT_WORK(&wpss_loader, icnss_wpss_load);
+#ifdef CONFIG_ICNSS2_RESTART_LEVEL_NOTIF
+		register_trace_pil_restart_level(pil_restart_level_notifier, NULL);
+#endif
 	}
 
 	INIT_LIST_HEAD(&priv->icnss_tcdev_list);
@@ -4115,6 +4116,9 @@
 		icnss_dms_deinit(priv);
 		icnss_genl_exit();
 		icnss_runtime_pm_deinit(priv);
+#ifdef CONFIG_ICNSS2_RESTART_LEVEL_NOTIF
+		unregister_trace_pil_restart_level(pil_restart_level_notifier, NULL);
+#endif
 	}
 
 	device_init_wakeup(&priv->pdev->dev, false);
