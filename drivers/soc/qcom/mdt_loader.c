--- conflicted
+++ resolved
@@ -108,11 +108,7 @@
 	hash_size = phdrs[1].p_filesz;
 
 	/* Overflow check */
-<<<<<<< HEAD
-	if (ehdr_size > SIZE_MAX - hash_size)
-=======
 	if (ehdr_size >  SIZE_MAX - hash_size)
->>>>>>> ceee9c69
 		return ERR_PTR(-ENOMEM);
 
 	data = kmalloc(ehdr_size + hash_size, GFP_KERNEL);
