--- conflicted
+++ resolved
@@ -64,12 +64,8 @@
 	struct qrtr_smd_dev *qdev;
 	u32 net_id;
 	bool rt;
-<<<<<<< HEAD
-	int rc;
-=======
 	int rc, size;
 	u32 *svc_arr = NULL;
->>>>>>> b49a006d
 	pr_info("%s:Entered\n", __func__);
 
 	qdev = devm_kzalloc(&rpdev->dev, sizeof(*qdev), GFP_KERNEL);
@@ -86,9 +82,6 @@
 
 	rt = of_property_read_bool(rpdev->dev.of_node, "qcom,low-latency");
 
-<<<<<<< HEAD
-	rc = qrtr_endpoint_register(&qdev->ep, net_id, rt);
-=======
 	size = of_property_count_u32_elems(rpdev->dev.of_node, "qcom,non-wake-svc");
 
 	if (size > 0) {
@@ -101,7 +94,6 @@
 	}
 	rc = qrtr_endpoint_register(&qdev->ep, net_id, rt, svc_arr);
 
->>>>>>> b49a006d
 	if (rc)
 		return rc;
 
