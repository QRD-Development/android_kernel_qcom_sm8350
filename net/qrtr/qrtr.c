// SPDX-License-Identifier: GPL-2.0-only
/*
 * Copyright (c) 2015, Sony Mobile Communications Inc.
 * Copyright (c) 2013, 2018-2019, 2021, The Linux Foundation. All rights reserved.
 */
#include <linux/kthread.h>
#include <linux/module.h>
#include <linux/netlink.h>
#include <linux/qrtr.h>
#include <linux/termios.h>	/* For TIOCINQ/OUTQ */
#include <linux/numa.h>
#include <linux/spinlock.h>
#include <linux/wait.h>
#include <linux/rwsem.h>
#include <linux/uidgid.h>
#include <linux/pm_wakeup.h>
#include <linux/ipc_logging.h>

#include <net/sock.h>
#include <uapi/linux/sched/types.h>
#include <soc/qcom/boot_stats.h>

#include "qrtr.h"

#define QRTR_LOG_PAGE_CNT 4
#define QRTR_INFO(ctx, x, ...)				\
	ipc_log_string(ctx, x, ##__VA_ARGS__)

#define QRTR_PROTO_VER_1 1
#define QRTR_PROTO_VER_2 3

/* auto-bind range */
#define QRTR_MIN_EPH_SOCKET 0x4000
#define QRTR_MAX_EPH_SOCKET 0x7fff

#define QRTR_PORT_CTRL_LEGACY 0xffff

/* qrtr socket states */
#define QRTR_STATE_MULTI	-2
#define QRTR_STATE_INIT		-1

#define AID_VENDOR_QRTR	KGIDT_INIT(2906)

#if defined(CONFIG_RPMSG_QCOM_GLINK_NATIVE)
extern bool glink_resume_pkt;
#endif
extern unsigned int qrtr_get_service_id(unsigned int node_id,
					unsigned int port_id);
/**
 * struct qrtr_hdr_v1 - (I|R)PCrouter packet header version 1
 * @version: protocol version
 * @type: packet type; one of QRTR_TYPE_*
 * @src_node_id: source node
 * @src_port_id: source port
 * @confirm_rx: boolean; whether a resume-tx packet should be send in reply
 * @size: length of packet, excluding this header
 * @dst_node_id: destination node
 * @dst_port_id: destination port
 */
struct qrtr_hdr_v1 {
	__le32 version;
	__le32 type;
	__le32 src_node_id;
	__le32 src_port_id;
	__le32 confirm_rx;
	__le32 size;
	__le32 dst_node_id;
	__le32 dst_port_id;
} __packed;

/**
 * struct qrtr_hdr_v2 - (I|R)PCrouter packet header later versions
 * @version: protocol version
 * @type: packet type; one of QRTR_TYPE_*
 * @flags: bitmask of QRTR_FLAGS_*
 * @optlen: length of optional header data
 * @size: length of packet, excluding this header and optlen
 * @src_node_id: source node
 * @src_port_id: source port
 * @dst_node_id: destination node
 * @dst_port_id: destination port
 */
struct qrtr_hdr_v2 {
	u8 version;
	u8 type;
	u8 flags;
	u8 optlen;
	__le32 size;
	__le16 src_node_id;
	__le16 src_port_id;
	__le16 dst_node_id;
	__le16 dst_port_id;
};

#define QRTR_FLAGS_CONFIRM_RX	BIT(0)

struct qrtr_cb {
	u32 src_node;
	u32 src_port;
	u32 dst_node;
	u32 dst_port;

	u8 type;
	u8 confirm_rx;
};

#define QRTR_HDR_MAX_SIZE max_t(size_t, sizeof(struct qrtr_hdr_v1), \
					sizeof(struct qrtr_hdr_v2))

struct qrtr_sock {
	/* WARNING: sk must be the first member */
	struct sock sk;
	struct sockaddr_qrtr us;
	struct sockaddr_qrtr peer;

	int state;
};

static inline struct qrtr_sock *qrtr_sk(struct sock *sk)
{
	BUILD_BUG_ON(offsetof(struct qrtr_sock, sk) != 0);
	return container_of(sk, struct qrtr_sock, sk);
}

static unsigned int qrtr_local_nid = CONFIG_QRTR_NODE_ID;
static unsigned int qrtr_wakeup_ms = CONFIG_QRTR_WAKEUP_MS;

/* for node ids */
static RADIX_TREE(qrtr_nodes, GFP_ATOMIC);
static DEFINE_SPINLOCK(qrtr_nodes_lock);
/* broadcast list */
static LIST_HEAD(qrtr_all_epts);
/* lock for qrtr_all_epts */
static DECLARE_RWSEM(qrtr_epts_lock);

/* local port allocation management */
static DEFINE_IDR(qrtr_ports);
static DEFINE_SPINLOCK(qrtr_port_lock);

/* backup buffers */
#define QRTR_BACKUP_HI_NUM	5
#define QRTR_BACKUP_HI_SIZE	SZ_16K
#define QRTR_BACKUP_LO_NUM	20
#define QRTR_BACKUP_LO_SIZE	SZ_1K
<<<<<<< HEAD
=======

>>>>>>> b49a006d
static struct sk_buff_head qrtr_backup_lo;
static struct sk_buff_head qrtr_backup_hi;
static struct work_struct qrtr_backup_work;

/**
 * struct qrtr_node - endpoint node
 * @ep_lock: lock for endpoint management and callbacks
 * @ep: endpoint
 * @ref: reference count for node
 * @nid: node id
 * @net_id: network cluster identifer
 * @hello_sent: hello packet sent to endpoint
 * @hello_rcvd: hello packet received from endpoint
 * @qrtr_tx_flow: tree with tx counts per flow
 * @resume_tx: waiters for a resume tx from the remote
 * @qrtr_tx_lock: lock for qrtr_tx_flow
 * @rx_queue: receive queue
 * @item: list item for broadcast list
 * @kworker: worker thread for recv work
 * @task: task to run the worker thread
 * @read_data: scheduled work for recv work
 * @say_hello: scheduled work for initiating hello
 * @ws: wakeupsource avoid system suspend
 * @ilc: ipc logging context reference
 */
struct qrtr_node {
	struct mutex ep_lock;
	struct qrtr_endpoint *ep;
	struct kref ref;
	unsigned int nid;
	unsigned int net_id;
	atomic_t hello_sent;
	atomic_t hello_rcvd;

	struct radix_tree_root qrtr_tx_flow;
	struct wait_queue_head resume_tx;
	struct mutex qrtr_tx_lock; /* for qrtr_tx_flow */

	struct sk_buff_head rx_queue;
	struct list_head item;

	struct kthread_worker kworker;
	struct task_struct *task;
	struct kthread_work read_data;
	struct kthread_work say_hello;

	struct wakeup_source *ws;
	void *ilc;
<<<<<<< HEAD
};

struct qrtr_tx_flow_waiter {
	struct list_head node;
	struct sock *sk;
};

=======

	u32 nonwake_svc[MAX_NON_WAKE_SVC_LEN];
};

struct qrtr_tx_flow_waiter {
	struct list_head node;
	struct sock *sk;
};

>>>>>>> b49a006d
/**
 * struct qrtr_tx_flow - tx flow control
 * @pending: number of waiting senders
 * @tx_failed: indicates that a message with confirm_rx flag was lost
 * @waiters: list of ports to notify when this flow resumes
 */
struct qrtr_tx_flow {
	atomic_t pending;
	int tx_failed;
	struct list_head waiters;
};

#define QRTR_TX_FLOW_HIGH	10
#define QRTR_TX_FLOW_LOW	5

static struct sk_buff *qrtr_alloc_ctrl_packet(struct qrtr_ctrl_pkt **pkt);
static int qrtr_local_enqueue(struct qrtr_node *node, struct sk_buff *skb,
			      int type, struct sockaddr_qrtr *from,
			      struct sockaddr_qrtr *to, unsigned int flags);
static int qrtr_bcast_enqueue(struct qrtr_node *node, struct sk_buff *skb,
			      int type, struct sockaddr_qrtr *from,
			      struct sockaddr_qrtr *to, unsigned int flags);
static struct qrtr_sock *qrtr_port_lookup(int port);
static void qrtr_port_put(struct qrtr_sock *ipc);

static void qrtr_log_tx_msg(struct qrtr_node *node, struct qrtr_hdr_v1 *hdr,
			    struct sk_buff *skb)
{
	struct qrtr_ctrl_pkt pkt = {0,};
	u64 pl_buf = 0;
	int type;

	if (!hdr || !skb)
		return;

	type = le32_to_cpu(hdr->type);
	if (type == QRTR_TYPE_DATA) {
		skb_copy_bits(skb, QRTR_HDR_MAX_SIZE, &pl_buf, sizeof(pl_buf));
		QRTR_INFO(node->ilc,
			  "TX DATA: Len:0x%x CF:0x%x src[0x%x:0x%x] dst[0x%x:0x%x] [%08x %08x] [%s]\n",
			  hdr->size, hdr->confirm_rx,
			  hdr->src_node_id, hdr->src_port_id,
			  hdr->dst_node_id, hdr->dst_port_id,
			  (unsigned int)pl_buf, (unsigned int)(pl_buf >> 32),
			  current->comm);
	} else {
		skb_copy_bits(skb, QRTR_HDR_MAX_SIZE, &pkt, sizeof(pkt));
		if (type == QRTR_TYPE_NEW_SERVER ||
		    type == QRTR_TYPE_DEL_SERVER)
			QRTR_INFO(node->ilc,
				  "TX CTRL: cmd:0x%x SVC[0x%x:0x%x] addr[0x%x:0x%x]\n",
				  type, le32_to_cpu(pkt.server.service),
				  le32_to_cpu(pkt.server.instance),
				  le32_to_cpu(pkt.server.node),
				  le32_to_cpu(pkt.server.port));
		else if (type == QRTR_TYPE_DEL_CLIENT ||
			 type == QRTR_TYPE_RESUME_TX)
			QRTR_INFO(node->ilc,
				  "TX CTRL: cmd:0x%x addr[0x%x:0x%x]\n",
				  type, le32_to_cpu(pkt.client.node),
				  le32_to_cpu(pkt.client.port));
		else if (type == QRTR_TYPE_HELLO ||
			 type == QRTR_TYPE_BYE) {
			QRTR_INFO(node->ilc,
				  "TX CTRL: cmd:0x%x node[0x%x]\n",
				  type, hdr->src_node_id);
			if (le32_to_cpu(hdr->dst_node_id) == 0 ||
			    le32_to_cpu(hdr->dst_node_id) == 3) {
				place_marker("M - Modem QMI Readiness TX");
				pr_err("qrtr: Modem QMI Readiness TX cmd:0x%x node[0x%x]\n",
				       type, hdr->src_node_id);
			}
		}
		else if (type == QRTR_TYPE_DEL_PROC)
			QRTR_INFO(node->ilc,
				  "TX CTRL: cmd:0x%x node[0x%x]\n",
				  type, pkt.proc.node);
	}
}

#if defined(CONFIG_RPMSG_QCOM_GLINK_NATIVE)
static void qrtr_log_resume_pkt(struct qrtr_cb *cb, u64 pl_buf)
{
	unsigned int service_id;

	if (glink_resume_pkt) {
		glink_resume_pkt = false;
		service_id = qrtr_get_service_id(cb->src_node, cb->src_port);
		pr_info("[QRTR RESUME PKT]:src[0x%x:0x%x] dst[0x%x:0x%x] [%08x %08x]: service[0x%x]\n",
			cb->src_node, cb->src_port,
			cb->dst_node, cb->dst_port,
			(unsigned int)pl_buf, (unsigned int)(pl_buf >> 32),
			service_id);
	}
}
#endif

static void qrtr_log_rx_msg(struct qrtr_node *node, struct sk_buff *skb)
{
	struct qrtr_ctrl_pkt pkt = {0,};
	struct qrtr_cb *cb;
	u64 pl_buf = 0;

	if (!skb)
		return;

	cb = (struct qrtr_cb *)skb->cb;

	if (cb->type == QRTR_TYPE_DATA) {
		skb_copy_bits(skb, 0, &pl_buf, sizeof(pl_buf));
		QRTR_INFO(node->ilc,
			  "RX DATA: Len:0x%x CF:0x%x src[0x%x:0x%x] dst[0x%x:0x%x] [%08x %08x]\n",
			  skb->len, cb->confirm_rx, cb->src_node, cb->src_port,
			  cb->dst_node, cb->dst_port,
			  (unsigned int)pl_buf, (unsigned int)(pl_buf >> 32));
#if defined(CONFIG_RPMSG_QCOM_GLINK_NATIVE)
		qrtr_log_resume_pkt(cb, pl_buf);
#endif
	} else {
		skb_copy_bits(skb, 0, &pkt, sizeof(pkt));
		if (cb->type == QRTR_TYPE_NEW_SERVER ||
		    cb->type == QRTR_TYPE_DEL_SERVER)
			QRTR_INFO(node->ilc,
				  "RX CTRL: cmd:0x%x SVC[0x%x:0x%x] addr[0x%x:0x%x]\n",
				  cb->type, le32_to_cpu(pkt.server.service),
				  le32_to_cpu(pkt.server.instance),
				  le32_to_cpu(pkt.server.node),
				  le32_to_cpu(pkt.server.port));
		else if (cb->type == QRTR_TYPE_DEL_CLIENT ||
			 cb->type == QRTR_TYPE_RESUME_TX)
			QRTR_INFO(node->ilc,
				  "RX CTRL: cmd:0x%x addr[0x%x:0x%x]\n",
				  cb->type, le32_to_cpu(pkt.client.node),
				  le32_to_cpu(pkt.client.port));
		else if (cb->type == QRTR_TYPE_HELLO ||
			 cb->type == QRTR_TYPE_BYE) {
			QRTR_INFO(node->ilc,
				  "RX CTRL: cmd:0x%x node[0x%x]\n",
				  cb->type, cb->src_node);
			if (cb->src_node == 0 || cb->src_node == 3) {
				place_marker("M - Modem QMI Readiness RX");
				pr_err("qrtr: Modem QMI Readiness RX cmd:0x%x node[0x%x]\n",
				       cb->type, cb->src_node);
			}
		}
	}
}

static bool refcount_dec_and_rwsem_lock(refcount_t *r,
					struct rw_semaphore *sem)
{
	if (refcount_dec_not_one(r))
		return false;

	down_write(sem);
	if (!refcount_dec_and_test(r)) {
		up_write(sem);
		return false;
	}

	return true;
}

static inline int kref_put_rwsem_lock(struct kref *kref,
				      void (*release)(struct kref *kref),
				      struct rw_semaphore *sem)
{
	if (refcount_dec_and_rwsem_lock(&kref->refcount, sem)) {
		release(kref);
		return 1;
	}
	return 0;
}

/* Release node resources and free the node.
 *
 * Do not call directly, use qrtr_node_release.  To be used with
 * kref_put_mutex.  As such, the node mutex is expected to be locked on call.
 */
static void __qrtr_node_release(struct kref *kref)
{
	struct qrtr_tx_flow_waiter *waiter;
	struct qrtr_tx_flow_waiter *temp;
	struct radix_tree_iter iter;
	struct qrtr_tx_flow *flow;
	struct qrtr_node *node = container_of(kref, struct qrtr_node, ref);
	unsigned long flags;
	void __rcu **slot;

	spin_lock_irqsave(&qrtr_nodes_lock, flags);
	if (node->nid != QRTR_EP_NID_AUTO) {
		radix_tree_for_each_slot(slot, &qrtr_nodes, &iter, 0) {
			if (node == *slot)
				radix_tree_iter_delete(&qrtr_nodes, &iter,
						       slot);
		}
	}
	spin_unlock_irqrestore(&qrtr_nodes_lock, flags);

	list_del(&node->item);
	up_write(&qrtr_epts_lock);

	/* Free tx flow counters */
	mutex_lock(&node->qrtr_tx_lock);
	radix_tree_for_each_slot(slot, &node->qrtr_tx_flow, &iter, 0) {
		flow = *slot;
		list_for_each_entry_safe(waiter, temp, &flow->waiters, node) {
			list_del(&waiter->node);
			sock_put(waiter->sk);
			kfree(waiter);
		}
		radix_tree_iter_delete(&node->qrtr_tx_flow, &iter, slot);
		kfree(flow);
	}
	mutex_unlock(&node->qrtr_tx_lock);

	wakeup_source_unregister(node->ws);
	kthread_flush_worker(&node->kworker);
	kthread_stop(node->task);

	skb_queue_purge(&node->rx_queue);
	kfree(node);
}

/* Increment reference to node. */
static struct qrtr_node *qrtr_node_acquire(struct qrtr_node *node)
{
	if (node)
		kref_get(&node->ref);
	return node;
}

/* Decrement reference to node and release as necessary. */
static void qrtr_node_release(struct qrtr_node *node)
{
	if (!node)
		return;
	kref_put_rwsem_lock(&node->ref, __qrtr_node_release, &qrtr_epts_lock);
}

/**
 * qrtr_tx_resume() - reset flow control counter
 * @node:	qrtr_node that the QRTR_TYPE_RESUME_TX packet arrived on
 * @skb:	resume_tx packet
 */
static void qrtr_tx_resume(struct qrtr_node *node, struct sk_buff *skb)
{
	struct qrtr_tx_flow_waiter *waiter;
	struct qrtr_tx_flow_waiter *temp;
	struct qrtr_ctrl_pkt pkt = {0,};
	struct qrtr_tx_flow *flow;
	struct sockaddr_qrtr src;
	struct qrtr_sock *ipc;
	struct sk_buff *skbn;
	unsigned long key;

	skb_copy_bits(skb, 0, &pkt, sizeof(pkt));
	if (le32_to_cpu(pkt.cmd) != QRTR_TYPE_RESUME_TX)
		return;

	src.sq_family = AF_QIPCRTR;
	src.sq_node = le32_to_cpu(pkt.client.node);
	src.sq_port = le32_to_cpu(pkt.client.port);
	key = (u64)src.sq_node << 32 | src.sq_port;

	mutex_lock(&node->qrtr_tx_lock);
	flow = radix_tree_lookup(&node->qrtr_tx_flow, key);
	if (!flow) {
		mutex_unlock(&node->qrtr_tx_lock);
		return;
	}

	atomic_set(&flow->pending, 0);
	wake_up_interruptible_all(&node->resume_tx);

	list_for_each_entry_safe(waiter, temp, &flow->waiters, node) {
		list_del(&waiter->node);
		skbn = alloc_skb(0, GFP_KERNEL);
		if (skbn) {
			ipc = qrtr_sk(waiter->sk);
			qrtr_local_enqueue(NULL, skbn, QRTR_TYPE_RESUME_TX,
					   &src, &ipc->us, 0);
		}
		sock_put(waiter->sk);
		kfree(waiter);
	}
	mutex_unlock(&node->qrtr_tx_lock);

	consume_skb(skb);
}

/**
 * qrtr_tx_wait() - flow control for outgoing packets
 * @node:	qrtr_node that the packet is to be send to
 * @dest_node:	node id of the destination
 * @dest_port:	port number of the destination
 * @type:	type of message
 *
 * The flow control scheme is based around the low and high "watermarks". When
 * the low watermark is passed the confirm_rx flag is set on the outgoing
 * message, which will trigger the remote to send a control message of the type
 * QRTR_TYPE_RESUME_TX to reset the counter. If the high watermark is hit
 * further transmision should be paused.
 *
 * Return: 1 if confirm_rx should be set, 0 otherwise or errno failure
 */
static int qrtr_tx_wait(struct qrtr_node *node, struct sockaddr_qrtr *to,
			struct sock *sk, int type, unsigned int flags)
{
	unsigned long key = (u64)to->sq_node << 32 | to->sq_port;
	struct qrtr_tx_flow_waiter *waiter;
	struct qrtr_tx_flow *flow;
	int confirm_rx = 0;
	long timeo;
	long ret;

	/* Never set confirm_rx on non-data packets */
	if (type != QRTR_TYPE_DATA)
		return 0;

	/* Assume sk is set correctly for all data type packets */
	timeo = sock_sndtimeo(sk, flags & MSG_DONTWAIT);

	mutex_lock(&node->qrtr_tx_lock);
	flow = radix_tree_lookup(&node->qrtr_tx_flow, key);
	if (!flow) {
		flow = kzalloc(sizeof(*flow), GFP_KERNEL);
		if (flow) {
			INIT_LIST_HEAD(&flow->waiters);
			radix_tree_insert(&node->qrtr_tx_flow, key, flow);
		}
	}
	mutex_unlock(&node->qrtr_tx_lock);

	/* Set confirm_rx if we where unable to find and allocate a flow */
	if (!flow)
		return 1;

	ret = timeo;
	for (;;) {
		mutex_lock(&node->qrtr_tx_lock);
		if (READ_ONCE(flow->tx_failed)) {
			WRITE_ONCE(flow->tx_failed, 0);
			confirm_rx = 1;
			mutex_unlock(&node->qrtr_tx_lock);
			break;
		}

		if (atomic_read(&flow->pending) < QRTR_TX_FLOW_HIGH) {
			confirm_rx = atomic_inc_return(&flow->pending) ==
				     QRTR_TX_FLOW_LOW;
			mutex_unlock(&node->qrtr_tx_lock);
			break;
		}
		if (!ret) {
			list_for_each_entry(waiter, &flow->waiters, node) {
				if (waiter->sk == sk) {
					mutex_unlock(&node->qrtr_tx_lock);
					return -EAGAIN;
				}
			}
			waiter = kzalloc(sizeof(*waiter), GFP_KERNEL);
			if (!waiter) {
				mutex_unlock(&node->qrtr_tx_lock);
				return -ENOMEM;
			}
			waiter->sk = sk;
			sock_hold(sk);
			list_add_tail(&waiter->node, &flow->waiters);
			QRTR_INFO(node->ilc, "new waiter for [0x%x:0x%x]\n",
				  to->sq_node, to->sq_port);
			mutex_unlock(&node->qrtr_tx_lock);
			return -EAGAIN;
		}
		mutex_unlock(&node->qrtr_tx_lock);

		ret = wait_event_interruptible_timeout(node->resume_tx,
				!node->ep ||
				READ_ONCE(flow->tx_failed) ||
				atomic_read(&flow->pending) < QRTR_TX_FLOW_HIGH,
				timeo);
		if (ret < 0)
			return ret;
		if (!node->ep)
			return -EPIPE;
	}
	return confirm_rx;
}

/**
 * qrtr_tx_flow_failed() - flag that tx of confirm_rx flagged messages failed
 * @node:	qrtr_node that the packet is to be send to
 * @dest_node:	node id of the destination
 * @dest_port:	port number of the destination
 *
 * Signal that the transmission of a message with confirm_rx flag failed. The
 * flow's "pending" counter will keep incrementing towards QRTR_TX_FLOW_HIGH,
 * at which point transmission would stall forever waiting for the resume TX
 * message associated with the dropped confirm_rx message.
 * Work around this by marking the flow as having a failed transmission and
 * cause the next transmission attempt to be sent with the confirm_rx.
 */
static void qrtr_tx_flow_failed(struct qrtr_node *node, int dest_node,
				int dest_port)
{
	unsigned long key = (u64)dest_node << 32 | dest_port;
	struct qrtr_tx_flow *flow;

	mutex_lock(&node->qrtr_tx_lock);
	flow = radix_tree_lookup(&node->qrtr_tx_flow, key);
	if (flow)
		WRITE_ONCE(flow->tx_failed, 1);
	mutex_unlock(&node->qrtr_tx_lock);
}

/* Pass an outgoing packet socket buffer to the endpoint driver. */
static int qrtr_node_enqueue(struct qrtr_node *node, struct sk_buff *skb,
			     int type, struct sockaddr_qrtr *from,
			     struct sockaddr_qrtr *to, unsigned int flags)
{
	struct qrtr_hdr_v1 *hdr;
	size_t len = skb->len;
	int rc = -ENODEV;
	int confirm_rx;

	if (!atomic_read(&node->hello_sent) && type != QRTR_TYPE_HELLO) {
		kfree_skb(skb);
		return rc;
	}
	if (atomic_read(&node->hello_sent) && type == QRTR_TYPE_HELLO) {
		kfree_skb(skb);
		return 0;
	}

	/* If sk is null, this is a forwarded packet and should not wait */
	if (!skb->sk) {
		struct qrtr_cb *cb = (struct qrtr_cb *)skb->cb;

		confirm_rx = cb->confirm_rx;
	} else {
		confirm_rx = qrtr_tx_wait(node, to, skb->sk, type, flags);
		if (confirm_rx < 0) {
			kfree_skb(skb);
			return confirm_rx;
		}
	}

	hdr = skb_push(skb, sizeof(*hdr));
	hdr->version = cpu_to_le32(QRTR_PROTO_VER_1);
	hdr->type = cpu_to_le32(type);
	hdr->src_node_id = cpu_to_le32(from->sq_node);
	hdr->src_port_id = cpu_to_le32(from->sq_port);
	if (to->sq_node == QRTR_NODE_BCAST)
		hdr->dst_node_id = cpu_to_le32(node->nid);
	else
		hdr->dst_node_id = cpu_to_le32(to->sq_node);

	hdr->dst_port_id = cpu_to_le32(to->sq_port);
	hdr->size = cpu_to_le32(len);
	hdr->confirm_rx = !!confirm_rx;

	qrtr_log_tx_msg(node, hdr, skb);
	rc = skb_put_padto(skb, ALIGN(len, 4) + sizeof(*hdr));
	if (rc) {
		pr_err("%s: failed to pad size %lu to %lu rc:%d\n", __func__,
		       len, ALIGN(len, 4) + sizeof(*hdr), rc);
		return rc;
	}

	mutex_lock(&node->ep_lock);
	if (node->ep)
		rc = node->ep->xmit(node->ep, skb);
	else
		kfree_skb(skb);
	mutex_unlock(&node->ep_lock);

	/* Need to ensure that a subsequent message carries the otherwise lost
	 * confirm_rx flag if we dropped this one */
	if (rc && confirm_rx)
		qrtr_tx_flow_failed(node, to->sq_node, to->sq_port);
	if (!rc && type == QRTR_TYPE_HELLO)
		atomic_inc(&node->hello_sent);

	return rc;
}

/* Lookup node by id.
 *
 * callers must release with qrtr_node_release()
 */
static struct qrtr_node *qrtr_node_lookup(unsigned int nid)
{
	struct qrtr_node *node;
	unsigned long flags;

	down_read(&qrtr_epts_lock);
	spin_lock_irqsave(&qrtr_nodes_lock, flags);
	node = radix_tree_lookup(&qrtr_nodes, nid);
	node = qrtr_node_acquire(node);
	spin_unlock_irqrestore(&qrtr_nodes_lock, flags);
	up_read(&qrtr_epts_lock);

	return node;
}

/* Assign node id to node.
 *
 * This is mostly useful for automatic node id assignment, based on
 * the source id in the incoming packet.
 */
static void qrtr_node_assign(struct qrtr_node *node, unsigned int nid)
{
	unsigned long flags;

	if (nid == node->nid || nid == QRTR_EP_NID_AUTO)
		return;

	spin_lock_irqsave(&qrtr_nodes_lock, flags);
	if (!radix_tree_lookup(&qrtr_nodes, nid))
		radix_tree_insert(&qrtr_nodes, nid, node);

	if (node->nid == QRTR_EP_NID_AUTO)
		node->nid = nid;
	spin_unlock_irqrestore(&qrtr_nodes_lock, flags);
}

/**
 * qrtr_peek_pkt_size() - Peek into the packet header to get potential pkt size
 *
 * @data: Starting address of the packet which points to router header.
 *
 * @returns: potential packet size on success, < 0 on error.
 *
 * This function is used by the underlying transport abstraction layer to
 * peek into the potential packet size of an incoming packet. This information
 * is used to perform link layer fragmentation and re-assembly
 */
int qrtr_peek_pkt_size(const void *data)
{
	const struct qrtr_hdr_v1 *v1;
	const struct qrtr_hdr_v2 *v2;
	unsigned int hdrlen;
	unsigned int size;
	unsigned int ver;

	/* Version field in v1 is little endian, so this works for both cases */
	ver = *(u8 *)data;

	switch (ver) {
	case QRTR_PROTO_VER_1:
		v1 = data;
		hdrlen = sizeof(*v1);
		size = le32_to_cpu(v1->size);
		break;
	case QRTR_PROTO_VER_2:
		v2 = data;
		hdrlen = sizeof(*v2) + v2->optlen;
		size = le32_to_cpu(v2->size);
		break;
	default:
		pr_err("qrtr: Invalid version %d\n", ver);
		return -EINVAL;
	}

	return ALIGN(size, 4) + hdrlen;
}
EXPORT_SYMBOL(qrtr_peek_pkt_size);

static void qrtr_alloc_backup(struct work_struct *work)
{
	struct sk_buff *skb;
	int errcode;

	while (skb_queue_len(&qrtr_backup_lo) < QRTR_BACKUP_LO_NUM) {
		skb = alloc_skb_with_frags(sizeof(struct qrtr_hdr_v1),
					   QRTR_BACKUP_LO_SIZE, 0, &errcode,
					   GFP_KERNEL);
		if (!skb)
			break;
		skb_queue_tail(&qrtr_backup_lo, skb);
	}
	while (skb_queue_len(&qrtr_backup_hi) < QRTR_BACKUP_HI_NUM) {
		skb = alloc_skb_with_frags(sizeof(struct qrtr_hdr_v1),
					   QRTR_BACKUP_HI_SIZE, 0, &errcode,
					   GFP_KERNEL);
		if (!skb)
			break;
		skb_queue_tail(&qrtr_backup_hi, skb);
	}
}

static struct sk_buff *qrtr_get_backup(size_t len)
{
	struct sk_buff *skb = NULL;

	if (len < QRTR_BACKUP_LO_SIZE)
		skb = skb_dequeue(&qrtr_backup_lo);
	else if (len < QRTR_BACKUP_HI_SIZE)
		skb = skb_dequeue(&qrtr_backup_hi);

	if (skb)
		queue_work(system_unbound_wq, &qrtr_backup_work);

	return skb;
}

static void qrtr_backup_init(void)
{
	skb_queue_head_init(&qrtr_backup_lo);
	skb_queue_head_init(&qrtr_backup_hi);
	INIT_WORK(&qrtr_backup_work, qrtr_alloc_backup);
	queue_work(system_unbound_wq, &qrtr_backup_work);
}

static void qrtr_backup_deinit(void)
{
	cancel_work_sync(&qrtr_backup_work);
	skb_queue_purge(&qrtr_backup_lo);
	skb_queue_purge(&qrtr_backup_hi);
}

/**
 * qrtr_endpoint_post() - post incoming data
 * @ep: endpoint handle
 * @data: data pointer
 * @len: size of data in bytes
 *
 * Return: 0 on success; negative error code on failure
 */
int qrtr_endpoint_post(struct qrtr_endpoint *ep, const void *data, size_t len)
{
	struct qrtr_node *node = ep->node;
	const struct qrtr_hdr_v1 *v1;
	const struct qrtr_hdr_v2 *v2;
	struct qrtr_ctrl_pkt *pkt;
	struct qrtr_sock *ipc;
	struct sk_buff *skb;
	struct qrtr_cb *cb;
	size_t size;
	unsigned int ver;
	size_t hdrlen;
<<<<<<< HEAD
	int errcode;
=======
	int errcode, i;
	bool wake = true;
	int svc_id;
>>>>>>> b49a006d

	if (len == 0 || len & 3)
		return -EINVAL;

	skb = alloc_skb_with_frags(sizeof(*v1), len, 0, &errcode, GFP_ATOMIC);
	if (!skb) {
		skb = qrtr_get_backup(len);
		if (!skb) {
			pr_err("qrtr: Unable to get skb with len:%lu\n", len);
			return -ENOMEM;
		}
	}

	skb_reserve(skb, sizeof(*v1));
	cb = (struct qrtr_cb *)skb->cb;

	/* Version field in v1 is little endian, so this works for both cases */
	ver = *(u8*)data;

	switch (ver) {
	case QRTR_PROTO_VER_1:
		if (len < sizeof(*v1))
			goto err;
		v1 = data;
		hdrlen = sizeof(*v1);

		cb->type = le32_to_cpu(v1->type);
		cb->src_node = le32_to_cpu(v1->src_node_id);
		cb->src_port = le32_to_cpu(v1->src_port_id);
		cb->confirm_rx = !!v1->confirm_rx;
		cb->dst_node = le32_to_cpu(v1->dst_node_id);
		cb->dst_port = le32_to_cpu(v1->dst_port_id);

		size = le32_to_cpu(v1->size);
		break;
	case QRTR_PROTO_VER_2:
		if (len < sizeof(*v2))
			goto err;
		v2 = data;
		hdrlen = sizeof(*v2) + v2->optlen;

		cb->type = v2->type;
		cb->confirm_rx = !!(v2->flags & QRTR_FLAGS_CONFIRM_RX);
		cb->src_node = le16_to_cpu(v2->src_node_id);
		cb->src_port = le16_to_cpu(v2->src_port_id);
		cb->dst_node = le16_to_cpu(v2->dst_node_id);
		cb->dst_port = le16_to_cpu(v2->dst_port_id);

		if (cb->src_port == (u16)QRTR_PORT_CTRL)
			cb->src_port = QRTR_PORT_CTRL;
		if (cb->dst_port == (u16)QRTR_PORT_CTRL)
			cb->dst_port = QRTR_PORT_CTRL;

		size = le32_to_cpu(v2->size);
		break;
	default:
		pr_err("qrtr: Invalid version %d\n", ver);
		goto err;
	}

	if (cb->dst_port == QRTR_PORT_CTRL_LEGACY)
		cb->dst_port = QRTR_PORT_CTRL;

	if (!size || len != ALIGN(size, 4) + hdrlen)
		goto err;

	if (cb->dst_port != QRTR_PORT_CTRL && cb->type != QRTR_TYPE_DATA &&
	    cb->type != QRTR_TYPE_RESUME_TX)
		goto err;

	skb->data_len = size;
	skb->len = size;
	skb_store_bits(skb, 0, data + hdrlen, size);

	qrtr_node_assign(node, cb->src_node);
	if (cb->type == QRTR_TYPE_NEW_SERVER) {
		pkt = (void *)data + hdrlen;
		qrtr_node_assign(node, le32_to_cpu(pkt->server.node));
	}

	qrtr_log_rx_msg(node, skb);
	/* All control packets and non-local destined data packets should be
	 * queued to the worker for forwarding handling.
	 */
	if (cb->type != QRTR_TYPE_DATA || cb->dst_node != qrtr_local_nid) {
		skb_queue_tail(&node->rx_queue, skb);
		kthread_queue_work(&node->kworker, &node->read_data);
		pm_wakeup_ws_event(node->ws, qrtr_wakeup_ms, true);
	} else {
		ipc = qrtr_port_lookup(cb->dst_port);
		if (!ipc) {
			kfree_skb(skb);
			return -ENODEV;
		}

		if (sock_queue_rcv_skb(&ipc->sk, skb))
			goto err;

		/* Force wakeup for all packets except for sensors */
<<<<<<< HEAD
		if (node->nid != 9)
			pm_wakeup_ws_event(node->ws, qrtr_wakeup_ms, true);

=======
		if (node->nid != 9 && node->nid != 5)
			pm_wakeup_ws_event(node->ws, qrtr_wakeup_ms, true);

		if (node->nid == 5) {
			svc_id = qrtr_get_service_id(cb->src_node, cb->src_port);
			if (svc_id > 0) {
				for (i = 0; i < MAX_NON_WAKE_SVC_LEN; i++) {
					if (svc_id == node->nonwake_svc[i]) {
						wake = false;
						break;
					}
				}
			}
			if (wake)
				pm_wakeup_ws_event(node->ws, qrtr_wakeup_ms, true);
		}
>>>>>>> b49a006d
		qrtr_port_put(ipc);
	}

	return 0;

err:
	kfree_skb(skb);
	return -EINVAL;

}
EXPORT_SYMBOL_GPL(qrtr_endpoint_post);

/**
 * qrtr_alloc_ctrl_packet() - allocate control packet skb
 * @pkt: reference to qrtr_ctrl_pkt pointer
 *
 * Returns newly allocated sk_buff, or NULL on failure
 *
 * This function allocates a sk_buff large enough to carry a qrtr_ctrl_pkt and
 * on success returns a reference to the control packet in @pkt.
 */
static struct sk_buff *qrtr_alloc_ctrl_packet(struct qrtr_ctrl_pkt **pkt)
{
	const int pkt_len = sizeof(struct qrtr_ctrl_pkt);
	struct sk_buff *skb;

	skb = alloc_skb(QRTR_HDR_MAX_SIZE + pkt_len, GFP_KERNEL);
	if (!skb)
		return NULL;

	skb_reserve(skb, QRTR_HDR_MAX_SIZE);
	*pkt = skb_put_zero(skb, pkt_len);

	return skb;
}

static bool qrtr_must_forward(struct qrtr_node *src,
			      struct qrtr_node *dst, u32 type)
{
	/* Node structure is not maintained for local processor.
	 * Hence src is null in that case.
	 */
	if (!src)
		return true;

	if (!dst)
		return false;

	if (type == QRTR_TYPE_HELLO || type == QRTR_TYPE_RESUME_TX)
		return false;

	if (dst == src || dst->nid == QRTR_EP_NID_AUTO)
		return false;

	if (abs(dst->net_id - src->net_id) > 1)
		return true;

	return false;
}

static void qrtr_fwd_ctrl_pkt(struct qrtr_node *src, struct sk_buff *skb)
{
	struct qrtr_node *node;
	struct qrtr_cb *cb = (struct qrtr_cb *)skb->cb;

	down_read(&qrtr_epts_lock);
	list_for_each_entry(node, &qrtr_all_epts, item) {
		struct sockaddr_qrtr from;
		struct sockaddr_qrtr to;
		struct sk_buff *skbn;

		if (!qrtr_must_forward(src, node, cb->type))
			continue;

		skbn = skb_clone(skb, GFP_KERNEL);
		if (!skbn)
			break;

		from.sq_family = AF_QIPCRTR;
		from.sq_node = cb->src_node;
		from.sq_port = cb->src_port;

		to.sq_family = AF_QIPCRTR;
		to.sq_node = node->nid;
		to.sq_port = QRTR_PORT_CTRL;

		qrtr_node_enqueue(node, skbn, cb->type, &from, &to, 0);
	}
	up_read(&qrtr_epts_lock);
}

static void qrtr_fwd_pkt(struct sk_buff *skb, struct qrtr_cb *cb)
{
	struct sockaddr_qrtr from = {AF_QIPCRTR, cb->src_node, cb->src_port};
	struct sockaddr_qrtr to = {AF_QIPCRTR, cb->dst_node, cb->dst_port};
	struct qrtr_node *node;

	node = qrtr_node_lookup(cb->dst_node);
	if (!node) {
		kfree_skb(skb);
		return;
	}

	qrtr_node_enqueue(node, skb, cb->type, &from, &to, 0);
	qrtr_node_release(node);
}

static void qrtr_sock_queue_skb(struct qrtr_node *node, struct sk_buff *skb,
				struct qrtr_sock *ipc)
{
	struct qrtr_cb *cb = (struct qrtr_cb *)skb->cb;
	int rc;

	/* Don't queue HELLO if control port already received */
	if (cb->type == QRTR_TYPE_HELLO) {
		if (atomic_read(&node->hello_rcvd)) {
			kfree_skb(skb);
			return;
		}
		atomic_inc(&node->hello_rcvd);
	}

	rc = sock_queue_rcv_skb(&ipc->sk, skb);
	if (rc) {
		pr_err("%s: qrtr pkt dropped flow[%d] rc[%d]\n",
		       __func__, cb->confirm_rx, rc);
		kfree_skb(skb);
	}
}

/* Handle not atomic operations for a received packet. */
static void qrtr_node_rx_work(struct kthread_work *work)
{
	struct qrtr_node *node = container_of(work, struct qrtr_node,
					      read_data);
	struct sk_buff *skb;
	char name[32] = {0,};

	if (unlikely(!node->ilc)) {
		snprintf(name, sizeof(name), "qrtr_%d", node->nid);
		node->ilc = ipc_log_context_create(QRTR_LOG_PAGE_CNT, name, 0);
	}

	while ((skb = skb_dequeue(&node->rx_queue)) != NULL) {
		struct qrtr_cb *cb = (struct qrtr_cb *)skb->cb;
		struct qrtr_sock *ipc;

		if (cb->type != QRTR_TYPE_DATA)
			qrtr_fwd_ctrl_pkt(node, skb);

		if (cb->type == QRTR_TYPE_RESUME_TX) {
			if (cb->dst_node != qrtr_local_nid) {
				qrtr_fwd_pkt(skb, cb);
				continue;
			}
			qrtr_tx_resume(node, skb);
		} else if (cb->dst_node != qrtr_local_nid &&
			   cb->type == QRTR_TYPE_DATA) {
			qrtr_fwd_pkt(skb, cb);
		} else {
			ipc = qrtr_port_lookup(cb->dst_port);
			if (!ipc) {
				kfree_skb(skb);
			} else {
				qrtr_sock_queue_skb(node, skb, ipc);
				qrtr_port_put(ipc);
			}
		}
	}
}

static void qrtr_hello_work(struct kthread_work *work)
{
	struct sockaddr_qrtr from = {AF_QIPCRTR, 0, QRTR_PORT_CTRL};
	struct sockaddr_qrtr to = {AF_QIPCRTR, 0, QRTR_PORT_CTRL};
	struct qrtr_ctrl_pkt *pkt;
	struct qrtr_node *node;
	struct qrtr_sock *ctrl;
	struct sk_buff *skb;

	ctrl = qrtr_port_lookup(QRTR_PORT_CTRL);
	if (!ctrl)
		return;

	skb = qrtr_alloc_ctrl_packet(&pkt);
	if (!skb) {
		qrtr_port_put(ctrl);
		return;
	}

	node = container_of(work, struct qrtr_node, say_hello);
	pkt->cmd = cpu_to_le32(QRTR_TYPE_HELLO);
	from.sq_node = qrtr_local_nid;
	to.sq_node = node->nid;
	qrtr_node_enqueue(node, skb, QRTR_TYPE_HELLO, &from, &to, 0);
	qrtr_port_put(ctrl);
}

/**
 * qrtr_endpoint_register() - register a new endpoint
 * @ep: endpoint to register
 * @nid: desired node id; may be QRTR_EP_NID_AUTO for auto-assignment
 * @rt: flag to notify real time low latency endpoint
 * Return: 0 on success; negative error code on failure
 *
 * The specified endpoint must have the xmit function pointer set on call.
 */
int qrtr_endpoint_register(struct qrtr_endpoint *ep, unsigned int net_id,
<<<<<<< HEAD
			   bool rt)
=======
			   bool rt, u32 *svc_arr)
>>>>>>> b49a006d
{
	struct qrtr_node *node;
	struct sched_param param = {.sched_priority = 1};

	if (!ep || !ep->xmit)
		return -EINVAL;

	node = kzalloc(sizeof(*node), GFP_KERNEL);
	if (!node)
		return -ENOMEM;

	kref_init(&node->ref);
	mutex_init(&node->ep_lock);
	skb_queue_head_init(&node->rx_queue);
	node->nid = QRTR_EP_NID_AUTO;
	node->ep = ep;
	atomic_set(&node->hello_sent, 0);
	atomic_set(&node->hello_rcvd, 0);

	kthread_init_work(&node->read_data, qrtr_node_rx_work);
	kthread_init_work(&node->say_hello, qrtr_hello_work);
	kthread_init_worker(&node->kworker);
	node->task = kthread_run(kthread_worker_fn, &node->kworker, "qrtr_rx");
	if (IS_ERR(node->task)) {
		kfree(node);
		return -ENOMEM;
	}
	if (rt)
		sched_setscheduler(node->task, SCHED_FIFO, &param);

<<<<<<< HEAD
	mutex_init(&node->qrtr_tx_lock);
	INIT_RADIX_TREE(&node->qrtr_tx_flow, GFP_KERNEL);
	init_waitqueue_head(&node->resume_tx);

	qrtr_node_assign(node, node->nid);
	node->net_id = net_id;

=======
	if (svc_arr)
		memcpy(node->nonwake_svc, svc_arr, MAX_NON_WAKE_SVC_LEN * sizeof(int));

	mutex_init(&node->qrtr_tx_lock);
	INIT_RADIX_TREE(&node->qrtr_tx_flow, GFP_KERNEL);
	init_waitqueue_head(&node->resume_tx);

	qrtr_node_assign(node, node->nid);
	node->net_id = net_id;

>>>>>>> b49a006d
	down_write(&qrtr_epts_lock);
	list_add(&node->item, &qrtr_all_epts);
	up_write(&qrtr_epts_lock);
	ep->node = node;

	node->ws = wakeup_source_register(NULL, "qrtr_ws");

	kthread_queue_work(&node->kworker, &node->say_hello);
	return 0;
}
EXPORT_SYMBOL_GPL(qrtr_endpoint_register);

static void qrtr_notify_bye(u32 nid)
{
	struct sockaddr_qrtr src = {AF_QIPCRTR, nid, QRTR_PORT_CTRL};
	struct sockaddr_qrtr dst = {AF_QIPCRTR, qrtr_local_nid, QRTR_PORT_CTRL};
	struct qrtr_ctrl_pkt *pkt;
	struct sk_buff *skb;

	skb = qrtr_alloc_ctrl_packet(&pkt);
	if (!skb)
		return;

	pkt->cmd = cpu_to_le32(QRTR_TYPE_BYE);
	qrtr_local_enqueue(NULL, skb, QRTR_TYPE_BYE, &src, &dst, 0);
}

static u32 qrtr_calc_checksum(struct qrtr_ctrl_pkt *pkt)
{
	u32 checksum = 0;
	u32 mask = 0xffff;
	u16 upper_nb;
	u16 lower_nb;
	u32 *msg;
	int i;

	if (!pkt)
		return checksum;
	msg = (u32 *)pkt;

	for (i = 0; i < sizeof(*pkt) / sizeof(*msg); i++) {
		lower_nb = *msg & mask;
		upper_nb = (*msg >> 16) & mask;
		checksum += (upper_nb + lower_nb);
		msg++;
	}
	while (checksum > 0xffff)
		checksum = (checksum & mask) + ((checksum >> 16) & mask);

	checksum = ~checksum & mask;

	return checksum;
}

static void qrtr_fwd_del_proc(struct qrtr_node *src, unsigned int nid)
{
	struct sockaddr_qrtr from = {AF_QIPCRTR, 0, QRTR_PORT_CTRL};
	struct sockaddr_qrtr to = {AF_QIPCRTR, 0, QRTR_PORT_CTRL};
	struct qrtr_ctrl_pkt *pkt;
	struct qrtr_node *dst;
	struct sk_buff *skb;

	list_for_each_entry(dst, &qrtr_all_epts, item) {
		if (!qrtr_must_forward(src, dst, QRTR_TYPE_DEL_PROC))
			continue;

		skb = qrtr_alloc_ctrl_packet(&pkt);
		if (!skb)
			return;

		pkt->cmd = cpu_to_le32(QRTR_TYPE_DEL_PROC);
		pkt->proc.rsvd = QRTR_DEL_PROC_MAGIC;
		pkt->proc.node = cpu_to_le32(nid);
		pkt->proc.rsvd = cpu_to_le32(qrtr_calc_checksum(pkt));

		from.sq_node = src->nid;
		to.sq_node = dst->nid;
		qrtr_node_enqueue(dst, skb, QRTR_TYPE_DEL_PROC, &from, &to, 0);
	}
}

/**
 * qrtr_endpoint_unregister - unregister endpoint
 * @ep: endpoint to unregister
 */
void qrtr_endpoint_unregister(struct qrtr_endpoint *ep)
{
	struct radix_tree_iter iter;
	struct qrtr_node *node = ep->node;
	unsigned long flags;
	void __rcu **slot;

	mutex_lock(&node->ep_lock);
	node->ep = NULL;
	mutex_unlock(&node->ep_lock);

	/* Notify the local controller about the event */
	down_read(&qrtr_epts_lock);
	spin_lock_irqsave(&qrtr_nodes_lock, flags);
	radix_tree_for_each_slot(slot, &qrtr_nodes, &iter, 0) {
		if (node != *slot)
			continue;

		spin_unlock_irqrestore(&qrtr_nodes_lock, flags);

		qrtr_notify_bye(iter.index);
		qrtr_fwd_del_proc(node, iter.index);

		spin_lock_irqsave(&qrtr_nodes_lock, flags);
	}
	spin_unlock_irqrestore(&qrtr_nodes_lock, flags);
	up_read(&qrtr_epts_lock);

	/* Wake up any transmitters waiting for resume-tx from the node */
	wake_up_interruptible_all(&node->resume_tx);

	qrtr_node_release(node);
	ep->node = NULL;
}
EXPORT_SYMBOL_GPL(qrtr_endpoint_unregister);

/* Lookup socket by port.
 *
 * Callers must release with qrtr_port_put()
 */
static struct qrtr_sock *qrtr_port_lookup(int port)
{
	struct qrtr_sock *ipc;
	unsigned long flags;

	if (port == QRTR_PORT_CTRL)
		port = 0;

	spin_lock_irqsave(&qrtr_port_lock, flags);
	ipc = idr_find(&qrtr_ports, port);
	if (ipc)
		sock_hold(&ipc->sk);
	spin_unlock_irqrestore(&qrtr_port_lock, flags);

	return ipc;
}

/* Release acquired socket. */
static void qrtr_port_put(struct qrtr_sock *ipc)
{
	sock_put(&ipc->sk);
}

static void qrtr_send_del_client(struct qrtr_sock *ipc)
{
	struct qrtr_ctrl_pkt *pkt;
	struct sockaddr_qrtr to;
	struct qrtr_node *node;
	struct sk_buff *skbn;
	struct sk_buff *skb;
	int type = QRTR_TYPE_DEL_CLIENT;

	skb = qrtr_alloc_ctrl_packet(&pkt);
	if (!skb)
		return;

	to.sq_family = AF_QIPCRTR;
	to.sq_node = QRTR_NODE_BCAST;
	to.sq_port = QRTR_PORT_CTRL;

	pkt->cmd = cpu_to_le32(QRTR_TYPE_DEL_CLIENT);
	pkt->client.node = cpu_to_le32(ipc->us.sq_node);
	pkt->client.port = cpu_to_le32(ipc->us.sq_port);

	skb_set_owner_w(skb, &ipc->sk);

	if (ipc->state == QRTR_STATE_MULTI) {
		qrtr_bcast_enqueue(NULL, skb, type, &ipc->us, &to, 0);
		return;
<<<<<<< HEAD
=======
	}

	if (ipc->state > QRTR_STATE_INIT) {
		node = qrtr_node_lookup(ipc->state);
		if (!node)
			goto exit;

		skbn = skb_clone(skb, GFP_KERNEL);
		if (!skbn) {
			qrtr_node_release(node);
			goto exit;
		}

		skb_set_owner_w(skbn, &ipc->sk);
		qrtr_node_enqueue(node, skbn, type, &ipc->us, &to, 0);
		qrtr_node_release(node);
>>>>>>> b49a006d
	}
exit:
	qrtr_local_enqueue(NULL, skb, type, &ipc->us, &to, 0);
}

/* Remove port assignment. */
static void qrtr_port_remove(struct qrtr_sock *ipc)
{
	int port = ipc->us.sq_port;
	unsigned long flags;

<<<<<<< HEAD
	if (ipc->state > QRTR_STATE_INIT) {
		node = qrtr_node_lookup(ipc->state);
		if (!node)
			goto exit;

		skbn = skb_clone(skb, GFP_KERNEL);
		if (!skbn) {
			qrtr_node_release(node);
			goto exit;
		}

		skb_set_owner_w(skbn, &ipc->sk);
		qrtr_node_enqueue(node, skbn, type, &ipc->us, &to, 0);
		qrtr_node_release(node);
	}
exit:
	qrtr_local_enqueue(NULL, skb, type, &ipc->us, &to, 0);
}

/* Remove port assignment. */
static void qrtr_port_remove(struct qrtr_sock *ipc)
{
	int port = ipc->us.sq_port;
	unsigned long flags;

=======
>>>>>>> b49a006d
	qrtr_send_del_client(ipc);
	if (port == QRTR_PORT_CTRL)
		port = 0;

	__sock_put(&ipc->sk);

	spin_lock_irqsave(&qrtr_port_lock, flags);
	idr_remove(&qrtr_ports, port);
	spin_unlock_irqrestore(&qrtr_port_lock, flags);
}

/* Assign port number to socket.
 *
 * Specify port in the integer pointed to by port, and it will be adjusted
 * on return as necesssary.
 *
 * Port may be:
 *   0: Assign ephemeral port in [QRTR_MIN_EPH_SOCKET, QRTR_MAX_EPH_SOCKET]
 *   <QRTR_MIN_EPH_SOCKET: Specified; requires CAP_NET_ADMIN
 *   >QRTR_MIN_EPH_SOCKET: Specified; available to all
 */
static int qrtr_port_assign(struct qrtr_sock *ipc, int *port)
{
	int rc;

	if (!*port) {
		rc = idr_alloc_cyclic(&qrtr_ports, ipc, QRTR_MIN_EPH_SOCKET,
				      QRTR_MAX_EPH_SOCKET + 1, GFP_ATOMIC);
		if (rc >= 0)
			*port = rc;
	} else if (*port < QRTR_MIN_EPH_SOCKET &&
			!(capable(CAP_NET_ADMIN) ||
			in_egroup_p(AID_VENDOR_QRTR) ||
			in_egroup_p(GLOBAL_ROOT_GID))) {
		rc = -EACCES;
	} else if (*port == QRTR_PORT_CTRL) {
		rc = idr_alloc(&qrtr_ports, ipc, 0, 1, GFP_ATOMIC);
	} else {
		rc = idr_alloc_cyclic(&qrtr_ports, ipc, *port, *port + 1,
				      GFP_ATOMIC);
		if (rc >= 0)
			*port = rc;
	}

	if (rc == -ENOSPC)
		return -EADDRINUSE;
	else if (rc < 0)
		return rc;

	sock_hold(&ipc->sk);

	return 0;
}

/* Reset all non-control ports */
static void qrtr_reset_ports(void)
{
	struct qrtr_sock *ipc;
	int id;

	idr_for_each_entry(&qrtr_ports, ipc, id) {
		/* Don't reset control port */
		if (id == 0)
			continue;

		sock_hold(&ipc->sk);
		ipc->sk.sk_err = ENETRESET;
		if (ipc->sk.sk_error_report)
			ipc->sk.sk_error_report(&ipc->sk);
		sock_put(&ipc->sk);
	}
}

/* Bind socket to address.
 *
 * Socket should be locked upon call.
 */
static int __qrtr_bind(struct socket *sock,
		       const struct sockaddr_qrtr *addr, int zapped)
{
	struct qrtr_sock *ipc = qrtr_sk(sock->sk);
	struct sock *sk = sock->sk;
	unsigned long flags;
	int port;
	int rc;

	/* rebinding ok */
	if (!zapped && addr->sq_port == ipc->us.sq_port)
		return 0;

	spin_lock_irqsave(&qrtr_port_lock, flags);
	port = addr->sq_port;
	rc = qrtr_port_assign(ipc, &port);
	if (rc) {
		spin_unlock_irqrestore(&qrtr_port_lock, flags);
		return rc;
	}
	/* Notify all open ports about the new controller */
	if (port == QRTR_PORT_CTRL)
		qrtr_reset_ports();
	spin_unlock_irqrestore(&qrtr_port_lock, flags);


	if (port == QRTR_PORT_CTRL) {
		struct qrtr_node *node;

		down_write(&qrtr_epts_lock);
		list_for_each_entry(node, &qrtr_all_epts, item) {
			atomic_set(&node->hello_sent, 0);
			atomic_set(&node->hello_rcvd, 0);
		}
		up_write(&qrtr_epts_lock);
	}

	/* unbind previous, if any */
	if (!zapped)
		qrtr_port_remove(ipc);
	ipc->us.sq_port = port;
	sock_reset_flag(sk, SOCK_ZAPPED);

	return 0;
}

/* Auto bind to an ephemeral port. */
static int qrtr_autobind(struct socket *sock)
{
	struct sock *sk = sock->sk;
	struct sockaddr_qrtr addr;

	if (!sock_flag(sk, SOCK_ZAPPED))
		return 0;

	addr.sq_family = AF_QIPCRTR;
	addr.sq_node = qrtr_local_nid;
	addr.sq_port = 0;

	return __qrtr_bind(sock, &addr, 1);
}

/* Bind socket to specified sockaddr. */
static int qrtr_bind(struct socket *sock, struct sockaddr *saddr, int len)
{
	DECLARE_SOCKADDR(struct sockaddr_qrtr *, addr, saddr);
	struct qrtr_sock *ipc = qrtr_sk(sock->sk);
	struct sock *sk = sock->sk;
	int rc;

	if (len < sizeof(*addr) || addr->sq_family != AF_QIPCRTR)
		return -EINVAL;

	if (addr->sq_node != ipc->us.sq_node)
		return -EINVAL;

	lock_sock(sk);
	rc = __qrtr_bind(sock, addr, sock_flag(sk, SOCK_ZAPPED));
	release_sock(sk);

	return rc;
}

/* Queue packet to local peer socket. */
static int qrtr_local_enqueue(struct qrtr_node *node, struct sk_buff *skb,
			      int type, struct sockaddr_qrtr *from,
			      struct sockaddr_qrtr *to, unsigned int flags)
{
	struct qrtr_sock *ipc;
	struct qrtr_cb *cb;
	struct sock *sk = skb->sk;

	ipc = qrtr_port_lookup(to->sq_port);
	if (!ipc && to->sq_port == QRTR_PORT_CTRL) {
		kfree_skb(skb);
		return 0;
	}
	if (!ipc || &ipc->sk == skb->sk) { /* do not send to self */
		kfree_skb(skb);
		return -ENODEV;
	}
	/* Keep resetting NETRESET until socket is closed */
	if (sk && sk->sk_err == ENETRESET) {
		sock_hold(sk);
		sk->sk_err = ENETRESET;
		if (sk->sk_error_report)
			sk->sk_error_report(sk);
		sock_put(sk);
		kfree_skb(skb);
		return 0;
	}

	cb = (struct qrtr_cb *)skb->cb;
	cb->src_node = from->sq_node;
	cb->src_port = from->sq_port;

	if (sock_queue_rcv_skb(&ipc->sk, skb)) {
		qrtr_port_put(ipc);
		kfree_skb(skb);
		return -ENOSPC;
	}

	qrtr_port_put(ipc);

	return 0;
}

/* Queue packet for broadcast. */
static int qrtr_bcast_enqueue(struct qrtr_node *node, struct sk_buff *skb,
			      int type, struct sockaddr_qrtr *from,
			      struct sockaddr_qrtr *to, unsigned int flags)
{
	struct sk_buff *skbn;

	down_read(&qrtr_epts_lock);
	list_for_each_entry(node, &qrtr_all_epts, item) {
		if (node->nid == QRTR_EP_NID_AUTO && type != QRTR_TYPE_HELLO)
			continue;

		skbn = skb_clone(skb, GFP_KERNEL);
		if (!skbn)
			break;
		skb_set_owner_w(skbn, skb->sk);
		qrtr_node_enqueue(node, skbn, type, from, to, flags);
	}
	up_read(&qrtr_epts_lock);

	qrtr_local_enqueue(NULL, skb, type, from, to, flags);

	return 0;
}

static int qrtr_sendmsg(struct socket *sock, struct msghdr *msg, size_t len)
{
	DECLARE_SOCKADDR(struct sockaddr_qrtr *, addr, msg->msg_name);
	int (*enqueue_fn)(struct qrtr_node *, struct sk_buff *, int,
			  struct sockaddr_qrtr *, struct sockaddr_qrtr *,
			  unsigned int);
	__le32 qrtr_type = cpu_to_le32(QRTR_TYPE_DATA);
	struct qrtr_sock *ipc = qrtr_sk(sock->sk);
	struct sock *sk = sock->sk;
	struct qrtr_ctrl_pkt pkt;
	struct qrtr_node *node;
	struct qrtr_node *srv_node;
	struct sk_buff *skb;
	size_t plen;
	u32 type;
	int rc;

	if (msg->msg_flags & ~(MSG_DONTWAIT))
		return -EINVAL;

	if (len > 65535)
		return -EMSGSIZE;

	lock_sock(sk);

	if (addr) {
		if (msg->msg_namelen < sizeof(*addr)) {
			release_sock(sk);
			return -EINVAL;
		}

		if (addr->sq_family != AF_QIPCRTR) {
			release_sock(sk);
			return -EINVAL;
		}

		rc = qrtr_autobind(sock);
		if (rc) {
			release_sock(sk);
			return rc;
		}
	} else if (sk->sk_state == TCP_ESTABLISHED) {
		addr = &ipc->peer;
	} else {
		release_sock(sk);
		return -ENOTCONN;
	}

	node = NULL;
	srv_node = NULL;
	if (addr->sq_node == QRTR_NODE_BCAST) {
		if (addr->sq_port != QRTR_PORT_CTRL &&
		    qrtr_local_nid != QRTR_NODE_BCAST) {
			release_sock(sk);
			return -ENOTCONN;
		}
		enqueue_fn = qrtr_bcast_enqueue;
	} else if (addr->sq_node == ipc->us.sq_node) {
		enqueue_fn = qrtr_local_enqueue;
	} else {
		node = qrtr_node_lookup(addr->sq_node);
		if (!node) {
			release_sock(sk);
			return -ECONNRESET;
		}
		enqueue_fn = qrtr_node_enqueue;
		if (ipc->state > QRTR_STATE_INIT && ipc->state != node->nid)
			ipc->state = QRTR_STATE_MULTI;
		else if (ipc->state == QRTR_STATE_INIT)
			ipc->state = node->nid;
	}

	plen = (len + 3) & ~3;
	skb = sock_alloc_send_skb(sk, plen + QRTR_HDR_MAX_SIZE,
				  msg->msg_flags & MSG_DONTWAIT, &rc);
	if (!skb) {
		rc = -ENOMEM;
		goto out_node;
	}

	skb_reserve(skb, QRTR_HDR_MAX_SIZE);

	rc = memcpy_from_msg(skb_put(skb, len), msg, len);
	if (rc) {
		kfree_skb(skb);
		goto out_node;
	}

	if (ipc->us.sq_port == QRTR_PORT_CTRL ||
	    addr->sq_port == QRTR_PORT_CTRL) {
		if (len < 4) {
			rc = -EINVAL;
			kfree_skb(skb);
			goto out_node;
		}

		/* control messages already require the type as 'command' */
		skb_copy_bits(skb, 0, &qrtr_type, 4);
	}

	type = le32_to_cpu(qrtr_type);
	if (addr->sq_port == QRTR_PORT_CTRL && type == QRTR_TYPE_NEW_SERVER) {
		ipc->state = QRTR_STATE_MULTI;

		/* drop new server cmds that are not forwardable to dst node*/
		skb_copy_bits(skb, 0, &pkt, sizeof(pkt));
		srv_node = qrtr_node_lookup(pkt.server.node);
		if (!qrtr_must_forward(srv_node, node, type)) {
			rc = 0;
			kfree_skb(skb);
			qrtr_node_release(srv_node);
			goto out_node;
		}
		qrtr_node_release(srv_node);
	}

	rc = enqueue_fn(node, skb, type, &ipc->us, addr, msg->msg_flags);
	if (rc >= 0)
		rc = len;

out_node:
	qrtr_node_release(node);
	release_sock(sk);

	return rc;
}

static int qrtr_send_resume_tx(struct qrtr_cb *cb)
{
	struct sockaddr_qrtr remote = { AF_QIPCRTR, cb->src_node, cb->src_port };
	struct sockaddr_qrtr local = { AF_QIPCRTR, cb->dst_node, cb->dst_port };
	struct qrtr_ctrl_pkt *pkt;
	struct qrtr_node *node;
	struct sk_buff *skb;
	int ret;

	node = qrtr_node_lookup(remote.sq_node);
	if (!node)
		return -EINVAL;

	skb = qrtr_alloc_ctrl_packet(&pkt);
	if (!skb)
		return -ENOMEM;

	pkt->cmd = cpu_to_le32(QRTR_TYPE_RESUME_TX);
	pkt->client.node = cpu_to_le32(cb->dst_node);
	pkt->client.port = cpu_to_le32(cb->dst_port);

	ret = qrtr_node_enqueue(node, skb, QRTR_TYPE_RESUME_TX,
				&local, &remote, 0);

	qrtr_node_release(node);

	return ret;
}

static int qrtr_recvmsg(struct socket *sock, struct msghdr *msg,
			size_t size, int flags)
{
	DECLARE_SOCKADDR(struct sockaddr_qrtr *, addr, msg->msg_name);
	struct sock *sk = sock->sk;
	struct sk_buff *skb;
	struct qrtr_cb *cb;
	int copied, rc;

	if (sock_flag(sk, SOCK_ZAPPED)) {
		pr_err("%s: Invalid addr error\n", __func__);
		return -EADDRNOTAVAIL;
	}
	skb = skb_recv_datagram(sk, flags & ~MSG_DONTWAIT,
				flags & MSG_DONTWAIT, &rc);
	if (!skb)
		return rc;

	lock_sock(sk);
	cb = (struct qrtr_cb *)skb->cb;

	copied = skb->len;
	if (copied > size) {
		copied = size;
		msg->msg_flags |= MSG_TRUNC;
	}

	rc = skb_copy_datagram_msg(skb, 0, msg, copied);
	if (rc < 0) {
		pr_err("%s: Failed to copy skb rc[%d]\n", __func__, rc);
		goto out;
	}
	rc = copied;

	if (addr) {
		/* There is an anonymous 2-byte hole after sq_family,
		 * make sure to clear it.
		 */
		memset(addr, 0, sizeof(*addr));

		addr->sq_family = AF_QIPCRTR;
		addr->sq_node = cb->src_node;
		addr->sq_port = cb->src_port;
		msg->msg_namelen = sizeof(*addr);
	}

out:
	if (cb->confirm_rx)
		qrtr_send_resume_tx(cb);

	skb_free_datagram(sk, skb);
	release_sock(sk);

	return rc;
}

static int qrtr_connect(struct socket *sock, struct sockaddr *saddr,
			int len, int flags)
{
	DECLARE_SOCKADDR(struct sockaddr_qrtr *, addr, saddr);
	struct qrtr_sock *ipc = qrtr_sk(sock->sk);
	struct sock *sk = sock->sk;
	int rc;

	if (len < sizeof(*addr) || addr->sq_family != AF_QIPCRTR)
		return -EINVAL;

	lock_sock(sk);

	sk->sk_state = TCP_CLOSE;
	sock->state = SS_UNCONNECTED;

	rc = qrtr_autobind(sock);
	if (rc) {
		release_sock(sk);
		return rc;
	}

	ipc->peer = *addr;
	sock->state = SS_CONNECTED;
	sk->sk_state = TCP_ESTABLISHED;

	release_sock(sk);

	return 0;
}

static int qrtr_getname(struct socket *sock, struct sockaddr *saddr,
			int peer)
{
	struct qrtr_sock *ipc = qrtr_sk(sock->sk);
	struct sockaddr_qrtr qaddr;
	struct sock *sk = sock->sk;

	lock_sock(sk);
	if (peer) {
		if (sk->sk_state != TCP_ESTABLISHED) {
			release_sock(sk);
			return -ENOTCONN;
		}

		qaddr = ipc->peer;
	} else {
		qaddr = ipc->us;
	}
	release_sock(sk);

	qaddr.sq_family = AF_QIPCRTR;

	memcpy(saddr, &qaddr, sizeof(qaddr));

	return sizeof(qaddr);
}

static int qrtr_ioctl(struct socket *sock, unsigned int cmd, unsigned long arg)
{
	void __user *argp = (void __user *)arg;
	struct qrtr_sock *ipc = qrtr_sk(sock->sk);
	struct sock *sk = sock->sk;
	struct sockaddr_qrtr *sq;
	struct sk_buff *skb;
	struct ifreq ifr;
	long len = 0;
	int rc = 0;

	lock_sock(sk);

	switch (cmd) {
	case TIOCOUTQ:
		len = sk->sk_sndbuf - sk_wmem_alloc_get(sk);
		if (len < 0)
			len = 0;
		rc = put_user(len, (int __user *)argp);
		break;
	case TIOCINQ:
		skb = skb_peek(&sk->sk_receive_queue);
		if (skb)
			len = skb->len;
		rc = put_user(len, (int __user *)argp);
		break;
	case SIOCGIFADDR:
		if (copy_from_user(&ifr, argp, sizeof(ifr))) {
			rc = -EFAULT;
			break;
		}

		sq = (struct sockaddr_qrtr *)&ifr.ifr_addr;
		*sq = ipc->us;
		if (copy_to_user(argp, &ifr, sizeof(ifr))) {
			rc = -EFAULT;
			break;
		}
		break;
	case SIOCADDRT:
	case SIOCDELRT:
	case SIOCSIFADDR:
	case SIOCGIFDSTADDR:
	case SIOCSIFDSTADDR:
	case SIOCGIFBRDADDR:
	case SIOCSIFBRDADDR:
	case SIOCGIFNETMASK:
	case SIOCSIFNETMASK:
		rc = -EINVAL;
		break;
	default:
		rc = -ENOIOCTLCMD;
		break;
	}

	release_sock(sk);

	return rc;
}

static int qrtr_release(struct socket *sock)
{
	struct sock *sk = sock->sk;
	struct qrtr_sock *ipc;

	if (!sk)
		return 0;

	lock_sock(sk);

	ipc = qrtr_sk(sk);
	sk->sk_shutdown = SHUTDOWN_MASK;
	if (!sock_flag(sk, SOCK_DEAD))
		sk->sk_state_change(sk);

	sock_orphan(sk);
	sock->sk = NULL;

	if (!sock_flag(sk, SOCK_ZAPPED))
		qrtr_port_remove(ipc);

	skb_queue_purge(&sk->sk_receive_queue);

	release_sock(sk);
	sock_put(sk);

	return 0;
}

static const struct proto_ops qrtr_proto_ops = {
	.owner		= THIS_MODULE,
	.family		= AF_QIPCRTR,
	.bind		= qrtr_bind,
	.connect	= qrtr_connect,
	.socketpair	= sock_no_socketpair,
	.accept		= sock_no_accept,
	.listen		= sock_no_listen,
	.sendmsg	= qrtr_sendmsg,
	.recvmsg	= qrtr_recvmsg,
	.getname	= qrtr_getname,
	.ioctl		= qrtr_ioctl,
	.gettstamp	= sock_gettstamp,
	.poll		= datagram_poll,
	.shutdown	= sock_no_shutdown,
	.setsockopt	= sock_no_setsockopt,
	.getsockopt	= sock_no_getsockopt,
	.release	= qrtr_release,
	.mmap		= sock_no_mmap,
	.sendpage	= sock_no_sendpage,
};

static struct proto qrtr_proto = {
	.name		= "QIPCRTR",
	.owner		= THIS_MODULE,
	.obj_size	= sizeof(struct qrtr_sock),
};

static int qrtr_create(struct net *net, struct socket *sock,
		       int protocol, int kern)
{
	struct qrtr_sock *ipc;
	struct sock *sk;

	if (sock->type != SOCK_DGRAM)
		return -EPROTOTYPE;

	sk = sk_alloc(net, AF_QIPCRTR, GFP_KERNEL, &qrtr_proto, kern);
	if (!sk)
		return -ENOMEM;

	sock_set_flag(sk, SOCK_ZAPPED);

	sock_init_data(sock, sk);
	sock->ops = &qrtr_proto_ops;

	ipc = qrtr_sk(sk);
	ipc->us.sq_family = AF_QIPCRTR;
	ipc->us.sq_node = qrtr_local_nid;
	ipc->us.sq_port = 0;
	ipc->state = QRTR_STATE_INIT;

	return 0;
}

static const struct net_proto_family qrtr_family = {
	.owner	= THIS_MODULE,
	.family	= AF_QIPCRTR,
	.create	= qrtr_create,
};

static int __init qrtr_proto_init(void)
{
	int rc;

	rc = proto_register(&qrtr_proto, 1);
	if (rc)
		return rc;

	rc = sock_register(&qrtr_family);
	if (rc) {
		proto_unregister(&qrtr_proto);
		return rc;
	}

	qrtr_ns_init();

	qrtr_backup_init();

	return rc;
}
postcore_initcall(qrtr_proto_init);

static void __exit qrtr_proto_fini(void)
{
	qrtr_ns_remove();
	sock_unregister(qrtr_family.family);
	proto_unregister(&qrtr_proto);

	qrtr_backup_deinit();
}
module_exit(qrtr_proto_fini);

MODULE_DESCRIPTION("Qualcomm IPC-router driver");
MODULE_LICENSE("GPL v2");
MODULE_ALIAS_NETPROTO(PF_QIPCRTR);<|MERGE_RESOLUTION|>--- conflicted
+++ resolved
@@ -142,10 +142,7 @@
 #define QRTR_BACKUP_HI_SIZE	SZ_16K
 #define QRTR_BACKUP_LO_NUM	20
 #define QRTR_BACKUP_LO_SIZE	SZ_1K
-<<<<<<< HEAD
-=======
-
->>>>>>> b49a006d
+
 static struct sk_buff_head qrtr_backup_lo;
 static struct sk_buff_head qrtr_backup_hi;
 static struct work_struct qrtr_backup_work;
@@ -194,7 +191,8 @@
 
 	struct wakeup_source *ws;
 	void *ilc;
-<<<<<<< HEAD
+
+	u32 nonwake_svc[MAX_NON_WAKE_SVC_LEN];
 };
 
 struct qrtr_tx_flow_waiter {
@@ -202,17 +200,6 @@
 	struct sock *sk;
 };
 
-=======
-
-	u32 nonwake_svc[MAX_NON_WAKE_SVC_LEN];
-};
-
-struct qrtr_tx_flow_waiter {
-	struct list_head node;
-	struct sock *sk;
-};
-
->>>>>>> b49a006d
 /**
  * struct qrtr_tx_flow - tx flow control
  * @pending: number of waiting senders
@@ -854,13 +841,9 @@
 	size_t size;
 	unsigned int ver;
 	size_t hdrlen;
-<<<<<<< HEAD
-	int errcode;
-=======
 	int errcode, i;
 	bool wake = true;
 	int svc_id;
->>>>>>> b49a006d
 
 	if (len == 0 || len & 3)
 		return -EINVAL;
@@ -960,11 +943,6 @@
 			goto err;
 
 		/* Force wakeup for all packets except for sensors */
-<<<<<<< HEAD
-		if (node->nid != 9)
-			pm_wakeup_ws_event(node->ws, qrtr_wakeup_ms, true);
-
-=======
 		if (node->nid != 9 && node->nid != 5)
 			pm_wakeup_ws_event(node->ws, qrtr_wakeup_ms, true);
 
@@ -981,7 +959,6 @@
 			if (wake)
 				pm_wakeup_ws_event(node->ws, qrtr_wakeup_ms, true);
 		}
->>>>>>> b49a006d
 		qrtr_port_put(ipc);
 	}
 
@@ -1190,11 +1167,7 @@
  * The specified endpoint must have the xmit function pointer set on call.
  */
 int qrtr_endpoint_register(struct qrtr_endpoint *ep, unsigned int net_id,
-<<<<<<< HEAD
-			   bool rt)
-=======
 			   bool rt, u32 *svc_arr)
->>>>>>> b49a006d
 {
 	struct qrtr_node *node;
 	struct sched_param param = {.sched_priority = 1};
@@ -1225,7 +1198,9 @@
 	if (rt)
 		sched_setscheduler(node->task, SCHED_FIFO, &param);
 
-<<<<<<< HEAD
+	if (svc_arr)
+		memcpy(node->nonwake_svc, svc_arr, MAX_NON_WAKE_SVC_LEN * sizeof(int));
+
 	mutex_init(&node->qrtr_tx_lock);
 	INIT_RADIX_TREE(&node->qrtr_tx_flow, GFP_KERNEL);
 	init_waitqueue_head(&node->resume_tx);
@@ -1233,18 +1208,6 @@
 	qrtr_node_assign(node, node->nid);
 	node->net_id = net_id;
 
-=======
-	if (svc_arr)
-		memcpy(node->nonwake_svc, svc_arr, MAX_NON_WAKE_SVC_LEN * sizeof(int));
-
-	mutex_init(&node->qrtr_tx_lock);
-	INIT_RADIX_TREE(&node->qrtr_tx_flow, GFP_KERNEL);
-	init_waitqueue_head(&node->resume_tx);
-
-	qrtr_node_assign(node, node->nid);
-	node->net_id = net_id;
-
->>>>>>> b49a006d
 	down_write(&qrtr_epts_lock);
 	list_add(&node->item, &qrtr_all_epts);
 	up_write(&qrtr_epts_lock);
@@ -1419,8 +1382,6 @@
 	if (ipc->state == QRTR_STATE_MULTI) {
 		qrtr_bcast_enqueue(NULL, skb, type, &ipc->us, &to, 0);
 		return;
-<<<<<<< HEAD
-=======
 	}
 
 	if (ipc->state > QRTR_STATE_INIT) {
@@ -1437,7 +1398,6 @@
 		skb_set_owner_w(skbn, &ipc->sk);
 		qrtr_node_enqueue(node, skbn, type, &ipc->us, &to, 0);
 		qrtr_node_release(node);
->>>>>>> b49a006d
 	}
 exit:
 	qrtr_local_enqueue(NULL, skb, type, &ipc->us, &to, 0);
@@ -1449,34 +1409,6 @@
 	int port = ipc->us.sq_port;
 	unsigned long flags;
 
-<<<<<<< HEAD
-	if (ipc->state > QRTR_STATE_INIT) {
-		node = qrtr_node_lookup(ipc->state);
-		if (!node)
-			goto exit;
-
-		skbn = skb_clone(skb, GFP_KERNEL);
-		if (!skbn) {
-			qrtr_node_release(node);
-			goto exit;
-		}
-
-		skb_set_owner_w(skbn, &ipc->sk);
-		qrtr_node_enqueue(node, skbn, type, &ipc->us, &to, 0);
-		qrtr_node_release(node);
-	}
-exit:
-	qrtr_local_enqueue(NULL, skb, type, &ipc->us, &to, 0);
-}
-
-/* Remove port assignment. */
-static void qrtr_port_remove(struct qrtr_sock *ipc)
-{
-	int port = ipc->us.sq_port;
-	unsigned long flags;
-
-=======
->>>>>>> b49a006d
 	qrtr_send_del_client(ipc);
 	if (port == QRTR_PORT_CTRL)
 		port = 0;
