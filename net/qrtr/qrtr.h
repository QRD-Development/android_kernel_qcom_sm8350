/* SPDX-License-Identifier: GPL-2.0 */
#ifndef __QRTR_H_
#define __QRTR_H_

#include <linux/types.h>

struct sk_buff;

/* endpoint node id auto assignment */
#define QRTR_EP_NID_AUTO (-1)
#define QRTR_EP_NET_ID_AUTO (1)

#define QRTR_DEL_PROC_MAGIC	0xe111
<<<<<<< HEAD
=======

#define MAX_NON_WAKE_SVC_LEN    5
>>>>>>> b49a006d

/**
 * struct qrtr_endpoint - endpoint handle
 * @xmit: Callback for outgoing packets
 *
 * The socket buffer passed to the xmit function becomes owned by the endpoint
 * driver.  As such, when the driver is done with the buffer, it should
 * call kfree_skb() on failure, or consume_skb() on success.
 */
struct qrtr_endpoint {
	int (*xmit)(struct qrtr_endpoint *ep, struct sk_buff *skb);
	/* private: not for endpoint use */
	struct qrtr_node *node;
};

int qrtr_endpoint_register(struct qrtr_endpoint *ep, unsigned int net_id,
<<<<<<< HEAD
			   bool rt);
=======
			   bool rt, u32 *svc_arr);
>>>>>>> b49a006d

void qrtr_endpoint_unregister(struct qrtr_endpoint *ep);

int qrtr_endpoint_post(struct qrtr_endpoint *ep, const void *data, size_t len);

void qrtr_ns_init(void);

void qrtr_ns_remove(void);

int qrtr_peek_pkt_size(const void *data);

unsigned int qrtr_get_service_id(unsigned int node_id, unsigned int port_id);
#endif<|MERGE_RESOLUTION|>--- conflicted
+++ resolved
@@ -11,11 +11,8 @@
 #define QRTR_EP_NET_ID_AUTO (1)
 
 #define QRTR_DEL_PROC_MAGIC	0xe111
-<<<<<<< HEAD
-=======
 
 #define MAX_NON_WAKE_SVC_LEN    5
->>>>>>> b49a006d
 
 /**
  * struct qrtr_endpoint - endpoint handle
@@ -32,11 +29,7 @@
 };
 
 int qrtr_endpoint_register(struct qrtr_endpoint *ep, unsigned int net_id,
-<<<<<<< HEAD
-			   bool rt);
-=======
 			   bool rt, u32 *svc_arr);
->>>>>>> b49a006d
 
 void qrtr_endpoint_unregister(struct qrtr_endpoint *ep);
 
