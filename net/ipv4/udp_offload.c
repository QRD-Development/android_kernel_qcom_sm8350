--- conflicted
+++ resolved
@@ -462,13 +462,8 @@
 		return pp;
 	}
 
-<<<<<<< HEAD
 	if (!sk || NAPI_GRO_CB(skb)->encap_mark ||
-	    (skb->ip_summed != CHECKSUM_PARTIAL &&
-=======
-	if (NAPI_GRO_CB(skb)->encap_mark ||
 	    (uh->check && skb->ip_summed != CHECKSUM_PARTIAL &&
->>>>>>> 0437de26
 	     NAPI_GRO_CB(skb)->csum_cnt == 0 &&
 	     !NAPI_GRO_CB(skb)->csum_valid) ||
 	    !udp_sk(sk)->gro_receive)
