// SPDX-License-Identifier: GPL-2.0-only
/*
 * INET		An implementation of the TCP/IP protocol suite for the LINUX
 *		operating system.  INET is implemented using the  BSD Socket
 *		interface as the means of communication with the user level.
 *
 *		Implementation of the Transmission Control Protocol(TCP).
 *
 * Authors:	Ross Biro
 *		Fred N. van Kempen, <waltje@uWalt.NL.Mugnet.ORG>
 *		Mark Evans, <evansmp@uhura.aston.ac.uk>
 *		Corey Minyard <wf-rch!minyard@relay.EU.net>
 *		Florian La Roche, <flla@stud.uni-sb.de>
 *		Charles Hedrick, <hedrick@klinzhai.rutgers.edu>
 *		Linus Torvalds, <torvalds@cs.helsinki.fi>
 *		Alan Cox, <gw4pts@gw4pts.ampr.org>
 *		Matthew Dillon, <dillon@apollo.west.oic.com>
 *		Arnt Gulbrandsen, <agulbra@nvg.unit.no>
 *		Jorge Cwik, <jorge@laser.satlink.net>
 */

#include <linux/module.h>
#include <linux/gfp.h>
#include <net/tcp.h>

static u32 tcp_clamp_rto_to_user_timeout(const struct sock *sk)
{
	struct inet_connection_sock *icsk = inet_csk(sk);
	u32 elapsed, start_ts;
	s32 remaining;

	start_ts = tcp_sk(sk)->retrans_stamp;
	if (!icsk->icsk_user_timeout)
		return icsk->icsk_rto;
	elapsed = tcp_time_stamp(tcp_sk(sk)) - start_ts;
	remaining = icsk->icsk_user_timeout - elapsed;
	if (remaining <= 0)
		return 1; /* user timeout has passed; fire ASAP */

	return min_t(u32, icsk->icsk_rto, msecs_to_jiffies(remaining));
}

<<<<<<< HEAD
static void set_tcp_default(void)
{
	sysctl_tcp_delack_seg = TCP_DELACK_SEG;
}

/*sysctl handler for tcp_ack realted master control */
int tcp_proc_delayed_ack_control(struct ctl_table *table, int write,
				 void __user *buffer, size_t *length,
				 loff_t *ppos)
{
	int ret = proc_dointvec_minmax(table, write, buffer, length, ppos);

	/* The ret value will be 0 if the input validation is successful
	 * and the values are written to sysctl table. If not, the stack
	 * will continue to work with currently configured values
	 */
	return ret;
}

/*sysctl handler for tcp_ack realted master control */
int tcp_use_userconfig_sysctl_handler(struct ctl_table *table, int write,
				      void __user *buffer, size_t *length,
				      loff_t *ppos)
{
	int ret = proc_dointvec_minmax(table, write, buffer, length, ppos);

	if (write && ret == 0) {
		if (!sysctl_tcp_use_userconfig)
			set_tcp_default();
	}
	return ret;
=======
u32 tcp_clamp_probe0_to_user_timeout(const struct sock *sk, u32 when)
{
	struct inet_connection_sock *icsk = inet_csk(sk);
	u32 remaining;
	s32 elapsed;

	if (!icsk->icsk_user_timeout || !icsk->icsk_probes_tstamp)
		return when;

	elapsed = tcp_jiffies32 - icsk->icsk_probes_tstamp;
	if (unlikely(elapsed < 0))
		elapsed = 0;
	remaining = msecs_to_jiffies(icsk->icsk_user_timeout) - elapsed;
	remaining = max_t(u32, remaining, TCP_TIMEOUT_MIN);

	return min_t(u32, remaining, when);
>>>>>>> dca02b19
}

/**
 *  tcp_write_err() - close socket and save error info
 *  @sk:  The socket the error has appeared on.
 *
 *  Returns: Nothing (void)
 */
static void tcp_write_err(struct sock *sk)
{
	sk->sk_err = sk->sk_err_soft ? : ETIMEDOUT;
	sk->sk_error_report(sk);

	tcp_write_queue_purge(sk);
	tcp_done(sk);
	__NET_INC_STATS(sock_net(sk), LINUX_MIB_TCPABORTONTIMEOUT);
}

/**
 *  tcp_out_of_resources() - Close socket if out of resources
 *  @sk:        pointer to current socket
 *  @do_reset:  send a last packet with reset flag
 *
 *  Do not allow orphaned sockets to eat all our resources.
 *  This is direct violation of TCP specs, but it is required
 *  to prevent DoS attacks. It is called when a retransmission timeout
 *  or zero probe timeout occurs on orphaned socket.
 *
 *  Also close if our net namespace is exiting; in that case there is no
 *  hope of ever communicating again since all netns interfaces are already
 *  down (or about to be down), and we need to release our dst references,
 *  which have been moved to the netns loopback interface, so the namespace
 *  can finish exiting.  This condition is only possible if we are a kernel
 *  socket, as those do not hold references to the namespace.
 *
 *  Criteria is still not confirmed experimentally and may change.
 *  We kill the socket, if:
 *  1. If number of orphaned sockets exceeds an administratively configured
 *     limit.
 *  2. If we have strong memory pressure.
 *  3. If our net namespace is exiting.
 */
static int tcp_out_of_resources(struct sock *sk, bool do_reset)
{
	struct tcp_sock *tp = tcp_sk(sk);
	int shift = 0;

	/* If peer does not open window for long time, or did not transmit
	 * anything for long time, penalize it. */
	if ((s32)(tcp_jiffies32 - tp->lsndtime) > 2*TCP_RTO_MAX || !do_reset)
		shift++;

	/* If some dubious ICMP arrived, penalize even more. */
	if (sk->sk_err_soft)
		shift++;

	if (tcp_check_oom(sk, shift)) {
		/* Catch exceptional cases, when connection requires reset.
		 *      1. Last segment was sent recently. */
		if ((s32)(tcp_jiffies32 - tp->lsndtime) <= TCP_TIMEWAIT_LEN ||
		    /*  2. Window is closed. */
		    (!tp->snd_wnd && !tp->packets_out))
			do_reset = true;
		if (do_reset)
			tcp_send_active_reset(sk, GFP_ATOMIC);
		tcp_done(sk);
		__NET_INC_STATS(sock_net(sk), LINUX_MIB_TCPABORTONMEMORY);
		return 1;
	}

	if (!check_net(sock_net(sk))) {
		/* Not possible to send reset; just close */
		tcp_done(sk);
		return 1;
	}

	return 0;
}

/**
 *  tcp_orphan_retries() - Returns maximal number of retries on an orphaned socket
 *  @sk:    Pointer to the current socket.
 *  @alive: bool, socket alive state
 */
static int tcp_orphan_retries(struct sock *sk, bool alive)
{
	int retries = sock_net(sk)->ipv4.sysctl_tcp_orphan_retries; /* May be zero. */

	/* We know from an ICMP that something is wrong. */
	if (sk->sk_err_soft && !alive)
		retries = 0;

	/* However, if socket sent something recently, select some safe
	 * number of retries. 8 corresponds to >100 seconds with minimal
	 * RTO of 200msec. */
	if (retries == 0 && alive)
		retries = 8;
	return retries;
}

static void tcp_mtu_probing(struct inet_connection_sock *icsk, struct sock *sk)
{
	const struct net *net = sock_net(sk);
	int mss;

	/* Black hole detection */
	if (!net->ipv4.sysctl_tcp_mtu_probing)
		return;

	if (!icsk->icsk_mtup.enabled) {
		icsk->icsk_mtup.enabled = 1;
		icsk->icsk_mtup.probe_timestamp = tcp_jiffies32;
	} else {
		mss = tcp_mtu_to_mss(sk, icsk->icsk_mtup.search_low) >> 1;
		mss = min(net->ipv4.sysctl_tcp_base_mss, mss);
		mss = max(mss, net->ipv4.sysctl_tcp_mtu_probe_floor);
		mss = max(mss, net->ipv4.sysctl_tcp_min_snd_mss);
		icsk->icsk_mtup.search_low = tcp_mss_to_mtu(sk, mss);
	}
	tcp_sync_mss(sk, icsk->icsk_pmtu_cookie);
}

static unsigned int tcp_model_timeout(struct sock *sk,
				      unsigned int boundary,
				      unsigned int rto_base)
{
	unsigned int linear_backoff_thresh, timeout;

	linear_backoff_thresh = ilog2(TCP_RTO_MAX / rto_base);
	if (boundary <= linear_backoff_thresh)
		timeout = ((2 << boundary) - 1) * rto_base;
	else
		timeout = ((2 << linear_backoff_thresh) - 1) * rto_base +
			(boundary - linear_backoff_thresh) * TCP_RTO_MAX;
	return jiffies_to_msecs(timeout);
}
/**
 *  retransmits_timed_out() - returns true if this connection has timed out
 *  @sk:       The current socket
 *  @boundary: max number of retransmissions
 *  @timeout:  A custom timeout value.
 *             If set to 0 the default timeout is calculated and used.
 *             Using TCP_RTO_MIN and the number of unsuccessful retransmits.
 *
 * The default "timeout" value this function can calculate and use
 * is equivalent to the timeout of a TCP Connection
 * after "boundary" unsuccessful, exponentially backed-off
 * retransmissions with an initial RTO of TCP_RTO_MIN.
 */
static bool retransmits_timed_out(struct sock *sk,
				  unsigned int boundary,
				  unsigned int timeout)
{
	unsigned int start_ts;

	if (!inet_csk(sk)->icsk_retransmits)
		return false;

	start_ts = tcp_sk(sk)->retrans_stamp;
	if (likely(timeout == 0)) {
		unsigned int rto_base = TCP_RTO_MIN;

		if ((1 << sk->sk_state) & (TCPF_SYN_SENT | TCPF_SYN_RECV))
			rto_base = tcp_timeout_init(sk);
		timeout = tcp_model_timeout(sk, boundary, rto_base);
	}

	return (s32)(tcp_time_stamp(tcp_sk(sk)) - start_ts - timeout) >= 0;
}

/* A write timeout has occurred. Process the after effects. */
static int tcp_write_timeout(struct sock *sk)
{
	struct inet_connection_sock *icsk = inet_csk(sk);
	struct tcp_sock *tp = tcp_sk(sk);
	struct net *net = sock_net(sk);
	bool expired = false, do_reset;
	int retry_until;

	if ((1 << sk->sk_state) & (TCPF_SYN_SENT | TCPF_SYN_RECV)) {
		if (icsk->icsk_retransmits) {
			dst_negative_advice(sk);
		} else {
			sk_rethink_txhash(sk);
		}
		retry_until = icsk->icsk_syn_retries ? : net->ipv4.sysctl_tcp_syn_retries;
		expired = icsk->icsk_retransmits >= retry_until;
	} else {
		if (retransmits_timed_out(sk, net->ipv4.sysctl_tcp_retries1, 0)) {
			/* Black hole detection */
			tcp_mtu_probing(icsk, sk);

			dst_negative_advice(sk);
		} else {
			sk_rethink_txhash(sk);
		}

		retry_until = net->ipv4.sysctl_tcp_retries2;
		if (sock_flag(sk, SOCK_DEAD)) {
			const bool alive = icsk->icsk_rto < TCP_RTO_MAX;

			retry_until = tcp_orphan_retries(sk, alive);
			do_reset = alive ||
				!retransmits_timed_out(sk, retry_until, 0);

			if (tcp_out_of_resources(sk, do_reset))
				return 1;
		}
	}
	if (!expired)
		expired = retransmits_timed_out(sk, retry_until,
						icsk->icsk_user_timeout);
	tcp_fastopen_active_detect_blackhole(sk, expired);

	if (BPF_SOCK_OPS_TEST_FLAG(tp, BPF_SOCK_OPS_RTO_CB_FLAG))
		tcp_call_bpf_3arg(sk, BPF_SOCK_OPS_RTO_CB,
				  icsk->icsk_retransmits,
				  icsk->icsk_rto, (int)expired);

	if (expired) {
		/* Has it gone just too far? */
		tcp_write_err(sk);
		return 1;
	}

	return 0;
}

/* Called with BH disabled */
void tcp_delack_timer_handler(struct sock *sk)
{
	struct inet_connection_sock *icsk = inet_csk(sk);

	sk_mem_reclaim_partial(sk);

	if (((1 << sk->sk_state) & (TCPF_CLOSE | TCPF_LISTEN)) ||
	    !(icsk->icsk_ack.pending & ICSK_ACK_TIMER))
		goto out;

	if (time_after(icsk->icsk_ack.timeout, jiffies)) {
		sk_reset_timer(sk, &icsk->icsk_delack_timer, icsk->icsk_ack.timeout);
		goto out;
	}
	icsk->icsk_ack.pending &= ~ICSK_ACK_TIMER;

	if (inet_csk_ack_scheduled(sk)) {
		if (!inet_csk_in_pingpong_mode(sk)) {
			/* Delayed ACK missed: inflate ATO. */
			icsk->icsk_ack.ato = min(icsk->icsk_ack.ato << 1, icsk->icsk_rto);
		} else {
			/* Delayed ACK missed: leave pingpong mode and
			 * deflate ATO.
			 */
			inet_csk_exit_pingpong_mode(sk);
			icsk->icsk_ack.ato      = TCP_ATO_MIN;
		}
		tcp_mstamp_refresh(tcp_sk(sk));
		tcp_send_ack(sk);
		__NET_INC_STATS(sock_net(sk), LINUX_MIB_DELAYEDACKS);
	}

out:
	if (tcp_under_memory_pressure(sk))
		sk_mem_reclaim(sk);
}


/**
 *  tcp_delack_timer() - The TCP delayed ACK timeout handler
 *  @data:  Pointer to the current socket. (gets casted to struct sock *)
 *
 *  This function gets (indirectly) called when the kernel timer for a TCP packet
 *  of this socket expires. Calls tcp_delack_timer_handler() to do the actual work.
 *
 *  Returns: Nothing (void)
 */
static void tcp_delack_timer(struct timer_list *t)
{
	struct inet_connection_sock *icsk =
			from_timer(icsk, t, icsk_delack_timer);
	struct sock *sk = &icsk->icsk_inet.sk;

	bh_lock_sock(sk);
	if (!sock_owned_by_user(sk)) {
		tcp_delack_timer_handler(sk);
	} else {
		icsk->icsk_ack.blocked = 1;
		__NET_INC_STATS(sock_net(sk), LINUX_MIB_DELAYEDACKLOCKED);
		/* deleguate our work to tcp_release_cb() */
		if (!test_and_set_bit(TCP_DELACK_TIMER_DEFERRED, &sk->sk_tsq_flags))
			sock_hold(sk);
	}
	bh_unlock_sock(sk);
	sock_put(sk);
}

static void tcp_probe_timer(struct sock *sk)
{
	struct inet_connection_sock *icsk = inet_csk(sk);
	struct sk_buff *skb = tcp_send_head(sk);
	struct tcp_sock *tp = tcp_sk(sk);
	int max_probes;

	if (tp->packets_out || !skb) {
		icsk->icsk_probes_out = 0;
		icsk->icsk_probes_tstamp = 0;
		return;
	}

	/* RFC 1122 4.2.2.17 requires the sender to stay open indefinitely as
	 * long as the receiver continues to respond probes. We support this by
	 * default and reset icsk_probes_out with incoming ACKs. But if the
	 * socket is orphaned or the user specifies TCP_USER_TIMEOUT, we
	 * kill the socket when the retry count and the time exceeds the
	 * corresponding system limit. We also implement similar policy when
	 * we use RTO to probe window in tcp_retransmit_timer().
	 */
	if (!icsk->icsk_probes_tstamp)
		icsk->icsk_probes_tstamp = tcp_jiffies32;
	else if (icsk->icsk_user_timeout &&
		 (s32)(tcp_jiffies32 - icsk->icsk_probes_tstamp) >=
		 msecs_to_jiffies(icsk->icsk_user_timeout))
		goto abort;

	max_probes = sock_net(sk)->ipv4.sysctl_tcp_retries2;
	if (sock_flag(sk, SOCK_DEAD)) {
		const bool alive = inet_csk_rto_backoff(icsk, TCP_RTO_MAX) < TCP_RTO_MAX;

		max_probes = tcp_orphan_retries(sk, alive);
		if (!alive && icsk->icsk_backoff >= max_probes)
			goto abort;
		if (tcp_out_of_resources(sk, true))
			return;
	}

	if (icsk->icsk_probes_out >= max_probes) {
abort:		tcp_write_err(sk);
	} else {
		/* Only send another probe if we didn't close things up. */
		tcp_send_probe0(sk);
	}
}

/*
 *	Timer for Fast Open socket to retransmit SYNACK. Note that the
 *	sk here is the child socket, not the parent (listener) socket.
 */
static void tcp_fastopen_synack_timer(struct sock *sk, struct request_sock *req)
{
	struct inet_connection_sock *icsk = inet_csk(sk);
	int max_retries = icsk->icsk_syn_retries ? :
	    sock_net(sk)->ipv4.sysctl_tcp_synack_retries + 1; /* add one more retry for fastopen */
	struct tcp_sock *tp = tcp_sk(sk);

	req->rsk_ops->syn_ack_timeout(req);

	if (req->num_timeout >= max_retries) {
		tcp_write_err(sk);
		return;
	}
	/* Lower cwnd after certain SYNACK timeout like tcp_init_transfer() */
	if (icsk->icsk_retransmits == 1)
		tcp_enter_loss(sk);
	/* XXX (TFO) - Unlike regular SYN-ACK retransmit, we ignore error
	 * returned from rtx_syn_ack() to make it more persistent like
	 * regular retransmit because if the child socket has been accepted
	 * it's not good to give up too easily.
	 */
	inet_rtx_syn_ack(sk, req);
	req->num_timeout++;
	icsk->icsk_retransmits++;
	if (!tp->retrans_stamp)
		tp->retrans_stamp = tcp_time_stamp(tp);
	inet_csk_reset_xmit_timer(sk, ICSK_TIME_RETRANS,
			  TCP_TIMEOUT_INIT << req->num_timeout, TCP_RTO_MAX);
}


/**
 *  tcp_retransmit_timer() - The TCP retransmit timeout handler
 *  @sk:  Pointer to the current socket.
 *
 *  This function gets called when the kernel timer for a TCP packet
 *  of this socket expires.
 *
 *  It handles retransmission, timer adjustment and other necesarry measures.
 *
 *  Returns: Nothing (void)
 */
void tcp_retransmit_timer(struct sock *sk)
{
	struct tcp_sock *tp = tcp_sk(sk);
	struct net *net = sock_net(sk);
	struct inet_connection_sock *icsk = inet_csk(sk);
	struct request_sock *req;

	req = rcu_dereference_protected(tp->fastopen_rsk,
					lockdep_sock_is_held(sk));
	if (req) {
		WARN_ON_ONCE(sk->sk_state != TCP_SYN_RECV &&
			     sk->sk_state != TCP_FIN_WAIT1);
		tcp_fastopen_synack_timer(sk, req);
		/* Before we receive ACK to our SYN-ACK don't retransmit
		 * anything else (e.g., data or FIN segments).
		 */
		return;
	}
	if (!tp->packets_out || WARN_ON_ONCE(tcp_rtx_queue_empty(sk)))
		return;

	tp->tlp_high_seq = 0;

	if (!tp->snd_wnd && !sock_flag(sk, SOCK_DEAD) &&
	    !((1 << sk->sk_state) & (TCPF_SYN_SENT | TCPF_SYN_RECV))) {
		/* Receiver dastardly shrinks window. Our retransmits
		 * become zero probes, but we should not timeout this
		 * connection. If the socket is an orphan, time it out,
		 * we cannot allow such beasts to hang infinitely.
		 */
		struct inet_sock *inet = inet_sk(sk);
		if (sk->sk_family == AF_INET) {
			net_dbg_ratelimited("Peer %pI4:%u/%u unexpectedly shrunk window %u:%u (repaired)\n",
					    &inet->inet_daddr,
					    ntohs(inet->inet_dport),
					    inet->inet_num,
					    tp->snd_una, tp->snd_nxt);
		}
#if IS_ENABLED(CONFIG_IPV6)
		else if (sk->sk_family == AF_INET6) {
			net_dbg_ratelimited("Peer %pI6:%u/%u unexpectedly shrunk window %u:%u (repaired)\n",
					    &sk->sk_v6_daddr,
					    ntohs(inet->inet_dport),
					    inet->inet_num,
					    tp->snd_una, tp->snd_nxt);
		}
#endif
		if (tcp_jiffies32 - tp->rcv_tstamp > TCP_RTO_MAX) {
			tcp_write_err(sk);
			goto out;
		}
		tcp_enter_loss(sk);
		tcp_retransmit_skb(sk, tcp_rtx_queue_head(sk), 1);
		__sk_dst_reset(sk);
		goto out_reset_timer;
	}

	__NET_INC_STATS(sock_net(sk), LINUX_MIB_TCPTIMEOUTS);
	if (tcp_write_timeout(sk))
		goto out;

	if (icsk->icsk_retransmits == 0) {
		int mib_idx = 0;

		if (icsk->icsk_ca_state == TCP_CA_Recovery) {
			if (tcp_is_sack(tp))
				mib_idx = LINUX_MIB_TCPSACKRECOVERYFAIL;
			else
				mib_idx = LINUX_MIB_TCPRENORECOVERYFAIL;
		} else if (icsk->icsk_ca_state == TCP_CA_Loss) {
			mib_idx = LINUX_MIB_TCPLOSSFAILURES;
		} else if ((icsk->icsk_ca_state == TCP_CA_Disorder) ||
			   tp->sacked_out) {
			if (tcp_is_sack(tp))
				mib_idx = LINUX_MIB_TCPSACKFAILURES;
			else
				mib_idx = LINUX_MIB_TCPRENOFAILURES;
		}
		if (mib_idx)
			__NET_INC_STATS(sock_net(sk), mib_idx);
	}

	tcp_enter_loss(sk);

	icsk->icsk_retransmits++;
	if (tcp_retransmit_skb(sk, tcp_rtx_queue_head(sk), 1) > 0) {
		/* Retransmission failed because of local congestion,
		 * Let senders fight for local resources conservatively.
		 */
		inet_csk_reset_xmit_timer(sk, ICSK_TIME_RETRANS,
					  TCP_RESOURCE_PROBE_INTERVAL,
					  TCP_RTO_MAX);
		goto out;
	}

	/* Increase the timeout each time we retransmit.  Note that
	 * we do not increase the rtt estimate.  rto is initialized
	 * from rtt, but increases here.  Jacobson (SIGCOMM 88) suggests
	 * that doubling rto each time is the least we can get away with.
	 * In KA9Q, Karn uses this for the first few times, and then
	 * goes to quadratic.  netBSD doubles, but only goes up to *64,
	 * and clamps at 1 to 64 sec afterwards.  Note that 120 sec is
	 * defined in the protocol as the maximum possible RTT.  I guess
	 * we'll have to use something other than TCP to talk to the
	 * University of Mars.
	 *
	 * PAWS allows us longer timeouts and large windows, so once
	 * implemented ftp to mars will work nicely. We will have to fix
	 * the 120 second clamps though!
	 */
	icsk->icsk_backoff++;

out_reset_timer:
	/* If stream is thin, use linear timeouts. Since 'icsk_backoff' is
	 * used to reset timer, set to 0. Recalculate 'icsk_rto' as this
	 * might be increased if the stream oscillates between thin and thick,
	 * thus the old value might already be too high compared to the value
	 * set by 'tcp_set_rto' in tcp_input.c which resets the rto without
	 * backoff. Limit to TCP_THIN_LINEAR_RETRIES before initiating
	 * exponential backoff behaviour to avoid continue hammering
	 * linear-timeout retransmissions into a black hole
	 */
	if (sk->sk_state == TCP_ESTABLISHED &&
	    (tp->thin_lto || net->ipv4.sysctl_tcp_thin_linear_timeouts) &&
	    tcp_stream_is_thin(tp) &&
	    icsk->icsk_retransmits <= TCP_THIN_LINEAR_RETRIES) {
		icsk->icsk_backoff = 0;
		icsk->icsk_rto = min(__tcp_set_rto(tp), TCP_RTO_MAX);
	} else {
		/* Use normal (exponential) backoff */
		icsk->icsk_rto = min(icsk->icsk_rto << 1, TCP_RTO_MAX);
	}
	inet_csk_reset_xmit_timer(sk, ICSK_TIME_RETRANS,
				  tcp_clamp_rto_to_user_timeout(sk), TCP_RTO_MAX);
	if (retransmits_timed_out(sk, net->ipv4.sysctl_tcp_retries1 + 1, 0))
		__sk_dst_reset(sk);

out:;
}

/* Called with bottom-half processing disabled.
   Called by tcp_write_timer() */
void tcp_write_timer_handler(struct sock *sk)
{
	struct inet_connection_sock *icsk = inet_csk(sk);
	int event;

	if (((1 << sk->sk_state) & (TCPF_CLOSE | TCPF_LISTEN)) ||
	    !icsk->icsk_pending)
		goto out;

	if (time_after(icsk->icsk_timeout, jiffies)) {
		sk_reset_timer(sk, &icsk->icsk_retransmit_timer, icsk->icsk_timeout);
		goto out;
	}

	tcp_mstamp_refresh(tcp_sk(sk));
	event = icsk->icsk_pending;

	switch (event) {
	case ICSK_TIME_REO_TIMEOUT:
		tcp_rack_reo_timeout(sk);
		break;
	case ICSK_TIME_LOSS_PROBE:
		tcp_send_loss_probe(sk);
		break;
	case ICSK_TIME_RETRANS:
		icsk->icsk_pending = 0;
		tcp_retransmit_timer(sk);
		break;
	case ICSK_TIME_PROBE0:
		icsk->icsk_pending = 0;
		tcp_probe_timer(sk);
		break;
	}

out:
	sk_mem_reclaim(sk);
}

static void tcp_write_timer(struct timer_list *t)
{
	struct inet_connection_sock *icsk =
			from_timer(icsk, t, icsk_retransmit_timer);
	struct sock *sk = &icsk->icsk_inet.sk;

	bh_lock_sock(sk);
	if (!sock_owned_by_user(sk)) {
		tcp_write_timer_handler(sk);
	} else {
		/* delegate our work to tcp_release_cb() */
		if (!test_and_set_bit(TCP_WRITE_TIMER_DEFERRED, &sk->sk_tsq_flags))
			sock_hold(sk);
	}
	bh_unlock_sock(sk);
	sock_put(sk);
}

void tcp_syn_ack_timeout(const struct request_sock *req)
{
	struct net *net = read_pnet(&inet_rsk(req)->ireq_net);

	__NET_INC_STATS(net, LINUX_MIB_TCPTIMEOUTS);
}
EXPORT_SYMBOL(tcp_syn_ack_timeout);

void tcp_set_keepalive(struct sock *sk, int val)
{
	if ((1 << sk->sk_state) & (TCPF_CLOSE | TCPF_LISTEN))
		return;

	if (val && !sock_flag(sk, SOCK_KEEPOPEN))
		inet_csk_reset_keepalive_timer(sk, keepalive_time_when(tcp_sk(sk)));
	else if (!val)
		inet_csk_delete_keepalive_timer(sk);
}
EXPORT_SYMBOL_GPL(tcp_set_keepalive);


static void tcp_keepalive_timer (struct timer_list *t)
{
	struct sock *sk = from_timer(sk, t, sk_timer);
	struct inet_connection_sock *icsk = inet_csk(sk);
	struct tcp_sock *tp = tcp_sk(sk);
	u32 elapsed;

	/* Only process if socket is not in use. */
	bh_lock_sock(sk);
	if (sock_owned_by_user(sk)) {
		/* Try again later. */
		inet_csk_reset_keepalive_timer (sk, HZ/20);
		goto out;
	}

	if (sk->sk_state == TCP_LISTEN) {
		pr_err("Hmm... keepalive on a LISTEN ???\n");
		goto out;
	}

	tcp_mstamp_refresh(tp);
	if (sk->sk_state == TCP_FIN_WAIT2 && sock_flag(sk, SOCK_DEAD)) {
		if (tp->linger2 >= 0) {
			const int tmo = tcp_fin_time(sk) - TCP_TIMEWAIT_LEN;

			if (tmo > 0) {
				tcp_time_wait(sk, TCP_FIN_WAIT2, tmo);
				goto out;
			}
		}
		tcp_send_active_reset(sk, GFP_ATOMIC);
		goto death;
	}

	if (!sock_flag(sk, SOCK_KEEPOPEN) ||
	    ((1 << sk->sk_state) & (TCPF_CLOSE | TCPF_SYN_SENT)))
		goto out;

	elapsed = keepalive_time_when(tp);

	/* It is alive without keepalive 8) */
	if (tp->packets_out || !tcp_write_queue_empty(sk))
		goto resched;

	elapsed = keepalive_time_elapsed(tp);

	if (elapsed >= keepalive_time_when(tp)) {
		/* If the TCP_USER_TIMEOUT option is enabled, use that
		 * to determine when to timeout instead.
		 */
		if ((icsk->icsk_user_timeout != 0 &&
		    elapsed >= msecs_to_jiffies(icsk->icsk_user_timeout) &&
		    icsk->icsk_probes_out > 0) ||
		    (icsk->icsk_user_timeout == 0 &&
		    icsk->icsk_probes_out >= keepalive_probes(tp))) {
			tcp_send_active_reset(sk, GFP_ATOMIC);
			tcp_write_err(sk);
			goto out;
		}
		if (tcp_write_wakeup(sk, LINUX_MIB_TCPKEEPALIVE) <= 0) {
			icsk->icsk_probes_out++;
			elapsed = keepalive_intvl_when(tp);
		} else {
			/* If keepalive was lost due to local congestion,
			 * try harder.
			 */
			elapsed = TCP_RESOURCE_PROBE_INTERVAL;
		}
	} else {
		/* It is tp->rcv_tstamp + keepalive_time_when(tp) */
		elapsed = keepalive_time_when(tp) - elapsed;
	}

	sk_mem_reclaim(sk);

resched:
	inet_csk_reset_keepalive_timer (sk, elapsed);
	goto out;

death:
	tcp_done(sk);

out:
	bh_unlock_sock(sk);
	sock_put(sk);
}

static enum hrtimer_restart tcp_compressed_ack_kick(struct hrtimer *timer)
{
	struct tcp_sock *tp = container_of(timer, struct tcp_sock, compressed_ack_timer);
	struct sock *sk = (struct sock *)tp;

	bh_lock_sock(sk);
	if (!sock_owned_by_user(sk)) {
		if (tp->compressed_ack > TCP_FASTRETRANS_THRESH)
			tcp_send_ack(sk);
	} else {
		if (!test_and_set_bit(TCP_DELACK_TIMER_DEFERRED,
				      &sk->sk_tsq_flags))
			sock_hold(sk);
	}
	bh_unlock_sock(sk);

	sock_put(sk);

	return HRTIMER_NORESTART;
}

void tcp_init_xmit_timers(struct sock *sk)
{
	inet_csk_init_xmit_timers(sk, &tcp_write_timer, &tcp_delack_timer,
				  &tcp_keepalive_timer);
	hrtimer_init(&tcp_sk(sk)->pacing_timer, CLOCK_MONOTONIC,
		     HRTIMER_MODE_ABS_PINNED_SOFT);
	tcp_sk(sk)->pacing_timer.function = tcp_pace_kick;

	hrtimer_init(&tcp_sk(sk)->compressed_ack_timer, CLOCK_MONOTONIC,
		     HRTIMER_MODE_REL_PINNED_SOFT);
	tcp_sk(sk)->compressed_ack_timer.function = tcp_compressed_ack_kick;
}<|MERGE_RESOLUTION|>--- conflicted
+++ resolved
@@ -40,7 +40,6 @@
 	return min_t(u32, icsk->icsk_rto, msecs_to_jiffies(remaining));
 }
 
-<<<<<<< HEAD
 static void set_tcp_default(void)
 {
 	sysctl_tcp_delack_seg = TCP_DELACK_SEG;
@@ -72,7 +71,8 @@
 			set_tcp_default();
 	}
 	return ret;
-=======
+}
+
 u32 tcp_clamp_probe0_to_user_timeout(const struct sock *sk, u32 when)
 {
 	struct inet_connection_sock *icsk = inet_csk(sk);
@@ -89,7 +89,6 @@
 	remaining = max_t(u32, remaining, TCP_TIMEOUT_MIN);
 
 	return min_t(u32, remaining, when);
->>>>>>> dca02b19
 }
 
 /**
