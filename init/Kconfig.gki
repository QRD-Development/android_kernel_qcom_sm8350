config GKI_HIDDEN_DRM_CONFIGS
	bool "Hidden DRM configs needed for GKI"
	select DRM_KMS_HELPER if (HAS_IOMEM && DRM)
	select DRM_GEM_CMA_HELPER
	select DRM_KMS_CMA_HELPER
	select DRM_MIPI_DSI
	select DRM_TTM if (HAS_IOMEM && DRM)
	select VIDEOMODE_HELPERS
	select WANT_DEV_COREDUMP
	help
	  Dummy config option used to enable hidden DRM configs.
	  These are normally selected implicitly when including a
	  DRM module, but for GKI, the modules are built out-of-tree.

config GKI_HIDDEN_REGMAP_CONFIGS
	bool "Hidden Regmap configs needed for GKI"
	select REGMAP_IRQ
	select REGMAP_MMIO
	help
	  Dummy config option used to enable hidden regmap configs.
	  These are normally selected implicitly when a module
	  that relies on it is configured.

config GKI_HIDDEN_CRYPTO_CONFIGS
	bool "Hidden CRYPTO configs needed for GKI"
	select CRYPTO_ENGINE
	help
	  Dummy config option used to enable hidden CRYPTO configs.
	  These are normally selected implicitly when a module
	  that relies on it is configured.

config GKI_HIDDEN_SND_CONFIGS
	bool "Hidden SND configs needed for GKI"
	select SND_VMASTER
	select SND_PCM_ELD
	select SND_JACK
	select SND_JACK_INPUT_DEV
	help
	  Dummy config option used to enable hidden SND configs.
	  These are normally selected implicitly when a module
	  that relies on it is configured.

config GKI_HIDDEN_SND_SOC_CONFIGS
	bool "Hidden SND_SOC configs needed for GKI"
	select SND_SOC_GENERIC_DMAENGINE_PCM if (SND_SOC && SND)
	select SND_PCM_IEC958
	select SND_SOC_COMPRESS if (SND_SOC && SND)
	select SND_SOC_TOPOLOGY if (SND_SOC && SND)
	help
	  Dummy config option used to enable hidden SND_SOC configs.
	  These are normally selected implicitly when a module
	  that relies on it is configured.

config GKI_HIDDEN_MMC_CONFIGS
	bool "Hidden MMC configs needed for GKI"
	select MMC_SDHCI_IO_ACCESSORS if (MMC_SDHCI)
	help
	  Dummy config option used to enable hidden MMC configs.
	  These are normally selected implicitly when a module
	  that relies on it is configured.

config GKI_HIDDEN_GPIO_CONFIGS
	bool "Hidden GPIO configs needed for GKI"
	select PINCTRL_SINGLE if (PINCTRL && OF && HAS_IOMEM)
	select GPIO_PL061 if (HAS_IOMEM && ARM_AMBA && GPIOLIB)
	help
	  Dummy config option used to enable hidden GPIO configs.
	  These are normally selected implicitly when a module
	  that relies on it is configured.

config GKI_HIDDEN_QCOM_CONFIGS
	bool "Hidden QCOM configs needed for GKI"
	select QCOM_SMEM_STATE
<<<<<<< HEAD
	select QCOM_GDSC if (ARCH_QCOM)
	select QCOM_SCM if (ARM64)
=======
>>>>>>> a9a13eee
	select QCOM_GDSC if (ARCH_QCOM)
	select PINCTRL_MSM if (PINCTRL && ARCH_QCOM)
	select IOMMU_IO_PGTABLE_LPAE if (ARCH_QCOM)

	help
	  Dummy config option used to enable hidden QCOM configs.
	  These are normally selected implicitly when a module
	  that relies on it is configured.

config GKI_QCOM_CLKS_CONFIGS
	bool "QCOM clk drivers needed for GKI due to powerdomain restrictions"
	select QCOM_RPMHPD	if (ARCH_QCOM)
	help
	  This config option selects various QCOM clk drivers that
	  cannot be built as a module currently due to power-domain
	  deferred probing limitations.
	  See https://git.kernel.org/pub/scm/linux/kernel/git/torvalds/linux.git/commit/?id=e01afc32502555beb2057ddd74401be38475d851

config GKI_HIDDEN_MEDIA_CONFIGS
	bool "Hidden Media configs needed for GKI"
	select VIDEOBUF2_CORE
	select MEDIA_SUPPORT
	select FRAME_VECTOR
	help
	  Dummy config option used to enable hidden media configs.
	  These are normally selected implicitly when a module
	  that relies on it is configured.

config GKI_HIDDEN_VIRTUAL_CONFIGS
	bool "Hidden Virtual configs needed for GKI"
	select HVC_DRIVER
	help
	  Dummy config option used to enable hidden virtual device configs.
	  These are normally selected implicitly when a module
	  that relies on it is configured.

# LEGACY_WEXT_ALLCONFIG Discussed upstream, soundly rejected as a unique
# problem for GKI to solve.  It should be noted that these extensions are
# in-effect deprecated and generally unsupported and we should pressure
# the SOC vendors to drop any modules that require these extensions.
config GKI_LEGACY_WEXT_ALLCONFIG
	bool "Hidden wireless extension configs needed for GKI"
	select WIRELESS_EXT
	select WEXT_CORE
	select WEXT_PROC
	select WEXT_SPY
	select WEXT_PRIV
	help
	  Dummy config option used to enable all the hidden legacy wireless
	  extensions to the core wireless network functionality used by
	  add-in modules.

	  If you are not building a kernel to be used for a variety of
	  out-of-kernel built wireless modules, say N here.

config GKI_HIDDEN_USB_CONFIGS
	bool "Hiddel USB configurations needed for GKI"
	select USB_PHY
	help
	  Dummy config option used to enable all USB related hidden configs.
	  These configurations are usually only selected by another config
	  option or a combination of them.

	  If you are not building a kernel to be used for a variety of
	  out-of-kernel build USB drivers, say N here.

config GKI_HIDDEN_SOC_BUS_CONFIGS
	bool "Hidden SoC bus configuration needed for GKI"
	select SOC_BUS
	  help
	    Dummy config option used to enable SOC_BUS hidden Kconfig.
	    The configuration is required for SoCs to register themselves to the bus.

	    If you are not building a kernel to be used for a variety of SoCs and
	    out-of-tree drivers, say N here.

config GKI_HIDDEN_RPMSG_CONFIGS
	bool "Hidden RPMSG configuration needed for GKI"
	select RPMSG
	help
	  Dummy config option used to enable the hidden RPMSG config.
	  This configuration is usually only selected by another config
	  option or a combination of them.

	  If you are not building a kernel to be used for a variety of
	  out-of-kernel build RPMSG drivers, say N here.

<<<<<<< HEAD
=======
config GKI_HIDDEN_GPU_CONFIGS
	bool "Hidden GPU configuration needed for GKI"
	select TRACE_GPU_MEM
	help
	  Dummy config option used to enable the hidden GPU config.
	  These are normally selected implicitly when a module
	  that relies on it is configured.

config GKI_HIDDEN_IRQ_CONFIGS
	bool "Hidden IRQ configuration needed for GKI"
	select GENERIC_IRQ_CHIP
	help
	  Dummy config option used to enable GENERIC_IRQ_CHIP hidden
	  config, required by various SoC platforms. This is usually
	  selected by ARCH_*.

>>>>>>> a9a13eee
config GKI_HIDDEN_HYPERVISOR_CONFIGS
	bool "Hidden hypervisor configuration needed for GKI"
	select SYS_HYPERVISOR
	help
	  Dummy config option used to enable the SYS_HYPERVISOR hidden
	  config, required by various SoC platforms. This is usually
	  selected by XEN or S390.

# Atrocities needed for
# a) building GKI modules in separate tree, or
# b) building drivers that are not modularizable
#
# All of these should be reworked into an upstream solution
# if possible.
#
config GKI_HACKS_TO_FIX
	bool "GKI Dummy config options"
	select GKI_HIDDEN_CRYPTO_CONFIGS
	select GKI_HIDDEN_DRM_CONFIGS
	select GKI_HIDDEN_REGMAP_CONFIGS
	select GKI_HIDDEN_SND_CONFIGS
	select GKI_HIDDEN_SND_SOC_CONFIGS
	select GKI_HIDDEN_MMC_CONFIGS
	select GKI_HIDDEN_GPIO_CONFIGS
	select GKI_HIDDEN_QCOM_CONFIGS
	select GKI_LEGACY_WEXT_ALLCONFIG
	select GKI_HIDDEN_MEDIA_CONFIGS
	select GKI_HIDDEN_VIRTUAL_CONFIGS
	select GKI_QCOM_CLKS_CONFIGS
	select GKI_HIDDEN_USB_CONFIGS
	select GKI_HIDDEN_SOC_BUS_CONFIGS
	select GKI_HIDDEN_RPMSG_CONFIGS
<<<<<<< HEAD
=======
	select GKI_HIDDEN_GPU_CONFIGS
	select GKI_HIDDEN_IRQ_CONFIGS
>>>>>>> a9a13eee
	select GKI_HIDDEN_HYPERVISOR_CONFIGS
	help
	  Dummy config option used to enable core functionality used by
	  modules that may not be selectable in this config.

	  Unless you are building a GKI kernel to be used with modules
	  built from a different config, say N here.<|MERGE_RESOLUTION|>--- conflicted
+++ resolved
@@ -71,11 +71,7 @@
 config GKI_HIDDEN_QCOM_CONFIGS
 	bool "Hidden QCOM configs needed for GKI"
 	select QCOM_SMEM_STATE
-<<<<<<< HEAD
 	select QCOM_GDSC if (ARCH_QCOM)
-	select QCOM_SCM if (ARM64)
-=======
->>>>>>> a9a13eee
 	select QCOM_GDSC if (ARCH_QCOM)
 	select PINCTRL_MSM if (PINCTRL && ARCH_QCOM)
 	select IOMMU_IO_PGTABLE_LPAE if (ARCH_QCOM)
@@ -163,8 +159,6 @@
 	  If you are not building a kernel to be used for a variety of
 	  out-of-kernel build RPMSG drivers, say N here.
 
-<<<<<<< HEAD
-=======
 config GKI_HIDDEN_GPU_CONFIGS
 	bool "Hidden GPU configuration needed for GKI"
 	select TRACE_GPU_MEM
@@ -181,7 +175,6 @@
 	  config, required by various SoC platforms. This is usually
 	  selected by ARCH_*.
 
->>>>>>> a9a13eee
 config GKI_HIDDEN_HYPERVISOR_CONFIGS
 	bool "Hidden hypervisor configuration needed for GKI"
 	select SYS_HYPERVISOR
@@ -214,12 +207,9 @@
 	select GKI_HIDDEN_USB_CONFIGS
 	select GKI_HIDDEN_SOC_BUS_CONFIGS
 	select GKI_HIDDEN_RPMSG_CONFIGS
-<<<<<<< HEAD
-=======
+	select GKI_HIDDEN_HYPERVISOR_CONFIGS
 	select GKI_HIDDEN_GPU_CONFIGS
 	select GKI_HIDDEN_IRQ_CONFIGS
->>>>>>> a9a13eee
-	select GKI_HIDDEN_HYPERVISOR_CONFIGS
 	help
 	  Dummy config option used to enable core functionality used by
 	  modules that may not be selectable in this config.
