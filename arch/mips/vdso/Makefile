# SPDX-License-Identifier: GPL-2.0
# Objects to go into the VDSO.

# Absolute relocation type $(ARCH_REL_TYPE_ABS) needs to be defined before
# the inclusion of generic Makefile.
ARCH_REL_TYPE_ABS := R_MIPS_JUMP_SLOT|R_MIPS_GLOB_DAT
include $(srctree)/lib/vdso/Makefile

obj-vdso-y := elf.o vgettimeofday.o sigreturn.o

# Common compiler flags between ABIs.
ccflags-vdso := \
	$(filter -I%,$(KBUILD_CFLAGS)) \
	$(filter -E%,$(KBUILD_CFLAGS)) \
	$(filter -mmicromips,$(KBUILD_CFLAGS)) \
	$(filter -march=%,$(KBUILD_CFLAGS)) \
	$(filter -m%-float,$(KBUILD_CFLAGS)) \
	$(filter -mno-loongson-%,$(KBUILD_CFLAGS)) \
	$(CLANG_FLAGS) \
	-D__VDSO__

<<<<<<< HEAD
ifndef CONFIG_64BIT
ccflags-vdso += -DBUILD_VDSO32
endif

ifdef CONFIG_CC_IS_CLANG
ccflags-vdso += $(filter --target=%,$(KBUILD_CFLAGS))
endif

=======
>>>>>>> c4ca4659
#
# The -fno-jump-tables flag only prevents the compiler from generating
# jump tables but does not prevent the compiler from emitting absolute
# offsets.
cflags-vdso := $(ccflags-vdso) \
	$(filter -W%,$(filter-out -Wa$(comma)%,$(KBUILD_CFLAGS))) \
	-O3 -g -fPIC -fno-strict-aliasing -fno-common -fno-builtin -G 0 \
	-fno-stack-protector -fno-jump-tables -DDISABLE_BRANCH_PROFILING \
	$(call cc-option, -fno-asynchronous-unwind-tables) \
	$(call cc-option, -fno-stack-protector)
aflags-vdso := $(ccflags-vdso) \
	-D__ASSEMBLY__ -Wa,-gdwarf-2

ifneq ($(c-gettimeofday-y),)
CFLAGS_vgettimeofday.o = -include $(c-gettimeofday-y)

# config-n32-o32-env.c prepares the environment to build a 32bit vDSO
# library on a 64bit kernel.
# Note: Needs to be included before than the generic library.
CFLAGS_vgettimeofday-o32.o = -include $(srctree)/$(src)/config-n32-o32-env.c -include $(c-gettimeofday-y)
CFLAGS_vgettimeofday-n32.o = -include $(srctree)/$(src)/config-n32-o32-env.c -include $(c-gettimeofday-y)
endif

CFLAGS_REMOVE_vgettimeofday.o = -pg

#
# For the pre-R6 code in arch/mips/vdso/vdso.h for locating
# the base address of VDSO, the linker will emit a R_MIPS_PC32
# relocation in binutils > 2.25 but it will fail with older versions
# because that relocation is not supported for that symbol. As a result
# of which we are forced to disable the VDSO symbols when building
# with < 2.25 binutils on pre-R6 kernels. For more references on why we
# can't use other methods to get the base address of VDSO please refer to
# the comments on that file.
#
ifndef CONFIG_CPU_MIPSR6
  ifeq ($(call ld-ifversion, -lt, 225000000, y),y)
    $(warning MIPS VDSO requires binutils >= 2.25)
    obj-vdso-y := $(filter-out vgettimeofday.o, $(obj-vdso-y))
    ccflags-vdso += -DDISABLE_MIPS_VDSO
  endif
endif

# VDSO linker flags.
VDSO_LDFLAGS := \
	-Wl,-Bsymbolic -Wl,--no-undefined -Wl,-soname=linux-vdso.so.1 \
	$(addprefix -Wl$(comma),$(filter -E%,$(KBUILD_CFLAGS))) \
	-nostdlib -shared -Wl,--hash-style=sysv -Wl,--build-id

CFLAGS_REMOVE_vdso.o = -pg

GCOV_PROFILE := n
UBSAN_SANITIZE := n

#
# Shared build commands.
#

quiet_cmd_vdsold_and_vdso_check = LD      $@
      cmd_vdsold_and_vdso_check = $(cmd_vdsold); $(cmd_vdso_check)

quiet_cmd_vdsold = VDSO    $@
      cmd_vdsold = $(CC) $(c_flags) $(VDSO_LDFLAGS) \
                   -Wl,-T $(filter %.lds,$^) $(filter %.o,$^) -o $@

quiet_cmd_vdsoas_o_S = AS      $@
      cmd_vdsoas_o_S = $(CC) $(a_flags) -c -o $@ $<

# Strip rule for the raw .so files
$(obj)/%.so.raw: OBJCOPYFLAGS := -S
$(obj)/%.so.raw: $(obj)/%.so.dbg.raw FORCE
	$(call if_changed,objcopy)

hostprogs-y := genvdso

quiet_cmd_genvdso = GENVDSO $@
define cmd_genvdso
	$(foreach file,$(filter %.raw,$^),cp $(file) $(file:%.raw=%) &&) \
	$(obj)/genvdso $(<:%.raw=%) $(<:%.dbg.raw=%) $@ $(VDSO_NAME)
endef

#
# Build native VDSO.
#

native-abi := $(filter -mabi=%,$(KBUILD_CFLAGS))

targets += $(obj-vdso-y)
targets += vdso.lds
targets += vdso.so.dbg.raw vdso.so.raw
targets += vdso.so.dbg vdso.so
targets += vdso-image.c

obj-vdso := $(obj-vdso-y:%.o=$(obj)/%.o)

$(obj-vdso): KBUILD_CFLAGS := $(cflags-vdso) $(native-abi)
$(obj-vdso): KBUILD_AFLAGS := $(aflags-vdso) $(native-abi)

$(obj)/vdso.lds: KBUILD_CPPFLAGS := $(ccflags-vdso) $(native-abi)

$(obj)/vdso.so.dbg.raw: $(obj)/vdso.lds $(obj-vdso) FORCE
	$(call if_changed,vdsold_and_vdso_check)

$(obj)/vdso-image.c: $(obj)/vdso.so.dbg.raw $(obj)/vdso.so.raw \
                     $(obj)/genvdso FORCE
	$(call if_changed,genvdso)

obj-y += vdso-image.o

#
# Build O32 VDSO.
#

# Define these outside the ifdef to ensure they are picked up by clean.
targets += $(obj-vdso-y:%.o=%-o32.o)
targets += vdso-o32.lds
targets += vdso-o32.so.dbg.raw vdso-o32.so.raw
targets += vdso-o32.so.dbg vdso-o32.so
targets += vdso-o32-image.c

ifdef CONFIG_MIPS32_O32

obj-vdso-o32 := $(obj-vdso-y:%.o=$(obj)/%-o32.o)

$(obj-vdso-o32): KBUILD_CFLAGS := $(cflags-vdso) -mabi=32
$(obj-vdso-o32): KBUILD_AFLAGS := $(aflags-vdso) -mabi=32

$(obj)/%-o32.o: $(src)/%.S FORCE
	$(call if_changed_dep,vdsoas_o_S)

$(obj)/%-o32.o: $(src)/%.c FORCE
	$(call cmd,force_checksrc)
	$(call if_changed_rule,cc_o_c)

$(obj)/vdso-o32.lds: KBUILD_CPPFLAGS := $(ccflags-vdso) -mabi=32
$(obj)/vdso-o32.lds: $(src)/vdso.lds.S FORCE
	$(call if_changed_dep,cpp_lds_S)

$(obj)/vdso-o32.so.dbg.raw: $(obj)/vdso-o32.lds $(obj-vdso-o32) FORCE
	$(call if_changed,vdsold_and_vdso_check)

$(obj)/vdso-o32-image.c: VDSO_NAME := o32
$(obj)/vdso-o32-image.c: $(obj)/vdso-o32.so.dbg.raw $(obj)/vdso-o32.so.raw \
                         $(obj)/genvdso FORCE
	$(call if_changed,genvdso)

obj-y += vdso-o32-image.o

endif

#
# Build N32 VDSO.
#

targets += $(obj-vdso-y:%.o=%-n32.o)
targets += vdso-n32.lds
targets += vdso-n32.so.dbg.raw vdso-n32.so.raw
targets += vdso-n32.so.dbg vdso-n32.so
targets += vdso-n32-image.c

ifdef CONFIG_MIPS32_N32

obj-vdso-n32 := $(obj-vdso-y:%.o=$(obj)/%-n32.o)

$(obj-vdso-n32): KBUILD_CFLAGS := $(cflags-vdso) -mabi=n32
$(obj-vdso-n32): KBUILD_AFLAGS := $(aflags-vdso) -mabi=n32

$(obj)/%-n32.o: $(src)/%.S FORCE
	$(call if_changed_dep,vdsoas_o_S)

$(obj)/%-n32.o: $(src)/%.c FORCE
	$(call cmd,force_checksrc)
	$(call if_changed_rule,cc_o_c)

$(obj)/vdso-n32.lds: KBUILD_CPPFLAGS := $(ccflags-vdso) -mabi=n32
$(obj)/vdso-n32.lds: $(src)/vdso.lds.S FORCE
	$(call if_changed_dep,cpp_lds_S)

$(obj)/vdso-n32.so.dbg.raw: $(obj)/vdso-n32.lds $(obj-vdso-n32) FORCE
	$(call if_changed,vdsold_and_vdso_check)

$(obj)/vdso-n32-image.c: VDSO_NAME := n32
$(obj)/vdso-n32-image.c: $(obj)/vdso-n32.so.dbg.raw $(obj)/vdso-n32.so.raw \
                         $(obj)/genvdso FORCE
	$(call if_changed,genvdso)

obj-y += vdso-n32-image.o

endif

# FIXME: Need install rule for debug.
# Needs to deal with dependency for generation of dbg by cmd_genvdso...<|MERGE_RESOLUTION|>--- conflicted
+++ resolved
@@ -19,17 +19,10 @@
 	$(CLANG_FLAGS) \
 	-D__VDSO__
 
-<<<<<<< HEAD
 ifndef CONFIG_64BIT
 ccflags-vdso += -DBUILD_VDSO32
 endif
 
-ifdef CONFIG_CC_IS_CLANG
-ccflags-vdso += $(filter --target=%,$(KBUILD_CFLAGS))
-endif
-
-=======
->>>>>>> c4ca4659
 #
 # The -fno-jump-tables flag only prevents the compiler from generating
 # jump tables but does not prevent the compiler from emitting absolute
