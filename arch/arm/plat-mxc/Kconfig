--- conflicted
+++ resolved
@@ -22,21 +22,8 @@
 	select ARM_PATCH_PHYS_VIRT
 	select MIGHT_HAVE_CACHE_L2X0
 	help
-<<<<<<< HEAD
-	  This enables support for systems based on the Freescale i.MX3 and i.MX6
-	  family.
-
-config ARCH_MX5
-	bool "i.MX50, i.MX51, i.MX53"
-	select AUTO_ZRELADDR if !ZBOOT_ROM
-	select ARM_PATCH_PHYS_VIRT
-	help
-	  This enables support for machines using Freescale's i.MX50 and i.MX53
-	  processors.
-=======
 	  This enables support for systems based on the Freescale i.MX3, i.MX5
 	  and i.MX6 family.
->>>>>>> 3f07f355
 
 endchoice
 
