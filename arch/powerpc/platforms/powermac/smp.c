--- conflicted
+++ resolved
@@ -855,10 +855,7 @@
 	mpic_setup_this_cpu();
 }
 
-<<<<<<< HEAD
-=======
 #ifdef CONFIG_PPC64
->>>>>>> d762f438
 #ifdef CONFIG_HOTPLUG_CPU
 static int smp_core99_cpu_notify(struct notifier_block *self,
 				 unsigned long action, void *hcpu)
@@ -896,22 +893,12 @@
 
 static void __init smp_core99_bringup_done(void)
 {
-<<<<<<< HEAD
-#ifdef CONFIG_PPC64
 	extern void g5_phy_disable_cpu1(void);
 
 	/* Close i2c bus if it was used for tb sync */
 	if (pmac_tb_clock_chip_host)
 		pmac_i2c_close(pmac_tb_clock_chip_host);
 
-=======
-	extern void g5_phy_disable_cpu1(void);
-
-	/* Close i2c bus if it was used for tb sync */
-	if (pmac_tb_clock_chip_host)
-		pmac_i2c_close(pmac_tb_clock_chip_host);
-
->>>>>>> d762f438
 	/* If we didn't start the second CPU, we must take
 	 * it off the bus.
 	 */
@@ -920,25 +907,14 @@
 		set_cpu_present(1, false);
 		g5_phy_disable_cpu1();
 	}
-<<<<<<< HEAD
-#endif /* CONFIG_PPC64 */
-
 #ifdef CONFIG_HOTPLUG_CPU
 	register_cpu_notifier(&smp_core99_cpu_nb);
 #endif
+
 	if (ppc_md.progress)
 		ppc_md.progress("smp_core99_bringup_done", 0x349);
 }
-=======
-#ifdef CONFIG_HOTPLUG_CPU
-	register_cpu_notifier(&smp_core99_cpu_nb);
-#endif
-
-	if (ppc_md.progress)
-		ppc_md.progress("smp_core99_bringup_done", 0x349);
-}
 #endif /* CONFIG_PPC64 */
->>>>>>> d762f438
 
 #ifdef CONFIG_HOTPLUG_CPU
 
@@ -1012,13 +988,9 @@
 struct smp_ops_t core99_smp_ops = {
 	.message_pass	= smp_mpic_message_pass,
 	.probe		= smp_core99_probe,
-<<<<<<< HEAD
-	.bringup_done	= smp_core99_bringup_done,
-=======
 #ifdef CONFIG_PPC64
 	.bringup_done	= smp_core99_bringup_done,
 #endif
->>>>>>> d762f438
 	.kick_cpu	= smp_core99_kick_cpu,
 	.setup_cpu	= smp_core99_setup_cpu,
 	.give_timebase	= smp_core99_give_timebase,
@@ -1056,11 +1028,7 @@
 			set_cpu_possible(cpu, true);
 		smp_ops = &psurge_smp_ops;
 	}
-<<<<<<< HEAD
-#endif /* CONFIG_PPC32 */
-=======
 #endif /* CONFIG_PPC_PMAC32_PSURGE */
->>>>>>> d762f438
 
 #ifdef CONFIG_HOTPLUG_CPU
 	ppc_md.cpu_die = pmac_cpu_die;
