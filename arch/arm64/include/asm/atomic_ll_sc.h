--- conflicted
+++ resolved
@@ -12,22 +12,6 @@
 
 #include <linux/stringify.h>
 
-<<<<<<< HEAD
-#ifdef CONFIG_ARM64_LSE_ATOMICS
-#define __LL_SC_FALLBACK(asm_ops)					\
-"	b	3f\n"							\
-"	.subsection	1\n"						\
-"3:\n"									\
-asm_ops "\n"								\
-"	b	4f\n"							\
-"	.previous\n"							\
-"4:\n"
-#else
-#define __LL_SC_FALLBACK(asm_ops) asm_ops
-#endif
-
-=======
->>>>>>> 5da4c29d
 #ifndef CONFIG_CC_HAS_K_CONSTRAINT
 #define K
 #endif
