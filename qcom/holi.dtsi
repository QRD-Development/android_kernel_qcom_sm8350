--- conflicted
+++ resolved
@@ -2225,7 +2225,6 @@
 		};
 	};
 
-<<<<<<< HEAD
 	qcom,msm_gsi {
 		compatible = "qcom,msm_gsi";
 	};
@@ -2344,7 +2343,9 @@
 			dma-coherent;
 			qcom,shared-cb;
 			qcom,iommu-group = <>;
-=======
+		};
+	};
+
 	qfprom: qfprom@1b40000 {
 		compatible = "qcom,qfprom";
 		reg = <0x1b40000 0x7000>;
@@ -2356,7 +2357,6 @@
 		feat_conf8: feat_conf8@6024 {
 			reg = <0x6024 0x2>;
 			bits = <21 1>;
->>>>>>> 66c94e73
 		};
 	};
 };
