--- conflicted
+++ resolved
@@ -398,7 +398,10 @@
 
 &usb0 {
 	extcon = <&pm7250b_pdphy>, <&eud>;
-<<<<<<< HEAD
+
+	#io-channel-cells = <1>;
+	io-channels= <&pm7250b_charger PSY_IIO_USB_REAL_TYPE>;
+	io-channel-names = "chg_type";
 };
 
 &qusb_phy0 {
@@ -512,10 +515,4 @@
 
 &smb1396_div2_cp_slave {
 	status = "ok";
-=======
-
-	#io-channel-cells = <1>;
-	io-channels= <&pm7250b_charger PSY_IIO_USB_REAL_TYPE>;
-	io-channel-names = "chg_type";
->>>>>>> 2e5321a6
 };