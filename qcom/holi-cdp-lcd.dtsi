#include "holi-cdp.dtsi"

&pm6150a_amoled {
	status = "disabled";
};

&pm6150l_lcdb {
	status = "ok";
};

&pm6150l_wled {
	status = "ok";
	qcom,string-cfg = <15>;
	qcom,leds-per-string = <4>;
};

&sde_dsi {
	lab-supply = <&lcdb_ldo_vreg>;
	ibb-supply = <&lcdb_ncp_vreg>;
	qcom,dsi-default-panel = <&dsi_sharp_qsync_fhd_video>;
};

&qupv3_se8_i2c {
	qcom,i2c-touch-active="synaptics,dsx-i2c";

	synaptics_dsx@22 {
		compatible = "synaptics,dsx-i2c";
		reg = <0x22>;
		interrupt-parent = <&tlmm>;
		interrupts = <39 0x2008>;
		vdd-supply = <&L11A>;
		avdd-supply = <&L6A>;
		pinctrl-names = "pmx_ts_active", "pmx_ts_suspend",
						"pmx_ts_release";
		pinctrl-0 = <&ts_active>;
		pinctrl-1 = <&ts_int_suspend &ts_reset_suspend>;
		pinctrl-2 = <&pmx_ts_release>;
		synaptics,pwr-reg-name = "avdd";
		synaptics,bus-reg-name = "vdd";
		synaptics,ub-i2c-addr = <0x22>;
		synaptics,max-y-for-2d = <1859>;
		synaptics,irq-gpio = <&tlmm 22 0x2008>;
		synaptics,reset-gpio = <&tlmm 21 0x0>;
		synaptics,irq-on-state = <0>;
		synaptics,power-delay-ms = <200>;
		synaptics,reset-delay-ms = <200>;
		synaptics,reset-on-state = <0>;
		synaptics,reset-active-ms = <20>;

<<<<<<< HEAD
		panel = <&dsi_sharp_qsync_fhd_video>;
=======
		panel = <&dsi_sharp_qsync_fhd_video
			 &dsi_sharp_qsync_fhd_cmd
			 &dsi_sharp_qsync_fhd_60hz_cmd>;
>>>>>>> 5ce01ccf
	};
};<|MERGE_RESOLUTION|>--- conflicted
+++ resolved
@@ -47,12 +47,8 @@
 		synaptics,reset-on-state = <0>;
 		synaptics,reset-active-ms = <20>;
 
-<<<<<<< HEAD
-		panel = <&dsi_sharp_qsync_fhd_video>;
-=======
 		panel = <&dsi_sharp_qsync_fhd_video
 			 &dsi_sharp_qsync_fhd_cmd
 			 &dsi_sharp_qsync_fhd_60hz_cmd>;
->>>>>>> 5ce01ccf
 	};
 };