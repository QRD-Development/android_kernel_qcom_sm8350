#include <dt-bindings/clock/qcom,aop-qmp.h>
#include <dt-bindings/clock/qcom,camcc-yupik.h>
#include <dt-bindings/clock/qcom,dispcc-yupik.h>
#include <dt-bindings/clock/qcom,gcc-yupik.h>
#include <dt-bindings/clock/qcom,gpucc-yupik.h>
#include <dt-bindings/clock/qcom,rpmh.h>
#include <dt-bindings/clock/qcom,videocc-yupik.h>
#include <dt-bindings/interconnect/qcom,epss-l3.h>
#include <dt-bindings/interconnect/qcom,icc.h>
#include <dt-bindings/interconnect/qcom,yupik.h>
#include <dt-bindings/interrupt-controller/arm-gic.h>
#include <dt-bindings/soc/qcom,ipcc.h>
#include <dt-bindings/soc/qcom,rpmh-rsc.h>
#include <dt-bindings/spmi/spmi.h>
#include <dt-bindings/gpio/gpio.h>
#include <dt-bindings/regulator/qcom,rpmh-regulator-levels.h>

/ {
	model = "Qualcomm Technologies, Inc. Yupik";
	compatible = "qcom,yupik";
	qcom,msm-id = <475 0x10000>;
	interrupt-parent = <&intc>;

	#address-cells = <2>;
	#size-cells = <2>;
	memory { device_type = "memory"; reg = <0 0 0 0>; };

	aliases {
		ufshc1 = &ufshc_mem; /* Embedded UFS Slot */
		sdhc0 = &sdhc_1; /*SDC1 eMMC slot*/
		sdhc1 = &sdhc_2; /* SDC2 SD card slot */
	};

	firmware: firmware {
		scm {
			compatible = "qcom,scm";
		};
		android {
			compatible = "android,firmware";
			vbmeta {
				compatible = "android,vbmeta";
				parts = "vbmeta,boot,system,vendor,dtbo";
			};

			fstab {
				compatible = "android,fstab";
				vendor {
					compatible = "android,vendor";
					dev = "/dev/block/platform/soc/1d84000.ufshc/by-name/vendor";

					type = "ext4";
					mnt_flags = "ro,barrier=1,discard";
					fsmgr_flags = "wait,slotselect,avb";
					status = "ok";
				};
			};
		};
	};

	cpus {
		#address-cells = <2>;
		#size-cells = <0>;

		CPU0: cpu@0 {
			device_type = "cpu";
			compatible = "qcom,kryo";
			reg = <0x0 0x0>;
			enable-method = "psci";
			cpu-idle-states = <&SLVR_OFF &SLVR_RAIL_OFF>;
			capacity-dmips-mhz = <1024>;
			dynamic-power-coefficient = <100>;
			next-level-cache = <&L2_0>;
			L2_0: l2-cache {
			      compatible = "arm,arch-cache";
			      cache-level = <2>;
			      next-level-cache = <&L3_0>;

				L3_0: l3-cache {
				      compatible = "arm,arch-cache";
				      cache-level = <3>;
				};
			};
		};

		CPU1: cpu@100 {
			device_type = "cpu";
			compatible = "qcom,kryo";
			reg = <0x0 0x100>;
			enable-method = "psci";
			cpu-idle-states = <&SLVR_OFF &SLVR_RAIL_OFF>;
			capacity-dmips-mhz = <1024>;
			dynamic-power-coefficient = <100>;
			next-level-cache = <&L2_1>;
			L2_1: l2-cache {
			      compatible = "arm,arch-cache";
			      cache-level = <2>;
			      next-level-cache = <&L3_0>;
			};
		};

		CPU2: cpu@200 {
			device_type = "cpu";
			compatible = "qcom,kryo";
			reg = <0x0 0x200>;
			enable-method = "psci";
			cpu-idle-states = <&SLVR_OFF &SLVR_RAIL_OFF>;
			capacity-dmips-mhz = <1024>;
			dynamic-power-coefficient = <100>;
			next-level-cache = <&L2_2>;
			L2_2: l2-cache {
			      compatible = "arm,arch-cache";
			      cache-level = <2>;
			      next-level-cache = <&L3_0>;
			};
		};

		CPU3: cpu@300 {
			device_type = "cpu";
			compatible = "qcom,kryo";
			reg = <0x0 0x300>;
			enable-method = "psci";
			cpu-idle-states = <&SLVR_OFF &SLVR_RAIL_OFF>;
			capacity-dmips-mhz = <1024>;
			dynamic-power-coefficient = <100>;
			next-level-cache = <&L2_3>;
			L2_3: l2-cache {
			      compatible = "arm,arch-cache";
			      cache-level = <2>;
			      next-level-cache = <&L3_0>;
			};
		};

		CPU4: cpu@400 {
			device_type = "cpu";
			compatible = "qcom,kryo";
			reg = <0x0 0x400>;
			enable-method = "psci";
			cpu-idle-states = <&GOLD_OFF &GOLD_RAIL_OFF>;
			capacity-dmips-mhz = <1946>;
			dynamic-power-coefficient = <520>;
			next-level-cache = <&L2_4>;
			L2_4: l2-cache {
			      compatible = "arm,arch-cache";
			      cache-level = <2>;
			      next-level-cache = <&L3_0>;
			};
		};

		CPU5: cpu@500 {
			device_type = "cpu";
			compatible = "qcom,kryo";
			reg = <0x0 0x500>;
			enable-method = "psci";
			cpu-idle-states = <&GOLD_OFF &GOLD_RAIL_OFF>;
			capacity-dmips-mhz = <1946>;
			dynamic-power-coefficient = <520>;
			next-level-cache = <&L2_5>;
			L2_5: l2-cache {
			      compatible = "arm,arch-cache";
			      cache-level = <2>;
			      next-level-cache = <&L3_0>;
			};
		};

		CPU6: cpu@600 {
			device_type = "cpu";
			compatible = "qcom,kryo";
			reg = <0x0 0x600>;
			enable-method = "psci";
			cpu-idle-states = <&GOLD_OFF &GOLD_RAIL_OFF>;
			capacity-dmips-mhz = <1946>;
			dynamic-power-coefficient = <520>;
			next-level-cache = <&L2_6>;
			L2_6: l2-cache {
			      compatible = "arm,arch-cache";
			      cache-level = <2>;
			      next-level-cache = <&L3_0>;
			};
		};

		CPU7: cpu@700 {
			device_type = "cpu";
			compatible = "qcom,kryo";
			reg = <0x0 0x700>;
			enable-method = "psci";
			cpu-idle-states = <&GOLD_OFF &GOLD_RAIL_OFF>;
			capacity-dmips-mhz = <1985>;
			dynamic-power-coefficient = <552>;
			next-level-cache = <&L2_7>;
			L2_7: l2-cache {
			      compatible = "arm,arch-cache";
			      cache-level = <2>;
			      next-level-cache = <&L3_0>;
			};
		};

		cpu-map {
			cluster0 {
				core0 {
					cpu = <&CPU0>;
				};

				core1 {
					cpu = <&CPU1>;
				};

				core2 {
					cpu = <&CPU2>;
				};

				core3 {
					cpu = <&CPU3>;
				};
			};

			cluster1 {
				core0 {
					cpu = <&CPU4>;
				};

				core1 {
					cpu = <&CPU5>;
				};

				core2 {
					cpu = <&CPU6>;
				};
			};

			cluster2 {

				core0 {
					cpu = <&CPU7>;
				};
			};
		};
	};

	reserved-memory {
		#address-cells = <2>;
		#size-cells = <2>;
		ranges;

		hyp_mem: hyp@80000000 {
			no-map;
			reg = <0x0 0x80000000 0x0 0x600000>;
		};

		xbl_aop_mem: xbl_aop_mem@80700000 {
			no-map;
			reg = <0x0 0x80700000 0x0 0x160000>;
		};

		cmd_db: cmd_db@80860000 {
			compatible = "qcom,cmd-db";
			no-map;
			reg = <0x0 0x80860000 0x0 0x20000>;
		};

		reserved_xbl_uefi: reserved_xbl_uefi@80880000 {
			no-map;
			reg = <0x0 0x80880000 0x0 0x14000>;
		};

		secdata_apss_mem: secdata_apss@808ff000 {
			no-map;
			reg = <0x0 0x808ff000 0x0 0x1000>;
		};

		smem_mem: smem@80900000 {
			no-map;
			reg = <0x0 0x80900000 0x0 0x200000>;
		};

		fw_mem: fw@80b00000 {
			no-map;
			reg = <0x0 0x80b00000 0x0 0x100000>;
		};

		wlan_fw_mem: wlan_fw@80c00000 {
			no-map;
			reg = <0x0 0x80c00000 0x0 0xc00000>;
		};

		cdsp_secure_heap_mem: cdsp_secure_heap@81800000 {
			no-map;
			reg = <0x0 0x81800000 0x0 0x1e00000>;
		};

		pil_cvp_mem: camera@86200000 {
			no-map;
			reg = <0x0 0x86200000 0x0 0x500000>;
		};

		pil_adsp_mem: adsp@86700000 {
			no-map;
			reg = <0x0 0x86700000 0x0 0x2800000>;
		};

		pil_cdsp_mem: cdsp@88f00000 {
			no-map;
			reg = <0x0 0x88f00000 0x0 0x1e00000>;
		};

		pil_camera_mem: video@8ad00000 {
			no-map;
			reg = <0x0 0x8ad00000 0x0 0x500000>;
		};

		pil_video_mem: cvp@8b200000 {
			no-map;
			reg = <0x0 0x8b200000 0x0 0x500000>;
		};

		pil_ipa_fw_mem: ipa_fw@8b700000 {
			no-map;
			reg = <0x0 0x8b700000 0x0 0x10000>;
		};

		pil_ipa_gsi_mem: ipa_gsi@8b710000 {
			no-map;
			reg = <0x0 0x8b710000 0x0 0xa000>;
		};

		pil_gpu_micro_code_mem: gpu_micro_code@8b71a000 {
			no-map;
			reg = <0x0 0x8b71a000 0x0 0x2000>;
		};

		pil_mpss_mem: mpss@8b800000 {
			no-map;
			reg = <0x0 0x8b800000 0x0 0xf600000>;
		};

		pil_wpss_mem: wlan@9ae00000 {
			no-map;
			reg = <0x0 0x9ae00000 0x0 0x1900000>;
		};

		removed_mem: removed_region@c0000000 {
			no-map;
			reg = <0x0 0xc0000000 0x0 0x5100000>;
		};

		pil_trustedvm_mem: pil_trustedvm_region@d0800000 {
			no-map;
			reg = <0x0 0xd0800000 0x0 0x76f7000>;
		};

		qrtr_shbuf: qrtr-shmem {
			no-map;
			reg = <0x0 0xd7ef7000 0x0 0x9000>;
		};

		chan0_shbuf: neuron_block@0 {
			no-map;
			reg = <0x0 0xd7f00000 0x0 0x80000>;
		};

		chan1_shbuf: neuron_block@1 {
			no-map;
			reg = <0x0 0xd7f80000 0x0 0x80000>;
		};

		secure_display_memory: secure_display_region {
			compatible = "shared-dma-pool";
			alloc-ranges = <0 0x00000000 0 0xffffffff>;
			reusable;
			alignment = <0 0x400000>;
			size = <0 0x8c00000>;
		};

		/* global autoconfigured region for contiguous allocations */
		linux,cma {
			compatible = "shared-dma-pool";
			alloc-ranges = <0x0 0x00000000 0x0 0xffffffff>;
			reusable;
			alignment = <0x0 0x400000>;
			size = <0x0 0x2000000>;
			linux,cma-default;
		};
	};

	soc: soc { };

	chosen {
		bootargs = "log_buf_len=256K earlycon=msm_geni_serial,0x994000 rcupdate.rcu_expedited=1 rcu_nocbs=0-7 kpti=off";
	};
};

&soc {
	#address-cells = <1>;
	#size-cells = <1>;
	ranges = <0 0 0 0xffffffff>;
	compatible = "simple-bus";

	slim_aud: slim@3ac0000 {
		cell-index = <1>;
		compatible = "qcom,slim-ngd";
		reg = <0x3ac0000 0x2c000>,
			<0x3a84000 0x20000>;
		reg-names = "slimbus_physical", "slimbus_bam_physical";
		interrupts = <GIC_SPI 163 IRQ_TYPE_LEVEL_HIGH>,
				<GIC_SPI 164 IRQ_TYPE_LEVEL_HIGH>;
		interrupt-names = "slimbus_irq", "slimbus_bam_irq";
		qcom,apps-ch-pipes = <0x0>;
		qcom,ea-pc = <0x3e0>;
		iommus = <&apps_smmu 0x1826 0x0>;
		qcom,iommu-dma-addr-pool = <0x40000000 0x10000000>;
		qcom,iommu-geometry = <0x40000000 0x10000000>;
		qcom,iommu-dma = "fastmap";
		status = "ok";
	};

	intc: interrupt-controller@17a00000 {
		compatible = "arm,gic-v3";
		#interrupt-cells = <3>;
		interrupt-controller;
		#redistributor-regions = <1>;
		redistributor-stride = <0x0 0x20000>;
		reg = <0x17a00000 0x10000>,     /* GICD */
		      <0x17a60000 0x100000>;    /* GICR * 8 */
		interrupts = <GIC_PPI 9 IRQ_TYPE_LEVEL_LOW>;
	};

	pdc: interrupt-controller@b220000 {
		compatible = "qcom,yupik-pdc";
		reg = <0xb220000 0x30000>, <0x17c000f0 0x60>;
		qcom,pdc-ranges = <0 480 40>, <40 140 14>, <54 263 1>,
				  <55 306 4>, <59 312 3>, <62 374 2>,
				  <64 434 2>, <66 438 3>, <69 86 1>,
				  <70 520 54>, <124 609 31>, <155 63 1>,
				  <156 716 12>;
		#interrupt-cells = <2>;
		interrupt-parent = <&intc>;
		interrupt-controller;
	};

	wdog: qcom,wdt@17c10000 {
		compatible = "qcom,msm-watchdog";
		reg = <0x17c10000 0x1000>;
		reg-names = "wdt-base";
		interrupts = <GIC_SPI 0 IRQ_TYPE_LEVEL_HIGH>;
	};

	psci {
		compatible = "arm,psci-1.0";
		method = "smc";
	};

	ipcc_mproc: qcom,ipcc@408000 {
		compatible = "qcom,ipcc";
		reg = <0x408000 0x1000>;
		interrupts = <GIC_SPI 229 IRQ_TYPE_LEVEL_HIGH>;
		interrupt-controller;
		#interrupt-cells = <3>;
		#mbox-cells = <2>;
	};

	arch_timer: timer {
		compatible = "arm,armv8-timer";
		interrupts = <GIC_PPI 13 (GIC_CPU_MASK_SIMPLE(8) | IRQ_TYPE_LEVEL_LOW)>,
			     <GIC_PPI 14 (GIC_CPU_MASK_SIMPLE(8) | IRQ_TYPE_LEVEL_LOW)>,
			     <GIC_PPI 11 (GIC_CPU_MASK_SIMPLE(8) | IRQ_TYPE_LEVEL_LOW)>,
			     <GIC_PPI 12 (GIC_CPU_MASK_SIMPLE(8) | IRQ_TYPE_LEVEL_LOW)>;
		clock-frequency = <19200000>;
	};

	memtimer: timer@17c20000 {
		#address-cells = <1>;
		#size-cells = <1>;
		ranges;
		compatible = "arm,armv7-timer-mem";
		reg = <0x17c20000 0x1000>;
		clock-frequency = <19200000>;

		frame@17c21000 {
			frame-number = <0>;
			interrupts = <GIC_SPI 8 IRQ_TYPE_LEVEL_HIGH>,
				     <GIC_SPI 6 IRQ_TYPE_LEVEL_HIGH>;
			reg = <0x17c21000 0x1000>,
			      <0x17c22000 0x1000>;
		};

		frame@17c23000 {
			frame-number = <1>;
			interrupts = <GIC_SPI 9 IRQ_TYPE_LEVEL_HIGH>;
			reg = <0x17c23000 0x1000>;
			status = "disabled";
		};

		frame@17c25000 {
			frame-number = <2>;
			interrupts = <GIC_SPI 10 IRQ_TYPE_LEVEL_HIGH>;
			reg = <0x17c25000 0x1000>;
			status = "disabled";
		};

		frame@17c27000 {
			frame-number = <3>;
			interrupts = <GIC_SPI 11 IRQ_TYPE_LEVEL_HIGH>;
			reg = <0x17c27000 0x1000>;
			status = "disabled";
		};

		frame@17c29000 {
			frame-number = <4>;
			interrupts = <GIC_SPI 12 IRQ_TYPE_LEVEL_HIGH>;
			reg = <0x17c29000 0x1000>;
			status = "disabled";
		};

		frame@17c2b000 {
			frame-number = <5>;
			interrupts = <GIC_SPI 13 IRQ_TYPE_LEVEL_HIGH>;
			reg = <0x17c2b000 0x1000>;
			status = "disabled";
		};

		frame@17c2d000 {
			frame-number = <6>;
			interrupts = <GIC_SPI 14 IRQ_TYPE_LEVEL_HIGH>;
			reg = <0x17c2d000 0x1000>;
			status = "disabled";
		};
	};

	hyp_core_ctl: qcom,hyp-core-ctl {
		compatible = "qcom,hyp-core-ctl";
		status = "ok";
	};

	qcom,msm-imem@146aa000 {
		compatible = "qcom,msm-imem";
		reg = <0x146aa000 0x1000>;
		ranges = <0x0 0x146aa000 0x1000>;
		#address-cells = <1>;
		#size-cells = <1>;

		mem_dump_table@10 {
			compatible = "qcom,msm-imem-mem_dump_table";
			reg = <0x10 0x8>;
		};

		restart_reason@65c {
			compatible = "qcom,msm-imem-restart_reason";
			reg = <0x65c 0x4>;
		};

		dload_type@1c {
			compatible = "qcom,msm-imem-dload-type";
			reg = <0x1c 0x4>;
		};

		boot_stats@6b0 {
			compatible = "qcom,msm-imem-boot_stats";
			reg = <0x6b0 0x20>;
		};

		kaslr_offset@6d0 {
			compatible = "qcom,msm-imem-kaslr_offset";
			reg = <0x6d0 0xc>;
		};

		pil@94c {
			compatible = "qcom,msm-imem-pil";
			reg = <0x94c 0xc8>;
		};

		pil@6dc {
			compatible = "qcom,msm-imem-pil-disable-timeout";
			reg = <0x6dc 0x4>;
		};

		diag_dload@c8 {
			compatible = "qcom,msm-imem-diag-dload";
			reg = <0xc8 0xc8>;
		};
	};

	clocks {
		xo_board: xo-board {
			compatible = "fixed-clock";
			clock-frequency = <76800000>;
			clock-output-names = "xo_board";
			#clock-cells = <0>;
		};

		sleep_clk: sleep-clk {
			compatible = "fixed-clock";
			clock-frequency = <32000>;
			clock-output-names = "sleep_clk";
			#clock-cells = <0>;
		};

		pcie_0_pipe_clk: pcie-0-pipe-clk {
			compatible = "fixed-clock";
			clock-frequency = <1000>;
			clock-output-names = "pcie_0_pipe_clk";
			#clock-cells = <0>;
		};

		pcie_1_pipe_clk: pcie-1-pipe-clk {
			compatible = "fixed-clock";
			clock-frequency = <1000>;
			clock-output-names = "pcie_1_pipe_clk";
			#clock-cells = <0>;
		};

		usb3_phy_wrapper_gcc_usb30_pipe_clk: usb3-phy-wrapper-gcc-usb30-pipe-clk {
			compatible = "fixed-clock";
			clock-frequency = <1000>;
			clock-output-names = "usb3_phy_wrapper_gcc_usb30_pipe_clk";
			#clock-cells = <0>;
		};
	};

	aopcc: qcom,aopcc {
		compatible = "qcom,aop-qmp-clk";
		mboxes = <&qmp_aop 0>;
		mbox-names = "qdss_clk";
		#clock-cells = <1>;
		qcom,clk-stop-bimc-log;
	};

	gcc: clock-controller@100000 {
		compatible = "qcom,yupik-gcc", "syscon";
		reg = <0x100000 0x1f0000>;
		reg-names = "cc_base";
		vdd_cx-supply = <&VDD_CX_LEVEL>;
		clocks = <&rpmhcc RPMH_CXO_CLK>, <&sleep_clk>;
		clock-names = "bi_tcxo", "sleep_clk";
		#clock-cells = <1>;
		#reset-cells = <1>;
	};

	camcc: clock-controller@ad00000 {
		compatible = "qcom,dummycc";
		clock-output-names = "camcc_clocks";
		#clock-cells = <1>;
		#reset-cells = <1>;
	};

	dispcc: clock-controller@af00000 {
		compatible = "qcom,dummycc";
		clock-output-names = "dispcc_clocks";
		#clock-cells = <1>;
		#reset-cells = <1>;
	};

	gpucc: clock-controller@3d90000 {
		compatible = "qcom,yupik-gpucc", "syscon";
		reg = <0x3d90000 0x9000>;
		reg-names = "cc_base";
		vdd_cx-supply = <&VDD_CX_LEVEL>;
		vdd_mx-supply = <&VDD_MX_LEVEL>;
		clocks = <&rpmhcc RPMH_CXO_CLK>, <&gcc GCC_GPU_GPLL0_CLK_SRC>,
			<&gcc GCC_GPU_GPLL0_DIV_CLK_SRC>, <&gcc GCC_GPU_CFG_AHB_CLK>;
		clock-names = "bi_tcxo", "gcc_gpu_gpll0_clk_src",
			"gcc_gpu_gpll0_div_clk_src", "cfg_ahb";
		#clock-cells = <1>;
		#reset-cells = <1>;
	};

	videocc: clock-controller@aaf0000 {
		compatible = "qcom,dummycc";
		clock-output-names = "videocc_clocks";
		#clock-cells = <1>;
		#reset-cells = <1>;
	};

	ufsphy_mem: ufsphy_mem@1d87000 {
		reg = <0x1d87000 0xe00>;
		reg-names = "phy_mem";
		#phy-cells = <0>;

		lanes-per-direction = <2>;
		clock-names = "ref_clk_src",
			"ref_clk",
			"ref_aux_clk";
		clocks = <&rpmhcc RPMH_CXO_CLK>,
			<&gcc GCC_UFS_1_CLKREF_EN>,
			<&gcc GCC_UFS_PHY_PHY_AUX_CLK>;
		resets = <&ufshc_mem 0>;

		status = "disabled";
	};

	icnss2: qcom,wcn6750 {
		compatible = "qcom,wcn6750";
		reg = <0x17a10040 0x0>;
		reg-names = "msi_addr";
		interrupts = <GIC_SPI 768 IRQ_TYPE_EDGE_RISING>,
			   <GIC_SPI 769 IRQ_TYPE_EDGE_RISING>,
			   <GIC_SPI 770 IRQ_TYPE_EDGE_RISING>,
			   <GIC_SPI 771 IRQ_TYPE_EDGE_RISING>,
			   <GIC_SPI 772 IRQ_TYPE_EDGE_RISING>,
			   <GIC_SPI 773 IRQ_TYPE_EDGE_RISING>,
			   <GIC_SPI 774 IRQ_TYPE_EDGE_RISING>,
			   <GIC_SPI 775 IRQ_TYPE_EDGE_RISING>,
			   <GIC_SPI 776 IRQ_TYPE_EDGE_RISING>,
			   <GIC_SPI 777 IRQ_TYPE_EDGE_RISING>,
			   <GIC_SPI 778 IRQ_TYPE_EDGE_RISING>,
			   <GIC_SPI 779 IRQ_TYPE_EDGE_RISING>,
			   <GIC_SPI 780 IRQ_TYPE_EDGE_RISING>,
			   <GIC_SPI 781 IRQ_TYPE_EDGE_RISING>,
			   <GIC_SPI 782 IRQ_TYPE_EDGE_RISING>,
			   <GIC_SPI 783 IRQ_TYPE_EDGE_RISING>,
			   <GIC_SPI 784 IRQ_TYPE_EDGE_RISING>,
			   <GIC_SPI 785 IRQ_TYPE_EDGE_RISING>,
			   <GIC_SPI 786 IRQ_TYPE_EDGE_RISING>,
			   <GIC_SPI 787 IRQ_TYPE_EDGE_RISING>,
			   <GIC_SPI 788 IRQ_TYPE_EDGE_RISING>,
			   <GIC_SPI 789 IRQ_TYPE_EDGE_RISING>,
			   <GIC_SPI 790 IRQ_TYPE_EDGE_RISING>,
			   <GIC_SPI 791 IRQ_TYPE_EDGE_RISING>,
			   <GIC_SPI 792 IRQ_TYPE_EDGE_RISING>,
			   <GIC_SPI 793 IRQ_TYPE_EDGE_RISING>,
			   <GIC_SPI 794 IRQ_TYPE_EDGE_RISING>,
			   <GIC_SPI 795 IRQ_TYPE_EDGE_RISING>,
			   <GIC_SPI 796 IRQ_TYPE_EDGE_RISING>,
			   <GIC_SPI 797 IRQ_TYPE_EDGE_RISING>,
			   <GIC_SPI 798 IRQ_TYPE_EDGE_RISING>,
			   <GIC_SPI 799 IRQ_TYPE_EDGE_RISING>;

		qcom,wlan-msa-fixed-region = <&wlan_fw_mem>;
		cnss-daemon-support;
	};

	ufshc_mem: ufshc@1d84000 {
		compatible = "qcom,ufshc";
		reg = <0x1d84000 0x3000>;
		reg-names = "ufs_mem";
		interrupts = <GIC_SPI 265 IRQ_TYPE_LEVEL_HIGH>;
		phys = <&ufsphy_mem>;
		phy-names = "ufsphy";
		#reset-cells = <1>;

		lanes-per-direction = <2>;
		dev-ref-clk-freq = <0>; /* 19.2 MHz */
		clock-names =
			"core_clk",
			"bus_aggr_clk",
			"iface_clk",
			"core_clk_unipro",
			"core_clk_ice",
			"ref_clk",
			"tx_lane0_sync_clk",
			"rx_lane0_sync_clk",
			"rx_lane1_sync_clk";
		clocks =
			<&gcc GCC_UFS_PHY_AXI_CLK>,
			<&gcc GCC_AGGRE_UFS_PHY_AXI_CLK>,
			<&gcc GCC_UFS_PHY_AHB_CLK>,
			<&gcc GCC_UFS_PHY_UNIPRO_CORE_CLK>,
			<&gcc GCC_UFS_PHY_ICE_CORE_CLK>,
			<&rpmhcc RPMH_CXO_CLK>,
			<&gcc GCC_UFS_PHY_TX_SYMBOL_0_CLK>,
			<&gcc GCC_UFS_PHY_RX_SYMBOL_0_CLK>,
			<&gcc GCC_UFS_PHY_RX_SYMBOL_1_CLK>;
		freq-table-hz =
			<75000000 300000000>,
			<0 0>,
			<0 0>,
			<75000000 300000000>,
			<75000000 300000000>,
			<0 0>,
			<0 0>,
			<0 0>,
			<0 0>;

		qcom,ufs-bus-bw,name = "ufshc_mem";
		qcom,ufs-bus-bw,num-cases = <26>;
		qcom,ufs-bus-bw,num-paths = <2>;
		qcom,ufs-bus-bw,vectors-KBps =
		/*
		 * During HS G3 UFS runs at nominal voltage corner, vote
		 * higher bandwidth to push other buses in the data path
		 * to run at nominal to achieve max throughput.
		 * 4GBps pushes BIMC to run at nominal.
		 * 200MBps pushes CNOC to run at nominal.
		 * Vote for half of this bandwidth for HS G3 1-lane.
		 * For max bandwidth, vote high enough to push the buses
		 * to run in turbo voltage corner.
		 */
		<0 0>, <0 0>,          /* No vote */
		<922 0>, <1000 0>,     /* PWM G1 */
		<1844 0>, <1000 0>,    /* PWM G2 */
		<3688 0>, <1000 0>,    /* PWM G3 */
		<7376 0>, <1000 0>,    /* PWM G4 */
		<1844 0>, <1000 0>,    /* PWM G1 L2 */
		<3688 0>, <1000 0>,    /* PWM G2 L2 */
		<7376 0>, <1000 0>,    /* PWM G3 L2 */
		<14752 0>, <1000 0>,   /* PWM G4 L2 */
		<127796 0>, <1000 0>,  /* HS G1 RA */
		<255591 0>, <1000 0>,  /* HS G2 RA */
		<2097152 0>, <102400 0>,  /* HS G3 RA */
		<4194304 0>, <204800 0>,  /* HS G4 RA */
		<255591 0>, <1000 0>,  /* HS G1 RA L2 */
		<511181 0>, <1000 0>,  /* HS G2 RA L2 */
		<4194304 0>, <204800 0>, /* HS G3 RA L2 */
		<8388608 0>, <409600 0>, /* HS G4 RA L2 */
		<149422 0>, <1000 0>,  /* HS G1 RB */
		<298189 0>, <1000 0>,  /* HS G2 RB */
		<2097152 0>, <102400 0>,  /* HS G3 RB */
		<4194304 0>, <204800 0>,  /* HS G4 RB */
		<298189 0>, <1000 0>,  /* HS G1 RB L2 */
		<596378 0>, <1000 0>,  /* HS G2 RB L2 */
		/* As UFS working in HS G3 RB L2 mode, aggregated
		 * bandwidth (AB) should take care of providing
		 * optimum throughput requested. However, as tested,
		 * in order to scale up CNOC clock, instantaneous
		 * bindwidth (IB) needs to be given a proper value too.
		 */
		<4194304 0>, <204800 409600>, /* HS G3 RB L2 */
		<8388608 0>, <409600 409600>, /* HS G4 RB L2 */
		<7643136 0>, <307200 0>; /* Max. bandwidth */

		qcom,bus-vector-names = "MIN",
		"PWM_G1_L1", "PWM_G2_L1", "PWM_G3_L1", "PWM_G4_L1",
		"PWM_G1_L2", "PWM_G2_L2", "PWM_G3_L2", "PWM_G4_L2",
		"HS_RA_G1_L1", "HS_RA_G2_L1", "HS_RA_G3_L1", "HS_RA_G4_L1",
		"HS_RA_G1_L2", "HS_RA_G2_L2", "HS_RA_G3_L2", "HS_RA_G4_L2",
		"HS_RB_G1_L1", "HS_RB_G2_L1", "HS_RB_G3_L1", "HS_RB_G4_L1",
		"HS_RB_G1_L2", "HS_RB_G2_L2", "HS_RB_G3_L2", "HS_RB_G4_L2",
		"MAX";

		reset-gpios = <&tlmm 175 GPIO_ACTIVE_LOW>;
		resets = <&gcc GCC_UFS_PHY_BCR>;
		reset-names = "rst";

		dma-coherent;

		rpm-level = <3>;
		spm-level = <3>;

		status = "disabled";

		qos0 {
			mask = <0xf0>;
			vote = <59>;
		};

		qos1 {
			mask = <0x0f>;
			vote = <65>;
		};
	};

	cpu_pmu: cpu-pmu {
		compatible = "arm,armv8-pmuv3";
		qcom,irq-is-percpu;
		interrupts = <GIC_PPI 7 IRQ_TYPE_LEVEL_LOW>;
	};

	qcom,chd {
		compatible = "qcom,core-hang-detect";
		label = "core";
		qcom,threshold-arr = <0x18000058 0x18010058 0x18020058 0x18030058
				0x18040058 0x18050058 0x18060058 0x18070058>;
		qcom,config-arr = <0x18000060 0x18010060 0x18020060 0x18030060
				0x18040060 0x18050060 0x18060060 0x18070060>;
	};

	kryo-erp {
		compatible = "arm,arm64-kryo-cpu-erp";
		interrupts = <GIC_PPI 0 IRQ_TYPE_LEVEL_HIGH>,
			<GIC_SPI 35 IRQ_TYPE_LEVEL_HIGH>;
		interrupt-names = "l1-l2-faultirq","l3-scu-faultirq";
	};

	cache-controller@9200000 {
		compatible = "qcom,yupik-llcc","qcom,llcc-v2";
		reg = <0x9200000 0xd0000>, <0x9600000 0x50000>;
		reg-names = "llcc_base", "llcc_broadcast_base";
		cap-based-alloc-and-pwr-collapse;
		clocks = <&aopcc QDSS_CLK>;
		clock-names = "qdss_clk";
	};

	clk_virt: interconnect {
		compatible = "qcom,yupik-clk_virt";
		#interconnect-cells = <1>;
	};

	cnoc2: interconnect@1500000 {
		reg = <0x1500000 0x1000>;
		compatible = "qcom,yupik-cnoc2";
		#interconnect-cells = <1>;
	};

	cnoc3: interconnect@1502000 {
		reg = <0x1502000 0x1000>;
		compatible = "qcom,yupik-cnoc3";
		#interconnect-cells = <1>;
	};

	mc_virt: interconnect@1580000 {
		reg = <0x1580000 0x4>;
		compatible = "qcom,yupik-mc_virt";
		#interconnect-cells = <1>;
	};

	system_noc: interconnect@1680000 {
		reg = <0x1680000 0x15480>;
		compatible = "qcom,yupik-system_noc";
		#interconnect-cells = <1>;
	};

	aggre1_noc: interconnect@16e0000 {
		compatible = "qcom,yupik-aggre1_noc";
		reg = <0x016e0000 0x1c080>;
		#interconnect-cells = <1>;
		clocks = <&gcc GCC_AGGRE_UFS_PHY_AXI_CLK>,
			<&gcc GCC_AGGRE_USB3_PRIM_AXI_CLK>;
	};

	aggre2_noc: interconnect@1700000 {
		reg = <0x1700000 0x2b080>;
		compatible = "qcom,yupik-aggre2_noc";
		#interconnect-cells = <1>;
		clocks = <&gcc GCC_AGGRE_UFS_PHY_AXI_CLK>,
			<&gcc GCC_AGGRE_NOC_PCIE_0_AXI_CLK>,
			<&gcc GCC_AGGRE_NOC_PCIE_1_AXI_CLK>,
			<&rpmhcc RPMH_IPA_CLK>;
	};

	mmss_noc: interconnect@1740000 {
		reg = <0x1740000 0x1e080>;
		compatible = "qcom,yupik-mmss_noc";
		#interconnect-cells = <1>;
	};

	lpass_ag_noc: interconnect@3c40000 {
		reg = <0x03c40000 0xf080>;
		compatible = "qcom,yupik-lpass_ag_noc";
		#interconnect-cells = <1>;
	};

	dc_noc: interconnect@90e0000 {
		reg = <0x90e0000 0x5080>;
		compatible = "qcom,yupik-dc_noc";
		#interconnect-cells = <1>;
	};

	gem_noc: interconnect@9100000 {
		reg = <0x9100000 0xe2200>;
		compatible = "qcom,yupik-gem_noc";
		#interconnect-cells = <1>;
	};

	nsp_noc: interconnect@a0c0000 {
		reg = <0x0a0c0000 0x10000>;
		compatible = "qcom,yupik-nsp_noc";
		#interconnect-cells = <1>;
	};

	epss_l3_cpu: l3_cpu@18590000 {
		reg = <0x18590000 0x4000>;
		compatible = "qcom,lahaina-epss-l3-cpu";
		#interconnect-cells = <1>;
		clock-names = "xo", "alternate";
		clocks = <&rpmhcc RPMH_CXO_CLK>,
			<&gcc GCC_GPLL0>;
		status = "disabled";
	};

	apps_rsc: rsc@18200000 {
		label = "apps_rsc";
		compatible = "qcom,rpmh-rsc";
		reg = <0x18200000 0x10000>,
		      <0x18210000 0x10000>,
		      <0x18220000 0x10000>;
		reg-names = "drv-0", "drv-1", "drv-2";
		interrupts = <GIC_SPI 3 IRQ_TYPE_LEVEL_HIGH>,
			     <GIC_SPI 4 IRQ_TYPE_LEVEL_HIGH>,
			     <GIC_SPI 5 IRQ_TYPE_LEVEL_HIGH>;
		qcom,tcs-offset = <0xd00>;
		qcom,drv-id = <2>;
		qcom,tcs-config = <ACTIVE_TCS  2>,
				  <SLEEP_TCS   3>,
				  <WAKE_TCS    3>,
				  <CONTROL_TCS 0>;

		system_pm {
			compatible = "qcom,system-pm";
		};

		rpmhcc: qcom,rpmhclk {
			compatible = "qcom,yupik-rpmh-clk";
			#clock-cells = <1>;
		};

	};

	disp_rsc: rsc@af20000 {
		label = "disp_rsc";
		compatible = "qcom,rpmh-rsc";
		reg = <0xaf20000 0x10000>;
		reg-names = "drv-0";
		interrupts = <GIC_SPI 129 IRQ_TYPE_LEVEL_HIGH>;
		qcom,tcs-offset = <0x1c00>;
		qcom,drv-id = <0>;
		qcom,tcs-config = <ACTIVE_TCS  0>,
				  <SLEEP_TCS   1>,
				  <WAKE_TCS    1>,
				  <CONTROL_TCS 0>;
	};

	spmi_bus: qcom,spmi@c440000 {
		compatible = "qcom,spmi-pmic-arb";
		reg = <0xc440000 0x1100>,
		      <0xc600000 0x2000000>,
		      <0xe600000 0x100000>,
		      <0xe700000 0xa0000>,
		      <0xc40a000 0x26000>;
		reg-names = "core", "chnls", "obsrvr", "intr", "cnfg";
		interrupts-extended = <&pdc 1 IRQ_TYPE_LEVEL_HIGH>;
		interrupt-names = "periph_irq";
		interrupt-controller;
		#interrupt-cells = <4>;
		#address-cells = <2>;
		#size-cells = <0>;
		cell-index = <0>;
		qcom,channel = <0>;
		qcom,ee = <0>;
	};

	spmi_debug_bus: qcom,spmi-debug@6b12000 {
		compatible = "qcom,spmi-pmic-arb-debug";
		reg = <0x6b12000 0x60>, <0x7820b0 0x4>;
		reg-names = "core", "fuse";
		clocks = <&aopcc QDSS_CLK>;
		clock-names = "core_clk";
		qcom,fuse-disable-bit = <24>;
		#address-cells = <2>;
		#size-cells = <0>;
		status = "disabled";

		qcom,pmk8350-debug@0 {
			compatible = "qcom,spmi-pmic";
			reg = <0 SPMI_USID>;
			#address-cells = <2>;
			#size-cells = <0>;
			qcom,can-sleep;
		};

		qcom,pm7325-debug@1 {
			compatible = "qcom,spmi-pmic";
			reg = <1 SPMI_USID>;
			#address-cells = <2>;
			#size-cells = <0>;
			qcom,can-sleep;
		};

		qcom,pm8350c-debug@2 {
			compatible = "qcom,spmi-pmic";
			reg = <2 SPMI_USID>;
			#address-cells = <2>;
			#size-cells = <0>;
			qcom,can-sleep;
		};

		qcom,pm8350b-debug@3 {
			compatible = "qcom,spmi-pmic";
			reg = <3 SPMI_USID>;
			#address-cells = <2>;
			#size-cells = <0>;
			qcom,can-sleep;
		};

		qcom,pmr735a-debug@5 {
			compatible = "qcom,spmi-pmic";
			reg = <4 SPMI_USID>;
			#address-cells = <2>;
			#size-cells = <0>;
			qcom,can-sleep;
		};
	};

	qcom,pmic_glink {
		compatible = "qcom,pmic-glink";
		qcom,pmic-glink-channel = "PMIC_RTR_ADSP_APPS";
		qcom,subsys-name = "adsp";
		qcom,protection-domain = "tms/servreg", "msm/adsp/charger_pd";

		battery_charger: qcom,battery_charger {
			compatible = "qcom,battery-charger";
		};

		qcom,ucsi {
			compatible = "qcom,ucsi-glink";
		};

		altmode: qcom,altmode {
			compatible = "qcom,altmode-glink";
			#altmode-cells = <1>;
		};
	};

	qcom,pmic_glink_log {
		compatible = "qcom,pmic-glink";
		qcom,pmic-glink-channel = "PMIC_LOGS_ADSP_APPS";

		qcom,battery_debug {
			compatible = "qcom,battery-debug";
		};

		spmi_glink_debug: qcom,spmi_glink_debug {
			compatible = "qcom,spmi-glink-debug";
			#address-cells = <1>;
			#size-cells = <0>;
			status = "disabled";

			/* Primary SPMI bus */
			spmi@0 {
				reg = <0>;
				#address-cells = <2>;
				#size-cells = <0>;

				qcom,pm8350b-debug@3 {
					compatible = "qcom,spmi-pmic";
					reg = <3 SPMI_USID>;
					qcom,can-sleep;
				};
			};

			/* Secondary (QUP) SPMI bus */
			spmi@1 {
				reg = <1>;
				#address-cells = <2>;
				#size-cells = <0>;

				qcom,smb1394-debug@b {
					compatible = "qcom,spmi-pmic";
					reg = <11 SPMI_USID>;
					qcom,can-sleep;
				};

				qcom,smb1394-debug@c {
					compatible = "qcom,spmi-pmic";
					reg = <12 SPMI_USID>;
					qcom,can-sleep;
				};

			};
		};
	};

	thermal_zones: thermal-zones {
	};

	tcsr_mutex_block: syscon@1f40000 {
		compatible = "syscon";
		reg = <0x1f40000 0x20000>;
	};

	tcsr_mutex: hwlock {
		compatible = "qcom,tcsr-mutex";
		syscon = <&tcsr_mutex_block 0 0x1000>;
		#hwlock-cells = <1>;
	};

	tcsr: syscon@1fc0000 {
		compatible = "syscon";
		reg = <0x1fc0000 0x30000>;
	};

	smem: qcom,smem {
		compatible = "qcom,smem";
		memory-region = <&smem_mem>;
		hwlocks = <&tcsr_mutex 3>;
	};

	qcom,smp2p-adsp {
		compatible = "qcom,smp2p";
		qcom,smem = <443>, <429>;
		interrupt-parent = <&ipcc_mproc>;
		interrupts = <IPCC_CLIENT_LPASS IPCC_MPROC_SIGNAL_SMP2P
			      IRQ_TYPE_EDGE_RISING>;
		mboxes = <&ipcc_mproc IPCC_CLIENT_LPASS
			  IPCC_MPROC_SIGNAL_SMP2P>;
		qcom,local-pid = <0>;
		qcom,remote-pid = <2>;

		adsp_smp2p_out: master-kernel {
			qcom,entry-name = "master-kernel";
			#qcom,smem-state-cells = <1>;
		};

		adsp_smp2p_in: slave-kernel {
			qcom,entry-name = "slave-kernel";
			interrupt-controller;
			#interrupt-cells = <2>;
		};
	};

	qcom,smp2p-nsp {
		compatible = "qcom,smp2p";
		qcom,smem = <94>, <432>;
		interrupt-parent = <&ipcc_mproc>;
		interrupts = <IPCC_CLIENT_CDSP IPCC_MPROC_SIGNAL_SMP2P
			      IRQ_TYPE_EDGE_RISING>;
		mboxes = <&ipcc_mproc IPCC_CLIENT_CDSP IPCC_MPROC_SIGNAL_SMP2P>;
		qcom,local-pid = <0>;
		qcom,remote-pid = <5>;

		cdsp_smp2p_out: master-kernel {
			qcom,entry-name = "master-kernel";
			#qcom,smem-state-cells = <1>;
		};

		cdsp_smp2p_in: slave-kernel {
			qcom,entry-name = "slave-kernel";
			interrupt-controller;
			#interrupt-cells = <2>;
		};
	};

	qcom,smp2p-modem {
		compatible = "qcom,smp2p";
		qcom,smem = <435>, <428>;
		interrupt-parent = <&ipcc_mproc>;
		interrupts = <IPCC_CLIENT_MPSS IPCC_MPROC_SIGNAL_SMP2P
			      IRQ_TYPE_EDGE_RISING>;
		mboxes = <&ipcc_mproc IPCC_CLIENT_MPSS IPCC_MPROC_SIGNAL_SMP2P>;
		qcom,local-pid = <0>;
		qcom,remote-pid = <1>;

		modem_smp2p_out: master-kernel {
			qcom,entry-name = "master-kernel";
			#qcom,smem-state-cells = <1>;
		};

		modem_smp2p_in: slave-kernel {
			qcom,entry-name = "slave-kernel";
			interrupt-controller;
			#interrupt-cells = <2>;
		};
	};

	qcom,smp2p-wpss {
		compatible = "qcom,smp2p";
		qcom,smem = <617>, <616>;
		interrupt-parent = <&ipcc_mproc>;
		interrupts = <IPCC_CLIENT_WPSS IPCC_MPROC_SIGNAL_SMP2P
			      IRQ_TYPE_EDGE_RISING>;
		mboxes = <&ipcc_mproc IPCC_CLIENT_WPSS IPCC_MPROC_SIGNAL_SMP2P>;
		qcom,local-pid = <0>;
		qcom,remote-pid = <13>;

		wpss_smp2p_out: master-kernel {
			qcom,entry-name = "master-kernel";
			#qcom,smem-state-cells = <1>;
		};

		wpss_smp2p_in: slave-kernel {
			qcom,entry-name = "slave-kernel";
			interrupt-controller;
			#interrupt-cells = <2>;
		};
	};

	qcom,glink {
		compatible = "qcom,glink";
		#address-cells = <1>;
		#size-cells = <1>;
		ranges;

		glink_modem: modem {
			qcom,remote-pid = <1>;
			transport = "smem";
			mboxes = <&ipcc_mproc IPCC_CLIENT_MPSS
				  IPCC_MPROC_SIGNAL_GLINK_QMP>;
			mbox-names = "mpss_smem";
			interrupt-parent = <&ipcc_mproc>;
			interrupts = <IPCC_CLIENT_MPSS
					  IPCC_MPROC_SIGNAL_GLINK_QMP
					  IRQ_TYPE_EDGE_RISING>;

			label = "modem";
			qcom,glink-label = "mpss";

			qcom,modem_qrtr {
				qcom,glink-channels = "IPCRTR";
				qcom,low-latency;
				qcom,intents = <0x800  5
						0x2000 3
						0x4400 2>;
			};

			qcom,modem_ds {
				qcom,glink-channels = "DS";
				qcom,intents = <0x4000 0x2>;
			};

			qcom,modem_glink_ssr {
				qcom,glink-channels = "glink_ssr";
				qcom,notify-edges = <&glink_adsp>,
						    <&glink_wpss>;
			};
		};

		glink_adsp: adsp {
			qcom,remote-pid = <2>;
			transport = "smem";
			mboxes = <&ipcc_mproc IPCC_CLIENT_LPASS
				  IPCC_MPROC_SIGNAL_GLINK_QMP>;
			mbox-names = "adsp_smem";
			interrupt-parent = <&ipcc_mproc>;
			interrupts = <IPCC_CLIENT_LPASS
					  IPCC_MPROC_SIGNAL_GLINK_QMP
					  IRQ_TYPE_EDGE_RISING>;

			label = "adsp";
			qcom,glink-label = "lpass";

			qcom,adsp_qrtr {
				qcom,glink-channels = "IPCRTR";
				qcom,intents = <0x800  5
						0x2000 3
						0x4400 2>;
			};

			qcom,adsp_glink_ssr {
				qcom,glink-channels = "glink_ssr";
				qcom,notify-edges = <&glink_modem>,
						    <&glink_cdsp>,
						    <&glink_wpss>;
			};

			qcom,pmic_glink_rpmsg {
				qcom,glink-channels = "PMIC_RTR_ADSP_APPS";
			};

			qcom,pmic_glink_log_rpmsg {
				qcom,glink-channels = "PMIC_LOGS_ADSP_APPS";
				qcom,intents = <0x800 5
						0xc00 3>;
			};
		};

		glink_cdsp: cdsp {
			qcom,remote-pid = <5>;
			transport = "smem";
			mboxes = <&ipcc_mproc IPCC_CLIENT_CDSP
				  IPCC_MPROC_SIGNAL_GLINK_QMP>;
			mbox-names = "dsps_smem";
			interrupt-parent = <&ipcc_mproc>;
			interrupts = <IPCC_CLIENT_CDSP
					  IPCC_MPROC_SIGNAL_GLINK_QMP
					  IRQ_TYPE_EDGE_RISING>;

			label = "cdsp";
			qcom,glink-label = "cdsp";

			qcom,cdsp_qrtr {
				qcom,glink-channels = "IPCRTR";
				qcom,intents = <0x800  5
						0x2000 3
						0x4400 2>;
			};

			qcom,cdsp_glink_ssr {
				qcom,glink-channels = "glink_ssr";
				qcom,notify-edges = <&glink_adsp>,
						    <&glink_wpss>;
			};
		};

		glink_wpss: wpss {
			qcom,remote-pid = <13>;
			transport = "smem";
			mboxes = <&ipcc_mproc IPCC_CLIENT_WPSS
				  IPCC_MPROC_SIGNAL_GLINK_QMP>;
			mbox-names = "wpss_smem";
			interrupt-parent = <&ipcc_mproc>;
			interrupts = <IPCC_CLIENT_WPSS
					  IPCC_MPROC_SIGNAL_GLINK_QMP
					  IRQ_TYPE_EDGE_RISING>;

			label = "wpss";
			qcom,glink-label = "wpss";

			qcom,wpss_qrtr {
				qcom,glink-channels = "IPCRTR";
				qcom,intents = <0x800  5
						0x2000 3
						0x4400 2>;
			};

			qcom,wpss_glink_ssr {
				qcom,glink-channels = "glink_ssr";
				qcom,notify-edges = <&glink_modem>,
						    <&glink_adsp>,
						    <&glink_cdsp>;
			};
		};
	};

	qcom,glinkpkt {
		compatible = "qcom,glinkpkt";

		qcom,glinkpkt-at-mdm0 {
			qcom,glinkpkt-edge = "mpss";
			qcom,glinkpkt-ch-name = "DS";
			qcom,glinkpkt-dev-name = "at_mdm0";
		};

		qcom,glinkpkt-apr-apps2 {
			qcom,glinkpkt-edge = "adsp";
			qcom,glinkpkt-ch-name = "apr_apps2";
			qcom,glinkpkt-dev-name = "apr_apps2";
		};

		qcom,glinkpkt-data40-cntl {
			qcom,glinkpkt-edge = "mpss";
			qcom,glinkpkt-ch-name = "DATA40_CNTL";
			qcom,glinkpkt-dev-name = "smdcntl8";
		};

		qcom,glinkpkt-data1 {
			qcom,glinkpkt-edge = "mpss";
			qcom,glinkpkt-ch-name = "DATA1";
			qcom,glinkpkt-dev-name = "smd7";
		};

		qcom,glinkpkt-data4 {
			qcom,glinkpkt-edge = "mpss";
			qcom,glinkpkt-ch-name = "DATA4";
			qcom,glinkpkt-dev-name = "smd8";
		};

		qcom,glinkpkt-data11 {
			qcom,glinkpkt-edge = "mpss";
			qcom,glinkpkt-ch-name = "DATA11";
			qcom,glinkpkt-dev-name = "smd11";
		};
	};

	pil_wpss: qcom,wpss@8a00000 {
		compatible = "qcom,pil-tz-generic";

		clocks = <&rpmhcc RPMH_CXO_CLK>;
		clock-names = "xo";
		qcom,proxy-clock-names = "xo";

		/* Needs to add vdd_cx at SOD time.*/

		qcom,firmware-name = "wpss";
		memory-region = <&pil_wpss_mem>;
		qcom,proxy-timeout-ms = <10000>;
		qcom,minidump-id = <4>;
		qcom,ssctl-instance-id = <0x19>;
		qcom,pas-id = <0x6>;
		qcom,smem-id = <626>;
		qcom,signal-aop;
		qcom,complete-ramdump;

		/* Inputs from wpss */
		interrupts-extended = <&intc GIC_SPI 587 IRQ_TYPE_LEVEL_HIGH>,
				<&wpss_smp2p_in 0 0>,
				<&wpss_smp2p_in 2 0>,
				<&wpss_smp2p_in 1 0>,
				<&wpss_smp2p_in 3 0>,
				<&wpss_smp2p_in 7 0>;

		interrupt-names = "qcom,wdog",
				"qcom,err-fatal",
				"qcom,proxy-unvote",
				"qcom,err-ready",
				"qcom,stop-ack",
				"qcom,shutdown-ack";

		/* Outputs to wpss */
		qcom,smem-states = <&wpss_smp2p_out 0>;
		qcom,smem-state-names = "qcom,force-stop";

		mboxes = <&qmp_aop 0>;
		mbox-names = "wpss-pil";
	};

	qmp_aop: qcom,qmp-aop@c300000 {
		compatible = "qcom,qmp-mbox";
		mboxes = <&ipcc_mproc IPCC_CLIENT_AOP
			  IPCC_MPROC_SIGNAL_GLINK_QMP>;
		mbox-names = "aop_qmp";
		interrupt-parent = <&ipcc_mproc>;
		interrupts = <IPCC_CLIENT_AOP
			      IPCC_MPROC_SIGNAL_GLINK_QMP
			      IRQ_TYPE_EDGE_RISING>;
		reg = <0xc300000 0x400>;
		reg-names = "msgram";

		label = "aop";
		qcom,early-boot;
		priority = <0>;
		mbox-desc-offset = <0x0>;
		#mbox-cells = <1>;
	};

	aop-msg-client {
		compatible = "qcom,debugfs-qmp-client";
		mboxes = <&qmp_aop 0>;
		mbox-names = "aop";
	};

	qcom-secure-buffer {
		compatible = "qcom,secure-buffer";
	};

	pil_scm_pas {
		compatible = "qcom,pil-tz-scm-pas";
		interconnects = <&aggre2_noc MASTER_CRYPTO &mc_virt SLAVE_EBI1>;
	};

<<<<<<< HEAD
	sdhc_1: sdhci@7C4000 {
		compatible = "qcom,sdhci-msm-v5";
		reg = <0x007C4000 0x1000>, <0x007C5000 0x1000>;
		reg-names = "hc_mem", "cqhci_mem";

		interrupts = <GIC_SPI 652 IRQ_TYPE_LEVEL_HIGH>,
				<GIC_SPI 656 IRQ_TYPE_LEVEL_HIGH>;
		interrupt-names = "hc_irq", "pwr_irq";

		clocks = <&gcc GCC_SDCC1_APPS_CLK>,
			<&gcc GCC_SDCC1_AHB_CLK>,
			<&gcc GCC_SDCC1_ICE_CORE_CLK>;
		clock-names = "core", "iface", "ice_core";

		qcom,ice-clk-rates = <300000000 100000000>;

		/* DLL HSR settings. Refer go/hsr - <Target> DLL settings */
		qcom,dll-hsr-list = <0x000f642c 0x0 0x0 0x2C010800 0x80040868>;

		mmc-ddr-1_8v;
		mmc-hs200-1_8v;
		mmc-hs400-1_8v;
		mmc-hs400-enhanced-strobe;

		bus-width = <8>;
		non-removable;
		supports-cqe;

		qcom,devfreq,freq-table = <50000000 200000000>;
		qcom,scaling-lower-bus-speed-mode = "DDR52";

		status = "disabled";

		qos0 {
			mask = <0x0f>;
			vote = <61>;
		};

		qos1 {
			mask = <0xf0>;
			vote = <67>;
		};
	};

	sdhc_2: sdhci@8804000 {
		compatible = "qcom,sdhci-msm-v5";
		reg = <0x08804000 0x1000>;
		reg-names = "hc_mem";

		interrupts = <GIC_SPI 207 IRQ_TYPE_LEVEL_HIGH>,
				<GIC_SPI 223 IRQ_TYPE_LEVEL_HIGH>;
		interrupt-names = "hc_irq", "pwr_irq";

		clocks = <&gcc GCC_SDCC2_APPS_CLK>, <&gcc GCC_SDCC2_AHB_CLK>;
		clock-names = "core", "iface";

		bus-width = <4>;
		/* DLL HSR settings. Refer go/hsr - <Target> DLL settings */
		qcom,dll-hsr-list = <0x0007642c 0x0 0x10 0x2C010800 0x80040868>;

		qcom,devfreq,freq-table = <50000000 202000000>;

		status = "disabled";

		qos0 {
			mask = <0x0f>;
			vote = <61>;
		};

		qos1 {
			mask = <0xf0>;
			vote = <67>;
		};
	};

=======
	qcom,trustedvm@d0800000 {
		compatible = "qcom,pil-tz-generic";
		status = "ok";
		qcom,pas-id = <28>;
		qcom,firmware-name = "trustedvm";
		memory-region = <&pil_trustedvm_mem>;
	};

	qcom,guestvm_loader {
		compatible = "qcom,guestvm-loader";
		image_to_be_loaded = "trustedvm";
	};

	qcom,svm_neuron_block {
		compatible = "qcom,neuron-service";
		#address-cells = <1>;
		#size-cells = <0>;
		protocol {
			compatible = "qcom,neuron-protocol-block";
			processes = "server";
		};

		application {
			compatible = "qcom,neuron-block-server";
		};

		channel@0 {
			compatible = "qcom,neuron-channel-haven-shmem";
			reg = <0>;
			class = "message-queue";
			direction = "receive";
			max-size = <0 65536>;
			shared-buffer = <&chan0_shbuf>;
			qcom,primary;
			haven-label = <1>;
			peer-name = <2>;
		};

		channel@1 {
			compatible = "qcom,neuron-channel-haven-shmem";
			reg = <1>;
			class = "message-queue";
			direction = "send";
			max-size = <0 65536>;
			shared-buffer = <&chan1_shbuf>;
			qcom,primary;
			haven-label = <2>;
			peer-name = <2>;
		};
	};

	qrtr-haven {
		compatible = "qcom,qrtr-haven";
		qcom,master;
		haven-label = <3>;
		peer-name = <2>;
		shared-buffer = <&qrtr_shbuf>;
	};

>>>>>>> 666f3418
	qcom,lpass@3700000 {
		compatible = "qcom,pil-tz-generic";
		reg = <0x3700000 0x00100>;

		vdd_cx-supply = <&VDD_LPI_CX_LEVEL>;
		qcom,vdd_cx-uV-uA = <RPMH_REGULATOR_LEVEL_TURBO 0>;
		vdd_mx-supply = <&VDD_LPI_MX_LEVEL>;
		qcom,vdd_mx-uV-uA = <RPMH_REGULATOR_LEVEL_TURBO 0>;
		qcom,proxy-reg-names = "vdd_cx","vdd_mx";

		clocks = <&rpmhcc RPMH_CXO_CLK>;
		clock-names = "xo";
		qcom,proxy-clock-names = "xo";

		qcom,pas-id = <1>;
		qcom,proxy-timeout-ms = <10000>;
		qcom,smem-id = <423>;
		qcom,sysmon-id = <1>;
		qcom,ssctl-instance-id = <0x14>;
		qcom,firmware-name = "adsp";
		memory-region = <&pil_adsp_mem>;
		qcom,complete-ramdump;

		/* Inputs from lpass */
		interrupts-extended = <&pdc 6 IRQ_TYPE_LEVEL_HIGH>,
				<&adsp_smp2p_in 0 0>,
				<&adsp_smp2p_in 2 0>,
				<&adsp_smp2p_in 1 0>,
				<&adsp_smp2p_in 3 0>,
				<&adsp_smp2p_in 7 0>;

		interrupt-names = "qcom,wdog",
				"qcom,err-fatal",
				"qcom,proxy-unvote",
				"qcom,err-ready",
				"qcom,stop-ack",
				"qcom,shutdown-ack";

		/* Outputs to lpass */
		qcom,smem-states = <&adsp_smp2p_out 0>;
		qcom,smem-state-names = "qcom,force-stop";

		mboxes = <&qmp_aop 0>;
		mbox-names = "adsp-pil";
	};

	qcom,turing@a300000 {
		compatible = "qcom,pil-tz-generic";
		reg = <0xa300000 0x100000>;

		vdd_cx-supply = <&VDD_CX_LEVEL>;
		qcom,vdd_cx-uV-uA = <RPMH_REGULATOR_LEVEL_TURBO 100000>;
		vdd_mx-supply = <&VDD_MX_LEVEL>;
		qcom,vdd_mx-uV-uA = <RPMH_REGULATOR_LEVEL_TURBO 100000>;
		qcom,proxy-reg-names = "vdd_cx","vdd_mx";

		clocks = <&rpmhcc RPMH_CXO_CLK>;
		clock-names = "xo";
		qcom,proxy-clock-names = "xo";

		qcom,pas-id = <18>;
		qcom,proxy-timeout-ms = <10000>;
		qcom,smem-id = <601>;
		qcom,sysmon-id = <7>;
		qcom,ssctl-instance-id = <0x17>;
		qcom,firmware-name = "cdsp";
		memory-region = <&pil_cdsp_mem>;
		qcom,complete-ramdump;

		interconnects = <&nsp_noc MASTER_CDSP_PROC &mc_virt SLAVE_EBI1>;

		/* Inputs from turing */
		interrupts-extended = <&intc GIC_SPI 578 IRQ_TYPE_LEVEL_HIGH>,
				<&cdsp_smp2p_in 0 0>,
				<&cdsp_smp2p_in 2 0>,
				<&cdsp_smp2p_in 1 0>,
				<&cdsp_smp2p_in 3 0>,
				<&cdsp_smp2p_in 7 0>;

		interrupt-names = "qcom,wdog",
				"qcom,err-fatal",
				"qcom,proxy-unvote",
				"qcom,err-ready",
				"qcom,stop-ack",
				"qcom,shutdown-ack";

		/* Outputs to turing */
		qcom,smem-states = <&cdsp_smp2p_out 0>;
		qcom,smem-state-names = "qcom,force-stop";

		mboxes = <&qmp_aop 0>;
		mbox-names = "cdsp-pil";
	};
};

#include "shima-gdsc.dtsi"
#include "yupik-pinctrl.dtsi"
#include "yupik-pm.dtsi"
#include "ipcc-test-yupik.dtsi"
#include "yupik-regulators.dtsi"

&gcc_pcie_0_gdsc {
	qcom,support-hw-trigger;
	status = "ok";
};

&gcc_pcie_1_gdsc {
	qcom,support-hw-trigger;
	status = "ok";
};

&gcc_ufs_phy_gdsc {
	qcom,support-hw-trigger;
	status = "ok";
};

&gcc_usb30_prim_gdsc {
	status = "ok";
};

&gcc_usb30_sec_gdsc {
	qcom,support-hw-trigger;
	status = "ok";
};

&hlos1_vote_mmnoc_mmu_tbu_hf0_gdsc {
	status = "ok";
};

&hlos1_vote_mmnoc_mmu_tbu_hf1_gdsc {
	status = "ok";
};

&hlos1_vote_mmnoc_mmu_tbu_sf0_gdsc {
	status = "ok";
};

&hlos1_vote_turing_mmu_tbu0_gdsc {
	status = "ok";
};

&hlos1_vote_turing_mmu_tbu1_gdsc {
	status = "ok";
};

&cam_cc_titan_top_gdsc {
	compatible = "regulator-fixed";
	reg = <0xad0c194 0x4>;
	status = "ok";
};

&cam_cc_bps_gdsc {
	compatible = "regulator-fixed";
	qcom,support-hw-trigger;
	status = "ok";
};

&cam_cc_ife_0_gdsc {
	compatible = "regulator-fixed";
	status = "ok";
};

&cam_cc_ife_1_gdsc {
	compatible = "regulator-fixed";
	status = "ok";
};

&cam_cc_ife_2_gdsc {
	compatible = "regulator-fixed";
	status = "ok";
};

&cam_cc_ipe_0_gdsc {
	compatible = "regulator-fixed";
	qcom,support-hw-trigger;
	status = "ok";
};

&disp_cc_mdss_core_gdsc {
	compatible = "regulator-fixed";
	reg = <0xaf01004 0x4>;
	qcom,support-hw-trigger;
	status = "ok";
};

&gpu_cx_gdsc {
	clocks = <&gcc GCC_GPU_CFG_AHB_CLK>;
	clock-names = "ahb_clk";
	parent-supply = <&VDD_CX_LEVEL>;
	qcom,retain-regs;
	status = "ok";
};

&gpu_gx_gdsc {
	clocks = <&gcc GCC_GPU_CFG_AHB_CLK>;
	clock-names = "ahb_clk";
	parent-supply = <&VDD_GFX_LEVEL>;
	qcom,retain-regs;
	qcom,skip-disable-before-sw-enable;
	status = "ok";
};

&video_cc_mvs0_gdsc {
	compatible = "regulator-fixed";
	reg = <0xaaf3004 0x4>;
	qcom,support-hw-trigger;
	status = "ok";
};

&video_cc_mvsc_gdsc {
	compatible = "regulator-fixed";
	status = "ok";
};

#include "yupik-usb.dtsi"
#include "yupik-ion.dtsi"
#include "msm-arm-smmu-yupik.dtsi"
#include "yupik-qupv3.dtsi"<|MERGE_RESOLUTION|>--- conflicted
+++ resolved
@@ -1514,7 +1514,6 @@
 		interconnects = <&aggre2_noc MASTER_CRYPTO &mc_virt SLAVE_EBI1>;
 	};
 
-<<<<<<< HEAD
 	sdhc_1: sdhci@7C4000 {
 		compatible = "qcom,sdhci-msm-v5";
 		reg = <0x007C4000 0x1000>, <0x007C5000 0x1000>;
@@ -1590,7 +1589,6 @@
 		};
 	};
 
-=======
 	qcom,trustedvm@d0800000 {
 		compatible = "qcom,pil-tz-generic";
 		status = "ok";
@@ -1650,7 +1648,6 @@
 		shared-buffer = <&qrtr_shbuf>;
 	};
 
->>>>>>> 666f3418
 	qcom,lpass@3700000 {
 		compatible = "qcom,pil-tz-generic";
 		reg = <0x3700000 0x00100>;
