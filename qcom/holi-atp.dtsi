#include <dt-bindings/gpio/gpio.h>
#include <dt-bindings/input/linux-event-codes.h>
#include "holi-pmic-overlay.dtsi"
#include "display/holi-sde-display-atp.dtsi"
#include "holi-thermal-overlay.dtsi"
#include <dt-bindings/iio/qti_power_supply_iio.h>

&sdhc_1 {
	status = "ok";

	pinctrl-names = "default", "sleep";
	pinctrl-0 = <&sdc1_on>;
	pinctrl-1 = <&sdc1_off>;

	vdd-supply = <&L7E>;
	qcom,vdd-voltage-level = <2960000 2960000>;
	qcom,vdd-current-level = <0 570000>;

	vdd-io-supply = <&L12A>;
	qcom,vdd-io-always-on;
	qcom,vdd-io-lpm-sup;
	qcom,vdd-io-voltage-level = <1800000 1800000>;
	qcom,vdd-io-current-level = <0 325000>;
};

&sdhc_2 {
	status = "ok";

	pinctrl-names = "default", "sleep";
	pinctrl-0 = <&sdc2_on>;
	pinctrl-1 = <&sdc2_off>;

	vdd-supply = <&L9E>;
	qcom,vdd-voltage-level = <2960000 2960000>;
	qcom,vdd-current-level = <0 800000>;

	vdd-io-supply = <&L6E>;
	qcom,vdd-io-voltage-level = <1800000 2960000>;
	qcom,vdd-io-current-level = <0 22000>;

	cd-gpios = <&tlmm 94 GPIO_ACTIVE_LOW>;
};

&ufsphy_mem {
		compatible = "qcom,ufs-phy-qmp-v3";

		vdda-phy-supply = <&L18A>;
		vdda-pll-supply = <&L22A>;
		vdda-phy-max-microamp = <62900>;
		vdda-pll-max-microamp = <18300>;

		status = "ok";
};

&ufshc_mem {
		vdd-hba-supply = <&gcc_ufs_phy_gdsc>;
		vdd-hba-fixed-regulator;

		vcc-supply = <&L7E>;
		vcc-voltage-level = <2950000 2960000>;
		vcc-max-microamp = <800000>;

		vccq2-supply = <&L12A>;
		vccq2-max-microamp = <800000>;
		vccq2-voltage-level = <1800000 1800000>;

		qcom,vddp-ref-clk-supply = <&L22A>;
		qcom,vddp-ref-clk-max-microamp = <100>;

		status = "ok";
};

&qupv3_se0_i2c {
	status = "ok";
	#address-cells = <1>;
	#size-cells = <0>;
	nq@28 {
		compatible = "qcom,sn-nci";
		reg = <0x28>;
		qcom,sn-irq = <&tlmm 9 0x00>;
		qcom,sn-ven = <&tlmm 6 0x00>;
		qcom,sn-firm = <&tlmm 8 0x00>;
		qcom,sn-clkreq = <&tlmm 7 0x00>;
		qcom,sn-vdd-1p8-supply = <&L11A>;
		qcom,sn-vdd-1p8-voltage = <1800000 1800000>;
		qcom,sn-vdd-1p8-current = <157000>;
		interrupt-parent = <&tlmm>;
		interrupts = <9 0>;
		interrupt-names = "nfc_irq";
		pinctrl-names = "nfc_active", "nfc_suspend";
		pinctrl-0 = <&nfc_int_active &nfc_enable_active>;
		pinctrl-1 = <&nfc_int_suspend &nfc_enable_suspend>;
	};
};

&soc {
	gpio_keys {
		compatible = "gpio-keys";
		label = "gpio-keys";

		pinctrl-names = "default";
		pinctrl-0 = <&key_vol_up_default>;

		vol_up {
			label = "volume_up";
			gpios = <&pm6350_gpios 2 GPIO_ACTIVE_LOW>;
			linux,input-type = <1>;
			linux,code = <KEY_VOLUMEUP>;
			gpio-key,wakeup;
			debounce-interval = <15>;
			linux,can-disable;
		};
	};
};

&qupv3_se10_i2c {
	status = "disabled";
};

&pm8008_8 {
	status = "disabled";
};

&pm8008_9 {
	status = "disabled";
};

&pm6150a_amoled {
	status = "ok";
};

&pm7250b_charger {
	status = "ok";
	#io-channel-cells = <1>;
	io-channels = <&pm7250b_vadc ADC5_USB_IN_V_16>,
		      <&pm7250b_vadc ADC5_USB_IN_I>,
		      <&pm7250b_vadc ADC5_CHG_TEMP>,
		      <&pm7250b_vadc ADC5_DIE_TEMP>,
		      <&pm7250b_vadc ADC5_AMUX_THM3_100K_PU>,
		      <&pm7250b_vadc ADC5_SBUx>,
		      <&pm7250b_vadc ADC5_VPH_PWR>,
		      <&pm7250b_vadc ADC5_AMUX_THM1_100K_PU>,
		      <&pm7250b_qg PSY_IIO_RESISTANCE_ID>,
		      <&pm7250b_qg PSY_IIO_VOLTAGE_NOW>,
		      <&pm7250b_qg PSY_IIO_TEMP>,
		      <&pm7250b_qg PSY_IIO_CAPACITY>,
		      <&pm7250b_qg PSY_IIO_VOLTAGE_OCV>,
		      <&pm7250b_qg PSY_IIO_VOLTAGE_AVG>,
		      <&pm7250b_qg PSY_IIO_DEBUG_BATTERY>,
		      <&pm7250b_qg PSY_IIO_REAL_CAPACITY>,
		      <&pm7250b_qg PSY_IIO_CC_SOC>,
		      <&pm7250b_qg PSY_IIO_CURRENT_NOW>,
		      <&pm7250b_qg PSY_IIO_VOLTAGE_MAX>,
		      <&pm7250b_qg PSY_IIO_CHARGE_FULL>,
		      <&pm7250b_qg PSY_IIO_CHARGE_COUNTER>,
		      <&pm7250b_qg PSY_IIO_CYCLE_COUNT>,
		      <&pm7250b_qg PSY_IIO_CHARGE_FULL_DESIGN>,
		      <&pm7250b_qg PSY_IIO_TIME_TO_FULL_NOW>;
	io-channel-names = "usb_in_voltage",
			   "usb_in_current",
			   "chg_temp",
			   "die_temp",
			   "conn_temp",
			   "sbux_res",
			   "vph_voltage",
			   "skin_temp",
			   "resistance_id",
			   "voltage_now",
			   "temp",
			   "capacity",
			   "voltage_ocv",
			   "voltage_avg",
			   "debug_battery",
			   "real_capacity",
			   "cc_soc",
			   "current_now",
			   "voltage_max",
			   "charge_full",
			   "charge_counter",
			   "cycle_count",
			   "charge_full_design",
			   "time_to_full_now";
	qcom,batteryless-platform;
	qcom,sec-charger-config = <0>;
	qcom,auto-recharge-soc = <98>;
	qcom,step-charging-enable;
	qcom,sw-jeita-enable;
	qcom,charger-temp-max = <800>;
	qcom,smb-temp-max = <800>;
	qcom,suspend-input-on-debug-batt;
};

&pm7250b_qg {
	status = "ok";
	#io-channel-cells = <1>;
	io-channels = <&pm7250b_vadc ADC5_BAT_THERM_100K_PU>,
		      <&pm7250b_vadc ADC5_BAT_ID_100K_PU>,
		      <&pm7250b_charger PSY_IIO_INPUT_CURRENT_LIMITED>,
		      <&pm7250b_charger PSY_IIO_RECHARGE_SOC>,
		      <&pm7250b_charger PSY_IIO_FORCE_RECHARGE>,
		      <&pm7250b_charger PSY_IIO_CHARGE_DONE>;
	io-channel-names = "batt-therm",
			   "batt-id",
			   "input_current_limited",
			   "recharge_soc",
			   "force_recharge",
			   "charge_done";
	qcom,qg-iterm-ma = <150>;
	qcom,hold-soc-while-full;
	qcom,linearize-soc;
	qcom,cl-feedback-on;
};

&qupv3_se8_i2c {
	status = "okay";
	qcom,i2c-touch-active="synaptics,tcm-i2c";

	synaptics_tcm@20 {
		compatible = "synaptics,tcm-i2c";
		reg = <0x20>;
		interrupt-parent = <&tlmm>;
		interrupts = <22 0x2008>;
		pinctrl-names = "pmx_ts_active","pmx_ts_suspend",
					"pmx_ts_release";
		pinctrl-0 = <&ts_active>;
		pinctrl-1 = <&ts_int_suspend &ts_reset_suspend>;
		pinctrl-2 = <&pmx_ts_release>;
		vdd-supply = <&L11A>;
		avdd-supply = <&L6A>;
		synaptics,pwr-reg-name = "avdd";
		synaptics,bus-reg-name = "vdd";
		synaptics,irq-gpio = <&tlmm 22 0x2008>;
		synaptics,irq-on-state = <0>;
		synaptics,reset-gpio = <&tlmm 21 0x00>;
		synaptics,reset-on-state = <0>;
		synaptics,reset-active-ms = <20>;
		synaptics,reset-delay-ms = <200>;
		synaptics,power-delay-ms = <200>;
		synaptics,ubl-i2c-addr = <0x20>;
		synaptics,extend_report;
		synaptics,firmware-name = "synaptics_firmware.img";

		panel = <&dsi_rm69299_visionox_amoled_video
			&dsi_rm69299_visionox_amoled_cmd>;
<<<<<<< HEAD
=======
	};
};

&pm7250b_charger {
	smb5_vbus: qcom,smb5-vbus {
		regulator-name = "smb5-vbus";
	};

	smb5_vconn: qcom,smb5-vconn {
		regulator-name = "smb5-vconn";
>>>>>>> 30192b2f
	};
};

&pm7250b_pdphy {
	vdd-pdphy-supply = <&L3A>;
	vbus-supply = <&smb5_vbus>;
	vconn-supply = <&smb5_vconn>;

	#io-channel-cells = <1>;
	io-channels = <&pm7250b_charger PSY_IIO_PD_ACTIVE>,
		      <&pm7250b_charger PSY_IIO_TYPEC_CC_ORIENTATION>,
		      <&pm7250b_charger PSY_IIO_CONNECTOR_TYPE>,
		      <&pm7250b_charger PSY_IIO_TYPEC_POWER_ROLE>,
		      <&pm7250b_charger PSY_IIO_PD_USB_SUSPEND_SUPPORTED>,
		      <&pm7250b_charger PSY_IIO_TYPEC_SRC_RP>,
		      <&pm7250b_charger PSY_IIO_PD_IN_HARD_RESET>,
		      <&pm7250b_charger PSY_IIO_PD_CURRENT_MAX>,
		      <&pm7250b_charger PSY_IIO_PR_SWAP>,
		      <&pm7250b_charger PSY_IIO_PD_VOLTAGE_MIN>,
		      <&pm7250b_charger PSY_IIO_PD_VOLTAGE_MAX>,
		      <&pm7250b_charger PSY_IIO_USB_REAL_TYPE>,
		      <&pm7250b_charger PSY_IIO_TYPEC_MODE>,
		      <&pm7250b_charger PSY_IIO_PE_START>;
	io-channel-names = "pd_active",
			   "typec_cc_orientation",
			   "connector_type",
			   "typec_power_role",
			   "pd_usb_suspend_supported",
			   "typec_src_rp",
			   "pd_in_hard_reset",
			   "pr_current_max",
			   "pr_swap",
			   "pd_voltage_min",
			   "pd_voltage_max",
			   "real_type",
			   "typec_mode",
			   "pe_start";
};

&usb0 {
	extcon = <&pm7250b_pdphy>, <&eud>;
};<|MERGE_RESOLUTION|>--- conflicted
+++ resolved
@@ -242,8 +242,6 @@
 
 		panel = <&dsi_rm69299_visionox_amoled_video
 			&dsi_rm69299_visionox_amoled_cmd>;
-<<<<<<< HEAD
-=======
 	};
 };
 
@@ -254,7 +252,6 @@
 
 	smb5_vconn: qcom,smb5-vconn {
 		regulator-name = "smb5-vconn";
->>>>>>> 30192b2f
 	};
 };
 
