--- conflicted
+++ resolved
@@ -1,7 +1,10 @@
 
 &mdss_dsi_phy0 {
-<<<<<<< HEAD
-	vdda-0p9-supply = <&S6A>;
+	vdda-0p9-supply = <&S1E_LEVEL>;
+};
+
+&mdss_dsi0 {
+	vdda-1p2-supply = <&L4A>;
 };
 
 &soc {
@@ -15,11 +18,4 @@
 		qcom,vdd-3.3-ch1-config = <3000000 3312000>;
 		qcom,vdd-3.3-ch0-config = <3000000 3312000>;
 	};
-=======
-	vdda-0p9-supply = <&S1E_LEVEL>;
-};
-
-&mdss_dsi0 {
-	vdda-1p2-supply = <&L4A>;
->>>>>>> bb540d8a
 };