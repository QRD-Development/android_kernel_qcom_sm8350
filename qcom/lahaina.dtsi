#include <dt-bindings/clock/qcom,aop-qmp.h>
#include <dt-bindings/clock/qcom,camcc-lahaina.h>
#include <dt-bindings/clock/qcom,dispcc-lahaina.h>
#include <dt-bindings/clock/qcom,gcc-lahaina.h>
#include <dt-bindings/clock/qcom,gpucc-lahaina.h>
#include <dt-bindings/clock/qcom,rpmh.h>
#include <dt-bindings/clock/qcom,videocc-lahaina.h>
#include <dt-bindings/interrupt-controller/arm-gic.h>
#include <dt-bindings/interconnect/qcom,epss-l3.h>
#include <dt-bindings/interconnect/qcom,lahaina.h>
#include <dt-bindings/soc/qcom,ipcc.h>
#include <dt-bindings/soc/qcom,rpmh-rsc.h>
#include <dt-bindings/spmi/spmi.h>
#include <dt-bindings/regulator/qcom,rpmh-regulator-levels.h>
#include <dt-bindings/gpio/gpio.h>

#define MHZ_TO_MBPS(mhz, w) ((mhz * 1000000 * w) / (1024 * 1024))
#define BW_OPP_ENTRY(mhz, w) opp-mhz {opp-hz = /bits/ 64 <MHZ_TO_MBPS(mhz, w)>;}
#define BW_OPP_ENTRY_DDR(mhz, w, ddrtype) opp-mhz {\
				opp-hz = /bits/ 64 <MHZ_TO_MBPS(mhz, w)>;\
				opp-supported-hw = <ddrtype>;}
#define DDR_TYPE_LPDDR4X	7
#define DDR_TYPE_LPDDR5		8

/ {
	model = "Qualcomm Technologies, Inc. Lahaina";
	compatible = "qcom,lahaina";
	qcom,msm-id = <415 0x10000>;
	interrupt-parent = <&intc>;

	#address-cells = <2>;
	#size-cells = <2>;
	memory { device_type = "memory"; reg = <0 0 0 0>; };

	aliases {
		ufshc1 = &ufshc_mem; /* Embedded UFS Slot */
		serial0 = &qupv3_se3_2uart;
		pci-domain0 = &pcie0; /* PCIe0 domain */
		pci-domain1 = &pcie1; /* PCIe1 domain */
	};

	cpus {
		#address-cells = <2>;
		#size-cells = <0>;

		CPU0: cpu@0 {
			device_type = "cpu";
			compatible = "qcom,kryo";
			reg = <0x0 0x0>;
			enable-method = "psci";
			cache-size = <0x8000>;
			cpu-release-addr = <0x0 0x90000000>;
			qcom,freq-domain = <&cpufreq_hw 0 4>;
			capacity-dmips-mhz = <1024>;
			dynamic-power-coefficient = <100>;
			cpu-idle-states = <&SLVR_RAIL_OFF>;
			next-level-cache = <&L2_0>;
			L2_0: l2-cache {
			      compatible = "arm,arch-cache";
			      cache-size = <0x20000>;
			      cache-level = <2>;
			      next-level-cache = <&L3_0>;

				L3_0: l3-cache {
				      compatible = "arm,arch-cache";
				      cache-size = <0x200000>;
				      cache-level = <3>;
				};
			};
		};

		CPU1: cpu@100 {
			device_type = "cpu";
			compatible = "qcom,kryo";
			reg = <0x0 0x100>;
			enable-method = "psci";
			cache-size = <0x8000>;
			cpu-release-addr = <0x0 0x90000000>;
			qcom,freq-domain = <&cpufreq_hw 0 4>;
			capacity-dmips-mhz = <1024>;
			dynamic-power-coefficient = <100>;
			cpu-idle-states = <&SLVR_RAIL_OFF>;
			next-level-cache = <&L2_1>;
			L2_1: l2-cache {
			      compatible = "arm,arch-cache";
			      cache-size = <0x20000>;
			      cache-level = <2>;
			      next-level-cache = <&L3_0>;
			};
		};

		CPU2: cpu@200 {
			device_type = "cpu";
			compatible = "qcom,kryo";
			reg = <0x0 0x200>;
			enable-method = "psci";
			cache-size = <0x8000>;
			cpu-release-addr = <0x0 0x90000000>;
			qcom,freq-domain = <&cpufreq_hw 0 4>;
			capacity-dmips-mhz = <1024>;
			dynamic-power-coefficient = <100>;
			cpu-idle-states = <&SLVR_RAIL_OFF>;
			next-level-cache = <&L2_2>;
			L2_2: l2-cache {
			      compatible = "arm,arch-cache";
			      cache-size = <0x20000>;
			      cache-level = <2>;
			      next-level-cache = <&L3_0>;
			};
		};

		CPU3: cpu@300 {
			device_type = "cpu";
			compatible = "qcom,kryo";
			reg = <0x0 0x300>;
			enable-method = "psci";
			cache-size = <0x8000>;
			cpu-release-addr = <0x0 0x90000000>;
			qcom,freq-domain = <&cpufreq_hw 0 4>;
			capacity-dmips-mhz = <1024>;
			dynamic-power-coefficient = <100>;
			cpu-idle-states = <&SLVR_RAIL_OFF>;
			next-level-cache = <&L2_3>;
			L2_3: l2-cache {
			      compatible = "arm,arch-cache";
			      cache-size = <0x20000>;
			      cache-level = <2>;
			      next-level-cache = <&L3_0>;
			};
		};

		CPU4: cpu@400 {
			device_type = "cpu";
			compatible = "qcom,kryo";
			reg = <0x0 0x400>;
			enable-method = "psci";
			cache-size = <0x20000>;
			cpu-release-addr = <0x0 0x90000000>;
			qcom,freq-domain = <&cpufreq_hw 1 4>;
			capacity-dmips-mhz = <1946>;
			dynamic-power-coefficient = <515>;
			cpu-idle-states = <&GOLD_RAIL_OFF>;
			next-level-cache = <&L2_4>;
			L2_4: l2-cache {
			      compatible = "arm,arch-cache";
			      cache-size = <0x40000>;
			      cache-level = <2>;
			      next-level-cache = <&L3_0>;
			};
		};

		CPU5: cpu@500 {
			device_type = "cpu";
			compatible = "qcom,kryo";
			reg = <0x0 0x500>;
			enable-method = "psci";
			cache-size = <0x20000>;
			cpu-release-addr = <0x0 0x90000000>;
			qcom,freq-domain = <&cpufreq_hw 1 4>;
			capacity-dmips-mhz = <1946>;
			dynamic-power-coefficient = <515>;
			cpu-idle-states = <&GOLD_RAIL_OFF>;
			next-level-cache = <&L2_5>;
			L2_5: l2-cache {
			      compatible = "arm,arch-cache";
			      cache-size = <0x40000>;
			      cache-level = <2>;
			      next-level-cache = <&L3_0>;
			};
		};

		CPU6: cpu@600 {
			device_type = "cpu";
			compatible = "qcom,kryo";
			reg = <0x0 0x600>;
			enable-method = "psci";
			cache-size = <0x20000>;
			cpu-release-addr = <0x0 0x90000000>;
			qcom,freq-domain = <&cpufreq_hw 1 4>;
			capacity-dmips-mhz = <1946>;
			dynamic-power-coefficient = <515>;
			cpu-idle-states = <&GOLD_RAIL_OFF>;
			next-level-cache = <&L2_6>;
			L2_6: l2-cache {
			      compatible = "arm,arch-cache";
			      cache-size = <0x40000>;
			      cache-level = <2>;
			      next-level-cache = <&L3_0>;
			};
		};

		CPU7: cpu@700 {
			device_type = "cpu";
			compatible = "qcom,kryo";
			reg = <0x0 0x700>;
			enable-method = "psci";
			cache-size = <0x20000>;
			cpu-release-addr = <0x0 0x90000000>;
			qcom,freq-domain = <&cpufreq_hw 2 4>;
			capacity-dmips-mhz = <2048>;
			dynamic-power-coefficient = <845>;
			cpu-idle-states = <&GOLD_RAIL_OFF>;
			next-level-cache = <&L2_7>;
			L2_7: l2-cache {
			      compatible = "arm,arch-cache";
			      cache-size = <0x40000>;
			      cache-level = <2>;
			      next-level-cache = <&L3_0>;
			};
		};

		cpu-map {
			cluster0 {
				core0 {
					cpu = <&CPU0>;
				};

				core1 {
					cpu = <&CPU1>;
				};

				core2 {
					cpu = <&CPU2>;
				};

				core3 {
					cpu = <&CPU3>;
				};
			};

			cluster1 {
				core0 {
					cpu = <&CPU4>;
				};

				core1 {
					cpu = <&CPU5>;
				};

				core2 {
					cpu = <&CPU6>;
				};
			};

			cluster2 {

				core0 {
					cpu = <&CPU7>;
				};
			};
		};
	};

	soc: soc { };


	firmware: firmware {
		scm {
			compatible = "qcom,scm";
		};

		android {
			compatible = "android,firmware";
			vbmeta {
				compatible = "android,vbmeta";
				parts = "vbmeta,boot,system,vendor,dtbo";
			};

			fstab {
				compatible = "android,fstab";
				vendor {
					compatible = "android,vendor";
					dev = "/dev/block/platform/soc/1d84000.ufshc/by-name/vendor";
					type = "ext4";
					mnt_flags = "ro,barrier=1,discard";
					fsmgr_flags = "wait,slotselect,avb";
					status = "ok";
				};
			};
		};
	};

	reserved_memory: reserved-memory {
		#address-cells = <2>;
		#size-cells = <2>;
		ranges;

		hyp_mem: hyp_region@80000000 {
			no-map;
			reg = <0x0 0x80000000 0x0 0x600000>;
		};

		xbl_aop_mem: xbl_aop_region@80700000 {
			no-map;
			reg = <0x0 0x80700000 0x0 0x160000>;
		};

		cmd_db: reserved-memory@80860000 {
			compatible = "qcom,cmd-db";
			no-map;
			reg = <0x0 0x80860000 0x0 0x20000>;
		};

		smem_mem: smem_region@80900000 {
			no-map;
			reg = <0x0 0x80900000 0x0 0x200000>;
		};

		cpucp_fw_mem: cpucp_fw_region@80b00000 {
			no-map;
			reg = <0x0 0x80b00000 0x0 0x100000>;
		};

		cdsp_secure_heap: cdsp_secure_heap@80c00000 {
			reg = <0x0 0x80c00000 0x0 0x4600000>;
		};

		pil_camera_mem: pil_camera_region@85200000 {
			no-map;
			reg = <0x0 0x85200000 0x0 0x500000>;
		};

		pil_video_mem: pil_video_region@85700000 {
			no-map;
			reg = <0x0 0x85700000 0x0 0x500000>;
		};

		pil_cvp_mem: pil_cvp_region@85c00000 {
			no-map;
			reg = <0x0 0x85c00000 0x0 0x500000>;
		};

		pil_adsp_mem: pil_adsp_region@86100000 {
			no-map;
			reg = <0x0 0x86100000 0x0 0x2000000>;
		};

		pil_slpi_mem: pil_slpi_region@88100000 {
			no-map;
			reg = <0x0 0x88100000 0x0 0x1500000>;
		};

		pil_cdsp_mem: pil_cdsp_region@89600000 {
			no-map;
			reg = <0x0 0x89600000 0x0 0x1400000>;
		};

		pil_spss_mem: pil_spss_region@8aa00000 {
			no-map;
			reg = <0x0 0x8aa00000 0x0 0x100000>;
		};

		pil_ipa_fw_mem: pil_ipa_fw_region@8ab00000 {
			no-map;
			reg = <0x0 0x8ab00000 0x0 0x10000>;
		};

		pil_ipa_gsi_mem: pil_ipa_gsi_region@8ab10000 {
			no-map;
			reg = <0x0 0x8ab10000 0x0 0xa000>;
		};

		pil_gpu_mem: pil_gpu_region@8ab1a000 {
			no-map;
			reg = <0x0 0x8ab1a000 0x0 0x2000>;
		};

		pil_modem_mem: modem_region@8ac00000 {
			no-map;
			reg = <0x0 0x8ac00000 0x0 0x10000000>;
		};

		removed_mem: removed_region@c0000000 {
			no-map;
			reg = <0x0 0xc0000000 0x0 0x5100000>;
		};

		adsp_mem: adsp_region {
			compatible = "shared-dma-pool";
			alloc-ranges = <0x0 0x00000000 0x0 0xffffffff>;
			reusable;
			alignment = <0x0 0x400000>;
			size = <0x0 0xC00000>;
		};

		sdsp_mem: sdsp_region {
			compatible = "shared-dma-pool";
			alloc-ranges = <0x0 0x00000000 0x0 0xffffffff>;
			reusable;
			alignment = <0x0 0x400000>;
			size = <0x0 0x800000>;
		};

		cdsp_mem: cdsp_region {
			compatible = "shared-dma-pool";
			alloc-ranges = <0x0 0x00000000 0x0 0xffffffff>;
			reusable;
			alignment = <0x0 0x400000>;
			size = <0x0 0x400000>;
		};

		user_contig_mem: user_contig_region {
			compatible = "shared-dma-pool";
			alloc-ranges = <0x0 0x00000000 0x0 0xffffffff>;
			reusable;
			alignment = <0x0 0x400000>;
			size = <0x0 0x1000000>;
		};

		qseecom_mem: qseecom_region {
			compatible = "shared-dma-pool";
			alloc-ranges = <0x0 0x00000000 0x0 0xffffffff>;
			reusable;
			alignment = <0x0 0x400000>;
			size = <0x0 0x1400000>;
		};

		qseecom_ta_mem: qseecom_ta_region {
			compatible = "shared-dma-pool";
			alloc-ranges = <0x0 0x00000000 0x0 0xffffffff>;
			reusable;
			alignment = <0x0 0x400000>;
			size = <0x0 0x1000000>;
		};

		/* global autoconfigured region for contiguous allocations */
		linux,cma {
			compatible = "shared-dma-pool";
			alloc-ranges = <0x0 0x00000000 0x0 0xffffffff>;
			reusable;
			alignment = <0x0 0x400000>;
			size = <0x0 0x2000000>;
			linux,cma-default;
		};

		sp_mem: sp_region {  /* SPSS-HLOS ION shared mem */
			compatible = "shared-dma-pool";
			alloc-ranges = <0x0 0x00000000 0x0 0xffffffff>;
			reusable;
			alignment = <0x0 0x400000>;
			size = <0x0 0x1000000>;
		};
	};

	chosen { };
};

&soc {
	#address-cells = <1>;
	#size-cells = <1>;
	ranges = <0 0 0 0xffffffff>;
	compatible = "simple-bus";

	psci {
		compatible = "arm,psci-1.0";
		method = "smc";
	};

	slim_aud: slim@3ac0000 {
		cell-index = <1>;
		compatible = "qcom,slim-ngd";
		reg = <0x3ac0000 0x2c000>,
			<0x3a84000 0x22000>;
		reg-names = "slimbus_physical", "slimbus_bam_physical";
		interrupts = <GIC_SPI 163 IRQ_TYPE_LEVEL_HIGH>,
				<GIC_SPI 164 IRQ_TYPE_LEVEL_HIGH>;
		interrupt-names = "slimbus_irq", "slimbus_bam_irq";
		qcom,apps-ch-pipes = <0x0>;
		qcom,ea-pc = <0x350>;
		iommus = <&apps_smmu 0x1826 0x0>;
		qcom,iommu-dma-addr-pool = <0x40000000 0xc0000000>;
		qcom,iommu-dma = "fastmap";
		status = "ok";
	};

	intc: interrupt-controller@17a00000 {
		compatible = "arm,gic-v3";
		#interrupt-cells = <3>;
		interrupt-controller;
		#redistributor-regions = <1>;
		redistributor-stride = <0x0 0x20000>;
		reg = <0x17a00000 0x10000>,     /* GICD */
		      <0x17a60000 0x100000>;    /* GICR * 8 */
		interrupts = <GIC_PPI 9 IRQ_TYPE_LEVEL_HIGH>;
	};

	arch_timer: timer {
		compatible = "arm,armv8-timer";
		interrupts = <GIC_PPI 13 (GIC_CPU_MASK_SIMPLE(8) | IRQ_TYPE_LEVEL_LOW)>,
			     <GIC_PPI 14 (GIC_CPU_MASK_SIMPLE(8) | IRQ_TYPE_LEVEL_LOW)>,
			     <GIC_PPI 11 (GIC_CPU_MASK_SIMPLE(8) | IRQ_TYPE_LEVEL_LOW)>,
			     <GIC_PPI 12 (GIC_CPU_MASK_SIMPLE(8) | IRQ_TYPE_LEVEL_LOW)>;
		clock-frequency = <96000>;
	};

	memtimer: timer@17c20000 {
		#address-cells = <1>;
		#size-cells = <1>;
		ranges;
		compatible = "arm,armv7-timer-mem";
		reg = <0x17c20000 0x1000>;
		clock-frequency = <500000>;

		frame@17c21000 {
			frame-number = <0>;
			interrupts = <GIC_SPI 8 IRQ_TYPE_LEVEL_HIGH>,
				     <GIC_SPI 6 IRQ_TYPE_LEVEL_HIGH>;
			reg = <0x17c21000 0x1000>,
			      <0x17c22000 0x1000>;
		};

		frame@17c23000 {
			frame-number = <1>;
			interrupts = <GIC_SPI 9 IRQ_TYPE_LEVEL_HIGH>;
			reg = <0x17c23000 0x1000>;
			status = "disabled";
		};

		frame@17c25000 {
			frame-number = <2>;
			interrupts = <GIC_SPI 10 IRQ_TYPE_LEVEL_HIGH>;
			reg = <0x17c25000 0x1000>;
			status = "disabled";
		};

		frame@17c27000 {
			frame-number = <3>;
			interrupts = <GIC_SPI 11 IRQ_TYPE_LEVEL_HIGH>;
			reg = <0x17c27000 0x1000>;
			status = "disabled";
		};

		frame@17c29000 {
			frame-number = <4>;
			interrupts = <GIC_SPI 12 IRQ_TYPE_LEVEL_HIGH>;
			reg = <0x17c29000 0x1000>;
			status = "disabled";
		};

		frame@17c2b000 {
			frame-number = <5>;
			interrupts = <GIC_SPI 13 IRQ_TYPE_LEVEL_HIGH>;
			reg = <0x17c2b000 0x1000>;
			status = "disabled";
		};

		frame@17c2d000 {
			frame-number = <6>;
			interrupts = <GIC_SPI 14 IRQ_TYPE_LEVEL_HIGH>;
			reg = <0x17c2d000 0x1000>;
			status = "disabled";
		};
	};

	cpu_pmu: cpu-pmu {
		compatible = "arm,armv8-pmuv3";
		qcom,irq-is-percpu;
		interrupts = <GIC_PPI 7 IRQ_TYPE_LEVEL_HIGH>;
	};

	qcom,msm-imem@146bf000 {
		compatible = "qcom,msm-imem";
		reg = <0x146bf000 0x1000>;
		ranges = <0x0 0x146bf000 0x1000>;
		#address-cells = <1>;
		#size-cells = <1>;

		mem_dump_table@10 {
			compatible = "qcom,msm-imem-mem_dump_table";
			reg = <0x10 0x8>;
		};

		restart_reason@65c {
			compatible = "qcom,msm-imem-restart_reason";
			reg = <0x65c 0x4>;
		};

		dload_type@1c {
			compatible = "qcom,msm-imem-dload-type";
			reg = <0x1c 0x4>;
		};

		boot_stats@6b0 {
			compatible = "qcom,msm-imem-boot_stats";
			reg = <0x6b0 0x20>;
		};

		kaslr_offset@6d0 {
			compatible = "qcom,msm-imem-kaslr_offset";
			reg = <0x6d0 0xc>;
		};

		pil@94c {
			compatible = "qcom,msm-imem-pil";
			reg = <0x94c 0xc8>;
		};

		diag_dload@c8 {
			compatible = "qcom,msm-imem-diag-dload";
			reg = <0xc8 0xc8>;
		};
	};

	ipcc_mproc: qcom,ipcc@408000 {
		compatible = "qcom,ipcc";
		reg = <0x408000 0x1000>;
		interrupts = <GIC_SPI 229 IRQ_TYPE_LEVEL_HIGH>;
		interrupt-controller;
		#interrupt-cells = <3>;
		#mbox-cells = <2>;
	};

	jtag_mm0: jtagmm@7040000 {
		compatible = "qcom,jtagv8-mm";
		reg = <0x7040000 0x1000>;
		reg-names = "etm-base";

		clocks = <&clock_aop QDSS_CLK>;
		clock-names = "core_clk";

		qcom,coresight-jtagmm-cpu = <&CPU0>;
	};

	jtag_mm1: jtagmm@7140000 {
		compatible = "qcom,jtagv8-mm";
		reg = <0x7140000 0x1000>;
		reg-names = "etm-base";

		clocks = <&clock_aop QDSS_CLK>;
		clock-names = "core_clk";

		qcom,coresight-jtagmm-cpu = <&CPU1>;
	};

	jtag_mm2: jtagmm@7240000 {
		compatible = "qcom,jtagv8-mm";
		reg = <0x7240000 0x1000>;
		reg-names = "etm-base";

		clocks = <&clock_aop QDSS_CLK>;
		clock-names = "core_clk";

		qcom,coresight-jtagmm-cpu = <&CPU2>;
	};

	jtag_mm3: jtagmm@7340000 {
		compatible = "qcom,jtagv8-mm";
		reg = <0x7340000 0x1000>;
		reg-names = "etm-base";

		clocks = <&clock_aop QDSS_CLK>;
		clock-names = "core_clk";

		qcom,coresight-jtagmm-cpu = <&CPU3>;
	};

	jtag_mm4: jtagmm@7440000 {
		compatible = "qcom,jtagv8-mm";
		reg = <0x7440000 0x1000>;
		reg-names = "etm-base";

		clocks = <&clock_aop QDSS_CLK>;
		clock-names = "core_clk";

		qcom,coresight-jtagmm-cpu = <&CPU4>;
	};

	jtag_mm5: jtagmm@7540000 {
		compatible = "qcom,jtagv8-mm";
		reg = <0x7540000 0x1000>;
		reg-names = "etm-base";

		clocks = <&clock_aop QDSS_CLK>;
		clock-names = "core_clk";

		qcom,coresight-jtagmm-cpu = <&CPU5>;
	};

	jtag_mm6: jtagmm@7640000 {
		compatible = "qcom,jtagv8-mm";
		reg = <0x7640000 0x1000>;
		reg-names = "etm-base";

		clocks = <&clock_aop QDSS_CLK>;
		clock-names = "core_clk";

		qcom,coresight-jtagmm-cpu = <&CPU6>;
	};

	jtag_mm7: jtagmm@7740000 {
		compatible = "qcom,jtagv8-mm";
		reg = <0x7740000 0x1000>;
		reg-names = "etm-base";

		clocks = <&clock_aop QDSS_CLK>;
		clock-names = "core_clk";

		qcom,coresight-jtagmm-cpu = <&CPU7>;
	};

	clocks {
		xo_board: xo-board {
			compatible = "fixed-clock";
			#clock-cells = <0>;
			clock-frequency = <38400000>;
			clock-output-names = "xo_board";
		};

		sleep_clk: sleep-clk {
			compatible = "fixed-clock";
			#clock-cells = <0>;
			clock-frequency = <32764>;
			clock-output-names = "sleep_clk";
		};
	};

	clock_aop: qcom,aopclk {
		compatible = "qcom,aop-qmp-clk";
		#clock-cells = <1>;
		mboxes = <&qmp_aop 0>;
		mbox-names = "qdss_clk";
	};

	clock_gcc: qcom,gcc@100000 {
		compatible = "qcom,lahaina-gcc", "syscon";
		reg = <0x100000 0x1f0000>;
		reg-names = "cc_base";
		vdd_cx-supply = <&VDD_CX_LEVEL>;
		#clock-cells = <1>;
		#reset-cells = <1>;
	};

	clock_videocc: qcom,videocc@abf0000 {
		compatible = "qcom,lahaina-videocc", "syscon";
		reg = <0xabf0000 0x10000>;
		reg-name = "cc_base";
		vdd_mm-supply = <&VDD_MM_LEVEL>;
		vdd_mx-supply = <&VDD_MXA_LEVEL>;
		clock-names = "cfg_ahb_clk";
		clocks = <&clock_gcc GCC_VIDEO_AHB_CLK>;
		#clock-cells = <1>;
		#reset-cells = <1>;
	};

	clock_camcc: qcom,camcc@ad00000 {
		compatible = "qcom,lahaina-camcc", "syscon";
		reg = <0xad00000 0x10000>;
		reg-names = "cc_base";
		vdd_mm-supply = <&VDD_MM_LEVEL>;
		vdd_mx-supply = <&VDD_MXA_LEVEL>;
		clock-names = "cfg_ahb_clk";
		clocks = <&clock_gcc GCC_CAMERA_AHB_CLK>;
		#clock-cells = <1>;
		#reset-cells = <1>;
	};

	clock_dispcc: qcom,dispcc@af00000 {
		compatible = "qcom,lahaina-dispcc", "syscon";
		reg = <0xaf00000 0x20000>;
		reg-name = "cc_base";
		vdd_mm-supply = <&VDD_MM_LEVEL>;
		clock-names = "cfg_ahb_clk";
		clocks = <&clock_gcc GCC_DISP_AHB_CLK>;
		#clock-cells = <1>;
		#reset-cells = <1>;
	};

	clock_gpucc: qcom,gpucc@3d90000 {
		compatible = "qcom,lahaina-gpucc", "syscon";
		reg = <0x3d90000 0x9000>;
		reg-names = "cc_base";
		vdd_mx-supply = <&VDD_MXA_LEVEL>;
		#clock-cells = <1>;
		#reset-cells = <1>;
	};

<<<<<<< HEAD
	clock_apsscc: syscon@182a0000 {
		compatible = "syscon";
		reg = <0x182a0000 0x1c>;
	};

	clock_mccc: syscon@90ba000 {
		compatible = "syscon";
		reg = <0x90ba000 0x54>;
	};

	clock_debugcc: qcom,cc-debug {
		compatible = "qcom,lahaina-debugcc";
		qcom,gcc = <&clock_gcc>;
		qcom,videocc = <&clock_videocc>;
		qcom,dispcc = <&clock_dispcc>;
		qcom,camcc = <&clock_camcc>;
		qcom,gpucc = <&clock_gpucc>;
		qcom,apsscc = <&clock_apsscc>;
		qcom,mccc = <&clock_mccc>;
		clock-names = "xo_clk_src";
		clocks = <&clock_rpmh RPMH_CXO_CLK>;
		#clock-cells = <1>;
=======
	cpufreq_hw: qcom,cpufreq-hw {
		compatible = "qcom,cpufreq-hw-epss";
		reg = <0x18591000 0x1000>, <0x18592000 0x1000>,
			<0x18593000 0x1000>;
		reg-names = "freq-domain0", "freq-domain1",
				"freq-domain2";

		clocks = <&clock_rpmh RPMH_CXO_CLK>, <&clock_gcc GCC_GPLL0>;
		clock-names = "xo", "alternate";

		qcom,lut-row-size = <4>;
		qcom,skip-enable-check;

		#freq-domain-cells = <2>;
>>>>>>> 2979d0b9
	};

	/* CAM_CC GDSCs */
	cam_cc_bps_gdsc: qcom,gdsc@ad07004 {
		compatible = "qcom,gdsc";
		reg = <0xad07004 0x4>;
		regulator-name = "cam_cc_bps_gdsc";
		clock-names = "ahb_clk";
		clocks = <&clock_gcc GCC_CAMERA_AHB_CLK>;
		parent-supply = <&VDD_MM_LEVEL>;
		vdd_parent-supply = <&VDD_MM_LEVEL>;
		qcom,support-hw-trigger;
		qcom,retain-regs;
	};

	cam_cc_ife_0_gdsc: qcom,gdsc@ad0a004 {
		compatible = "qcom,gdsc";
		reg = <0xad0a004 0x4>;
		regulator-name = "cam_cc_ife_0_gdsc";
		clock-names = "ahb_clk";
		clocks = <&clock_gcc GCC_CAMERA_AHB_CLK>;
		parent-supply = <&VDD_MM_LEVEL>;
		vdd_parent-supply = <&VDD_MM_LEVEL>;
		qcom,retain-regs;
	};

	cam_cc_ife_1_gdsc: qcom,gdsc@ad0b004 {
		compatible = "qcom,gdsc";
		reg = <0xad0b004 0x4>;
		regulator-name = "cam_cc_ife_1_gdsc";
		clock-names = "ahb_clk";
		clocks = <&clock_gcc GCC_CAMERA_AHB_CLK>;
		parent-supply = <&VDD_MM_LEVEL>;
		vdd_parent-supply = <&VDD_MM_LEVEL>;
		qcom,retain-regs;
	};

	cam_cc_ife_2_gdsc: qcom,gdsc@ad0b070 {
		compatible = "qcom,gdsc";
		reg = <0xad0b070 0x4>;
		regulator-name = "cam_cc_ife_2_gdsc";
		clock-names = "ahb_clk";
		clocks = <&clock_gcc GCC_CAMERA_AHB_CLK>;
		parent-supply = <&VDD_MM_LEVEL>;
		vdd_parent-supply = <&VDD_MM_LEVEL>;
		qcom,retain-regs;
	};

	cam_cc_ipe_0_gdsc: qcom,gdsc@ad08004 {
		compatible = "qcom,gdsc";
		reg = <0xad08004 0x4>;
		regulator-name = "cam_cc_ipe_0_gdsc";
		clock-names = "ahb_clk";
		clocks = <&clock_gcc GCC_CAMERA_AHB_CLK>;
		parent-supply = <&VDD_MM_LEVEL>;
		vdd_parent-supply = <&VDD_MM_LEVEL>;
		qcom,support-hw-trigger;
		qcom,retain-regs;
	};

	cam_cc_sbi_gdsc: qcom,gdsc@ad09004 {
		compatible = "qcom,gdsc";
		reg = <0xad09004 0x4>;
		regulator-name = "cam_cc_sbi_gdsc";
		clock-names = "ahb_clk";
		clocks = <&clock_gcc GCC_CAMERA_AHB_CLK>;
		parent-supply = <&VDD_MM_LEVEL>;
		vdd_parent-supply = <&VDD_MM_LEVEL>;
		qcom,retain-regs;
	};

	cam_cc_titan_top_gdsc: qcom,gdsc@ad0c120 {
		compatible = "qcom,gdsc";
		reg = <0xad0c120 0x4>;
		regulator-name = "cam_cc_titan_top_gdsc";
		clock-names = "ahb_clk";
		clocks = <&clock_gcc GCC_CAMERA_AHB_CLK>;
		parent-supply = <&VDD_MM_LEVEL>;
		vdd_parent-supply = <&VDD_MM_LEVEL>;
		qcom,retain-regs;
	};

	/* DISP_CC GDSCs */
	disp_cc_mdss_core_gdsc: qcom,gdsc@af03000 {
		compatible = "qcom,gdsc";
		reg = <0xaf03000 0x4>;
		regulator-name = "disp_cc_mdss_core_gdsc";
		clock-names = "ahb_clk";
		clocks = <&clock_gcc GCC_DISP_AHB_CLK>;
		parent-supply = <&VDD_MM_LEVEL>;
		vdd_parent-supply = <&VDD_MM_LEVEL>;
		qcom,support-hw-trigger;
		qcom,retain-regs;
	};

	/* GCC GDSCs */
	gcc_pcie_0_gdsc: qcom,gdsc@16b004 {
		compatible = "qcom,gdsc";
		reg = <0x16b004 0x4>;
		regulator-name = "gcc_pcie_0_gdsc";
		parent-supply = <&VDD_CX_LEVEL>;
		qcom,retain-regs;
	};

	gcc_pcie_1_gdsc: qcom,gdsc@18d004 {
		compatible = "qcom,gdsc";
		reg = <0x18d004 0x4>;
		regulator-name = "gcc_pcie_1_gdsc";
		parent-supply = <&VDD_CX_LEVEL>;
		qcom,retain-regs;
	};

	gcc_ufs_card_gdsc: qcom,gdsc@175004 {
		compatible = "qcom,gdsc";
		reg = <0x175004 0x4>;
		regulator-name = "gcc_ufs_card_gdsc";
		parent-supply = <&VDD_CX_LEVEL>;
		qcom,retain-regs;
	};

	gcc_ufs_phy_gdsc: qcom,gdsc@177004 {
		compatible = "qcom,gdsc";
		reg = <0x177004 0x4>;
		regulator-name = "gcc_ufs_phy_gdsc";
		parent-supply = <&VDD_CX_LEVEL>;
		qcom,retain-regs;
	};

	gcc_usb30_prim_gdsc: qcom,gdsc@10f004 {
		compatible = "qcom,gdsc";
		reg = <0x10f004 0x4>;
		regulator-name = "gcc_usb30_prim_gdsc";
		parent-supply = <&VDD_CX_LEVEL>;
		qcom,retain-regs;
	};

	gcc_usb30_sec_gdsc: qcom,gdsc@110004 {
		compatible = "qcom,gdsc";
		reg = <0x110004 0x4>;
		regulator-name = "gcc_usb30_sec_gdsc";
		parent-supply = <&VDD_CX_LEVEL>;
		qcom,retain-regs;
	};

	gcc_hlos1_vote_mmnoc_mmu_tbu_hf0_gdsc: qcom,gdsc@17d050 {
		compatible = "qcom,gdsc";
		reg = <0x17d050 0x4>;
		regulator-name = "gcc_hlos1_vote_mmnoc_mmu_tbu_hf0_gdsc";
		qcom,no-status-check-on-disable;
		qcom,gds-timeout = <500>;
	};

	gcc_hlos1_vote_mmnoc_mmu_tbu_hf1_gdsc: qcom,gdsc@17d058 {
		compatible = "qcom,gdsc";
		reg = <0x17d058 0x4>;
		regulator-name = "gcc_hlos1_vote_mmnoc_mmu_tbu_hf1_gdsc";
		qcom,no-status-check-on-disable;
		qcom,gds-timeout = <500>;
	};

	gcc_hlos1_vote_mmnoc_mmu_tbu_sf0_gdsc: qcom,gdsc@17d054 {
		compatible = "qcom,gdsc";
		reg = <0x17d054 0x4>;
		regulator-name = "gcc_hlos1_vote_mmnoc_mmu_tbu_sf0_gdsc";
		qcom,no-status-check-on-disable;
		qcom,gds-timeout = <500>;
	};

	gcc_hlos1_vote_mmnoc_mmu_tbu_sf1_gdsc: qcom,gdsc@17d06c {
		compatible = "qcom,gdsc";
		reg = <0x17d06c 0x4>;
		regulator-name = "gcc_hlos1_vote_mmnoc_mmu_tbu_sf1_gdsc";
		qcom,no-status-check-on-disable;
		qcom,gds-timeout = <500>;
	};

	/* GPU_CC GDSCs */
	gpu_cc_cx_hw_ctrl: syscon@3d91540 {
		compatible = "syscon";
		reg = <0x3d91540 0x4>;
	};

	gpu_cc_cx_gdsc: qcom,gdsc@3d9106c {
		compatible = "qcom,gdsc";
		reg = <0x3d9106c 0x4>;
		regulator-name = "gpu_cc_cx_gdsc";
		hw-ctrl-addr = <&gpu_cc_cx_hw_ctrl>;
		parent-supply = <&VDD_CX_LEVEL>;
		qcom,no-status-check-on-disable;
		qcom,clk-dis-wait-val = <8>;
		qcom,gds-timeout = <500>;
		qcom,retain-regs;
	};

	gpu_cc_gx_domain_addr: syscon@3d9158c {
		compatible = "syscon";
		reg = <0x3d9158c 0x4>;
	};

	gpu_cc_gx_sw_reset: syscon@3d91008 {
		compatible = "syscon";
		reg = <0x3d91008 0x4>;
	};

	gpu_cc_gx_gdsc: qcom,gdsc@3d9100c {
		compatible = "qcom,gdsc";
		reg = <0x3d9100c 0x4>;
		regulator-name = "gpu_cc_gx_gdsc";
		domain-addr = <&gpu_cc_gx_domain_addr>;
		sw-reset = <&gpu_cc_gx_sw_reset>;
		parent-supply = <&VDD_GFX_LEVEL>;
		vdd_parent-supply = <&VDD_GFX_LEVEL>;
		qcom,reset-aon-logic;
		qcom,retain-regs;
	};

	/* VIDEO_CC GDSCs */
	video_cc_mvs0_gdsc: qcom,gdsc@abf0d18 {
		compatible = "qcom,gdsc";
		reg = <0xabf0d18 0x4>;
		regulator-name = "video_cc_mvs0_gdsc";
		clock-names = "ahb_clk";
		clocks = <&clock_gcc GCC_VIDEO_AHB_CLK>;
		parent-supply = <&VDD_MM_LEVEL>;
		vdd_parent-supply = <&VDD_MM_LEVEL>;
		qcom,support-hw-trigger;
		qcom,retain-regs;
	};

	video_cc_mvs0c_gdsc: qcom,gdsc@abf0bf8 {
		compatible = "qcom,gdsc";
		reg = <0xabf0bf8 0x4>;
		regulator-name = "video_cc_mvs0c_gdsc";
		clock-names = "ahb_clk";
		clocks = <&clock_gcc GCC_VIDEO_AHB_CLK>;
		parent-supply = <&VDD_MM_LEVEL>;
		vdd_parent-supply = <&VDD_MM_LEVEL>;
		qcom,retain-regs;
	};

	video_cc_mvs1_gdsc: qcom,gdsc@abf0d98 {
		compatible = "qcom,gdsc";
		reg = <0xabf0d98 0x4>;
		regulator-name = "video_cc_mvs1_gdsc";
		clock-names = "ahb_clk";
		clocks = <&clock_gcc GCC_VIDEO_AHB_CLK>;
		parent-supply = <&VDD_MM_LEVEL>;
		vdd_parent-supply = <&VDD_MM_LEVEL>;
		qcom,support-hw-trigger;
		qcom,retain-regs;
	};

	video_cc_mvs1c_gdsc: qcom,gdsc@abf0c98 {
		compatible = "qcom,gdsc";
		reg = <0xabf0c98 0x4>;
		regulator-name = "video_cc_mvs1c_gdsc";
		clock-names = "ahb_clk";
		clocks = <&clock_gcc GCC_VIDEO_AHB_CLK>;
		parent-supply = <&VDD_MM_LEVEL>;
		vdd_parent-supply = <&VDD_MM_LEVEL>;
		qcom,retain-regs;
	};

	thermal_zones: thermal-zones {
	};

	cache-controller@9200000 {
		compatible = "qcom,lahaina-llcc", "qcom,llcc-v2";
		reg = <0x9200000 0x1d0000> , <0x9600000 0x50000>;
		reg-names = "llcc_base", "llcc_broadcast_base";
		cap-based-alloc-and-pwr-collapse;
	};

	qcom_scm {
		compatible = "qcom,secure-chan-manager";
	};

	qtee_shmbridge {
		compatible = "qcom,tee-shared-memory-bridge";
	};

	qcom-secure-buffer {
		compatible = "qcom,secure-buffer";
	};

	qcom,chd {
		compatible = "qcom,core-hang-detect";
		label = "core";
		qcom,threshold-arr = <0x18000058 0x18010058 0x18020058 0x18030058
			0x18040058 0x18050058 0x18060058 0x18070058>;
		qcom,config-arr = <0x18000060 0x18010060 0x18020060 0x18030060
			0x18040060 0x18050060 0x18060060 0x18070060>;
	};

	aggre1_noc: interconnect@16e0000 {
		compatible = "qcom,lahaina-aggre1_noc";
		#interconnect-cells = <1>;
		qcom,bcm-voters = <&apps_bcm_voter>;
	};

	aggre2_noc: interconnect@1700000 {
		compatible = "qcom,lahaina-aggre2_noc";
		#interconnect-cells = <1>;
		qcom,bcm-voters = <&apps_bcm_voter>;
	};

	clk_virt: interconnect {
		compatible = "qcom,lahaina-clk_virt";
		#interconnect-cells = <1>;
		qcom,bcm-voters = <&apps_bcm_voter>;
	};

	config_noc: interconnect@1500000 {
		compatible = "qcom,lahaina-config_noc";
		#interconnect-cells = <1>;
		qcom,bcm-voters = <&apps_bcm_voter>;
	};

	dc_noc: interconnect@14e0000 {
		compatible = "qcom,lahaina-dc_noc";
		#interconnect-cells = <1>;
		qcom,bcm-voters = <&apps_bcm_voter>;
	};

	gem_noc: interconnect@1380000 {
		compatible = "qcom,lahaina-gem_noc";
		#interconnect-cells = <1>;
		qcom,bcm-voters = <&apps_bcm_voter>;
	};

	lpass_ag_noc: interconnect@1480000 {
		compatible = "qcom,lahaina-lpass_ag_noc";
		#interconnect-cells = <1>;
		qcom,bcm-voters = <&apps_bcm_voter>;
	};

	mc_virt: interconnect@1580000 {
		compatible = "qcom,lahaina-mc_virt";
		#interconnect-cells = <1>;
		qcom,bcm-voters = <&apps_bcm_voter>;
	};

	mmss_noc: interconnect@1740000 {
		compatible = "qcom,lahaina-mmss_noc";
		#interconnect-cells = <1>;
		qcom,bcm-voters = <&apps_bcm_voter>;
	};

	nsp_noc: interconnect@1750000 {
		compatible = "qcom,lahaina-nsp_noc";
		#interconnect-cells = <1>;
		qcom,bcm-voters = <&apps_bcm_voter>;
	};

	system_noc: interconnect@1620000 {
		compatible = "qcom,lahaina-system_noc";
		#interconnect-cells = <1>;
		qcom,bcm-voters = <&apps_bcm_voter>;
	};

	epss_l3_shared: l3_shared@18590000 {
		reg = <0x18590000 0x1000>;
		compatible = "qcom,lahaina-epss-l3-shared";
		#interconnect-cells = <1>;
		clock-names = "xo", "alternate";
		clocks = <&clock_rpmh RPMH_CXO_CLK>,
			<&clock_gcc GCC_GPLL0>;
	};

	epss_l3_cpu: l3_cpu@18590000 {
		reg = <0x18590000 0x4000>;
		compatible = "qcom,lahaina-epss-l3-cpu";
		#interconnect-cells = <1>;
		clock-names = "xo", "alternate";
		clocks = <&clock_rpmh RPMH_CXO_CLK>,
			<&clock_gcc GCC_GPLL0>;
	};

	pil_scm_pas {
		compatible = "qcom,pil-tz-scm-pas";
		interconnects = <&aggre2_noc MASTER_CRYPTO &mc_virt SLAVE_EBI1>;
	};

	qcom,msm-rtb {
		compatible = "qcom,msm-rtb";
		qcom,rtb-size = <0x100000>;
	};

	jtag_mm0: jtagmm@7040000 {
		compatible = "qcom,jtagv8-mm";
		reg = <0x7040000 0x1000>;
		reg-names = "etm-base";

		clocks = <&clock_aop QDSS_CLK>;
		clock-names = "core_clk";

		qcom,coresight-jtagmm-cpu = <&CPU0>;
	};

	jtag_mm1: jtagmm@7140000 {
		compatible = "qcom,jtagv8-mm";
		reg = <0x7140000 0x1000>;
		reg-names = "etm-base";

		clocks = <&clock_aop QDSS_CLK>;
		clock-names = "core_clk";

		qcom,coresight-jtagmm-cpu = <&CPU1>;
	};

	jtag_mm2: jtagmm@7240000 {
		compatible = "qcom,jtagv8-mm";
		reg = <0x7240000 0x1000>;
		reg-names = "etm-base";

		clocks = <&clock_aop QDSS_CLK>;
		clock-names = "core_clk";

		qcom,coresight-jtagmm-cpu = <&CPU2>;
	};

	jtag_mm3: jtagmm@7340000 {
		compatible = "qcom,jtagv8-mm";
		reg = <0x7340000 0x1000>;
		reg-names = "etm-base";

		clocks = <&clock_aop QDSS_CLK>;
		clock-names = "core_clk";

		qcom,coresight-jtagmm-cpu = <&CPU3>;
	};

	jtag_mm4: jtagmm@7440000 {
		compatible = "qcom,jtagv8-mm";
		reg = <0x7440000 0x1000>;
		reg-names = "etm-base";

		clocks = <&clock_aop QDSS_CLK>;
		clock-names = "core_clk";

		qcom,coresight-jtagmm-cpu = <&CPU4>;
	};

	jtag_mm5: jtagmm@7540000 {
		compatible = "qcom,jtagv8-mm";
		reg = <0x7540000 0x1000>;
		reg-names = "etm-base";

		clocks = <&clock_aop QDSS_CLK>;
		clock-names = "core_clk";

		qcom,coresight-jtagmm-cpu = <&CPU5>;
	};

	jtag_mm6: jtagmm@7640000 {
		compatible = "qcom,jtagv8-mm";
		reg = <0x7640000 0x1000>;
		reg-names = "etm-base";

		clocks = <&clock_aop QDSS_CLK>;
		clock-names = "core_clk";

		qcom,coresight-jtagmm-cpu = <&CPU6>;
	};

	jtag_mm7: jtagmm@7740000 {
		compatible = "qcom,jtagv8-mm";
		reg = <0x7740000 0x1000>;
		reg-names = "etm-base";

		clocks = <&clock_aop QDSS_CLK>;
		clock-names = "core_clk";

		qcom,coresight-jtagmm-cpu = <&CPU7>;
	};

	qcom,rmtfs_sharedmem@0 {
		compatible = "qcom,sharedmem-uio";
		reg = <0x0 0x200000>;
		reg-names = "rmtfs";
		qcom,client-id = <0x00000001>;
	};

	ufsphy_mem: ufsphy_mem@1d87000 {
		reg = <0x1d87000 0xe10>;
		reg-names = "phy_mem";
		#phy-cells = <0>;

		lanes-per-direction = <2>;
		clock-names = "ref_clk_src",
			"ref_aux_clk";
		clocks = <&clock_rpmh RPMH_CXO_CLK>,
			<&clock_gcc GCC_UFS_PHY_PHY_AUX_CLK>;
		status = "disabled";
	};

	ufshc_mem: ufshc@1d84000 {
		compatible = "qcom,ufshc";
		reg = <0x1d84000 0x3000>;
		interrupts = <GIC_SPI 265 IRQ_TYPE_LEVEL_HIGH>;
		phys = <&ufsphy_mem>;
		phy-names = "ufsphy";
		lanes-per-direction = <2>;
		dev-ref-clk-freq = <0>; /* 19.2 MHz */

		clock-names =
			"core_clk",
			"bus_aggr_clk",
			"iface_clk",
			"core_clk_unipro",
			"core_clk_ice",
			"ref_clk",
			"tx_lane0_sync_clk",
			"rx_lane0_sync_clk",
			"rx_lane1_sync_clk";
		clocks =
			<&clock_gcc GCC_UFS_PHY_AXI_CLK>,
			<&clock_gcc GCC_AGGRE_UFS_PHY_AXI_CLK>,
			<&clock_gcc GCC_UFS_PHY_AHB_CLK>,
			<&clock_gcc GCC_UFS_PHY_UNIPRO_CORE_CLK>,
			<&clock_gcc GCC_UFS_PHY_ICE_CORE_CLK>,
			<&clock_rpmh RPMH_CXO_CLK>,
			<&clock_gcc GCC_UFS_PHY_TX_SYMBOL_0_CLK>,
			<&clock_gcc GCC_UFS_PHY_RX_SYMBOL_0_CLK>,
			<&clock_gcc GCC_UFS_PHY_RX_SYMBOL_1_CLK>;
		freq-table-hz =
			<75000000 300000000>,
			<0 0>,
			<0 0>,
			<75000000 300000000>,
			<75000000 300000000>,
			<0 0>,
			<0 0>,
			<0 0>,
			<0 0>;
		interconnects = <&aggre1_noc MASTER_UFS_MEM &mc_virt SLAVE_EBI1>,
		      <&gem_noc MASTER_APPSS_PROC &config_noc SLAVE_UFS_MEM_CFG>;
		interconnect-names = "ufs-ddr", "cpu-ufs";

		qcom,ufs-bus-bw,name = "ufshc_mem";
		qcom,ufs-bus-bw,num-cases = <26>;
		qcom,ufs-bus-bw,num-paths = <2>;
		qcom,ufs-bus-bw,vectors-KBps =
		/*
		 * During HS G3 UFS runs at nominal voltage corner, vote
		 * higher bandwidth to push other buses in the data path
		 * to run at nominal to achieve max throughput.
		 * 4GBps pushes BIMC to run at nominal.
		 * 200MBps pushes CNOC to run at nominal.
		 * Vote for half of this bandwidth for HS G3 1-lane.
		 * For max bandwidth, vote high enough to push the buses
		 * to run in turbo voltage corner.
		 */
		<0 0>, <0 0>,          /* No vote */
		<922 0>, <1000 0>,     /* PWM G1 */
		<1844 0>, <1000 0>,    /* PWM G2 */
		<3688 0>, <1000 0>,    /* PWM G3 */
		<7376 0>, <1000 0>,    /* PWM G4 */
		<1844 0>, <1000 0>,    /* PWM G1 L2 */
		<3688 0>, <1000 0>,    /* PWM G2 L2 */
		<7376 0>, <1000 0>,    /* PWM G3 L2 */
		<14752 0>, <1000 0>,   /* PWM G4 L2 */
		<127796 0>, <1000 0>,  /* HS G1 RA */
		<255591 0>, <1000 0>,  /* HS G2 RA */
		<2097152 0>, <102400 0>,  /* HS G3 RA */
		<4194304 0>, <204800 0>,  /* HS G4 RA */
		<255591 0>, <1000 0>,  /* HS G1 RA L2 */
		<511181 0>, <1000 0>,  /* HS G2 RA L2 */
		<4194304 0>, <204800 0>, /* HS G3 RA L2 */
		<8388608 0>, <409600 0>, /* HS G4 RA L2 */
		<149422 0>, <1000 0>,  /* HS G1 RB */
		<298189 0>, <1000 0>,  /* HS G2 RB */
		<2097152 0>, <102400 0>,  /* HS G3 RB */
		<4194304 0>, <204800 0>,  /* HS G4 RB */
		<298189 0>, <1000 0>,  /* HS G1 RB L2 */
		<596378 0>, <1000 0>,  /* HS G2 RB L2 */
		/* As UFS working in HS G3 RB L2 mode, aggregated
		 * bandwidth (AB) should take care of providing
		 * optimum throughput requested. However, as tested,
		 * in order to scale up CNOC clock, instantaneous
		 * bindwidth (IB) needs to be given a proper value too.
		 */
		<4194304 0>, <204800 409600>, /* HS G3 RB L2 */
		<8388608 0>, <409600 409600>, /* HS G4 RB L2 */
		<7643136 0>, <307200 0>; /* Max. bandwidth */

		qcom,bus-vector-names = "MIN",
		"PWM_G1_L1", "PWM_G2_L1", "PWM_G3_L1", "PWM_G4_L1",
		"PWM_G1_L2", "PWM_G2_L2", "PWM_G3_L2", "PWM_G4_L2",
		"HS_RA_G1_L1", "HS_RA_G2_L1", "HS_RA_G3_L1", "HS_RA_G4_L1",
		"HS_RA_G1_L2", "HS_RA_G2_L2", "HS_RA_G3_L2", "HS_RA_G4_L2",
		"HS_RB_G1_L1", "HS_RB_G2_L1", "HS_RB_G3_L1", "HS_RB_G4_L1",
		"HS_RB_G1_L2", "HS_RB_G2_L2", "HS_RB_G3_L2", "HS_RB_G4_L2",
		"MAX";

		reset-gpios = <&tlmm 203 GPIO_ACTIVE_LOW>;

		resets = <&clock_gcc GCC_UFS_PHY_BCR>;
		reset-names = "rst";

		status = "disabled";
	};

	kryo-erp {
		compatible = "arm,arm64-kryo-cpu-erp";
		interrupts = <GIC_PPI 0 IRQ_TYPE_LEVEL_HIGH>,
			<GIC_SPI 35 IRQ_TYPE_LEVEL_HIGH>;
		interrupt-names = "l1-l2-faultirq","l3-scu-faultirq";
	};

	tcsr_mutex_block: syscon@1f40000 {
		compatible = "syscon";
		reg = <0x1f40000 0x20000>;
	};

	tcsr_mutex: hwlock {
		compatible = "qcom,tcsr-mutex";
		syscon = <&tcsr_mutex_block 0 0x1000>;
		#hwlock-cells = <1>;
	};

	smem: qcom,smem {
		compatible = "qcom,smem";
		memory-region = <&smem_mem>;
		hwlocks = <&tcsr_mutex 3>;
	};

	qmp_aop: qcom,qmp-aop@c300000 {
		compatible = "qcom,qmp-mbox";
		mboxes = <&ipcc_mproc IPCC_CLIENT_AOP
			  IPCC_MPROC_SIGNAL_GLINK_QMP>;
		mbox-names = "aop_qmp";
		interrupt-parent = <&ipcc_mproc>;
		interrupts = <IPCC_CLIENT_AOP
			      IPCC_MPROC_SIGNAL_GLINK_QMP
			      IRQ_TYPE_EDGE_RISING>;
		reg = <0xc300000 0x400>;
		reg-names = "msgram";

		label = "aop";
		qcom,early-boot;
		priority = <0>;
		mbox-desc-offset = <0x0>;
		#mbox-cells = <1>;
	};

	aop-msg-client {
		compatible = "qcom,debugfs-qmp-client";
		mboxes = <&qmp_aop 0>;
		mbox-names = "aop";
	};

	qcom,smp2p_sleepstate {
		compatible = "qcom,smp2p-sleepstate";
		qcom,smem-states = <&sleepstate_smp2p_out 0>;
		interrupt-parent = <&sleepstate_smp2p_in>;
		interrupts = <0 0>;
		interrupt-names = "smp2p-sleepstate-in";
	};

	pdc: interrupt-controller@b220000 {
		compatible = "qcom,lahaina-pdc";
		reg = <0xb220000 0x30000>, <0x17c000f0 0x60>;
		qcom,pdc-ranges = <0 480 40>, <40 140 14>, <54 263 1>, <55 306 4>,
				  <59 312 3>, <62 374 2>, <64 434 2>, <66 438 3>,
				  <69 86 1>, <70 520 54>, <124 609 31>, <155 63 1>,
				  <156 716 12>;
		#interrupt-cells = <2>;
		interrupt-parent = <&intc>;
		interrupt-controller;
	};

	apps_rsc: rsc@18200000 {
		label = "apps_rsc";
		compatible = "qcom,rpmh-rsc";
		reg = <0x18200000 0x10000>,
		      <0x18210000 0x10000>,
		      <0x18220000 0x10000>;
		reg-names = "drv-0", "drv-1", "drv-2";
		interrupts = <GIC_SPI 3 IRQ_TYPE_LEVEL_HIGH>,
			    <GIC_SPI 4 IRQ_TYPE_LEVEL_HIGH>,
			     <GIC_SPI 5 IRQ_TYPE_LEVEL_HIGH>;
		qcom,tcs-offset = <0xd00>;
		qcom,drv-id = <2>;
		qcom,tcs-config = <ACTIVE_TCS  2>,
				  <SLEEP_TCS   3>,
				  <WAKE_TCS    3>,
				  <CONTROL_TCS 1>;

		apps_bcm_voter: bcm_voter {
			compatible = "qcom,bcm-voter";
		};

		system_pm {
			compatible = "qcom,system-pm";
		};

		clock_rpmh: qcom,rpmhclk {
			compatible = "qcom,lahaina-rpmh-clk";
			#clock-cells = <1>;
		};
	};

	disp_rsc: rsc@af20000 {
		status = "disabled";
		label = "disp_rsc";
		compatible = "qcom,rpmh-rsc";
		reg = <0xaf20000 0x10000>;
		reg-names = "drv-0";
		interrupts = <GIC_SPI 129 IRQ_TYPE_LEVEL_HIGH>;
		qcom,tcs-offset = <0x1c00>;
		qcom,drv-id = <0>;
		qcom,tcs-config = <ACTIVE_TCS  0>,
				  <SLEEP_TCS   1>,
				  <WAKE_TCS    1>,
				  <CONTROL_TCS 0>;
	};

	spmi_bus: qcom,spmi@c440000 {
		compatible = "qcom,spmi-pmic-arb";
		reg = <0xc440000 0x1100>,
		      <0xc600000 0x2000000>,
		      <0xe600000 0x100000>,
		      <0xe700000 0xa0000>,
		      <0xc40a000 0x26000>;
		reg-names = "core", "chnls", "obsrvr", "intr", "cnfg";
		interrupts-extended = <&pdc 1 IRQ_TYPE_LEVEL_HIGH>;
		interrupt-names = "periph_irq";
		interrupt-controller;
		#interrupt-cells = <4>;
		#address-cells = <2>;
		#size-cells = <0>;
		cell-index = <0>;
		qcom,channel = <0>;
		qcom,ee = <0>;
	};

	spmi_debug_bus: qcom,spmi-debug@6b12000 {
		compatible = "qcom,spmi-pmic-arb-debug";
		reg = <0x6b12000 0x60>, <0x7820a8 0x4>;
		reg-names = "core", "fuse";
		clocks = <&clock_aop QDSS_CLK>;
		clock-names = "core_clk";
		qcom,fuse-disable-bit = <24>;
		#address-cells = <2>;
		#size-cells = <0>;
		status = "disabled";

		qcom,pmk8350-debug@0 {
			compatible = "qcom,spmi-pmic";
			reg = <0 SPMI_USID>;
			#address-cells = <2>;
			#size-cells = <0>;
			qcom,can-sleep;
		};

		qcom,pm8350-debug@1 {
			compatible = "qcom,spmi-pmic";
			reg = <1 SPMI_USID>;
			#address-cells = <2>;
			#size-cells = <0>;
			qcom,can-sleep;
		};

		qcom,pm8350c-debug@2 {
			compatible = "qcom,spmi-pmic";
			reg = <2 SPMI_USID>;
			#address-cells = <2>;
			#size-cells = <0>;
			qcom,can-sleep;
		};

		qcom,pm8350b-debug@3 {
			compatible = "qcom,spmi-pmic";
			reg = <3 SPMI_USID>;
			#address-cells = <2>;
			#size-cells = <0>;
			qcom,can-sleep;
		};

		qcom,pmr735a-debug@4 {
			compatible = "qcom,spmi-pmic";
			reg = <4 SPMI_USID>;
			#address-cells = <2>;
			#size-cells = <0>;
			qcom,can-sleep;
		};

		qcom,pmr735b-debug@5 {
			compatible = "qcom,spmi-pmic";
			reg = <5 SPMI_USID>;
			#address-cells = <2>;
			#size-cells = <0>;
			qcom,can-sleep;
		};
	};

	qcom,msm-cdsp-loader {
		compatible = "qcom,cdsp-loader";
		qcom,proc-img-to-load = "cdsp";
	};

	qcom,msm-adsprpc-mem {
		compatible = "qcom,msm-adsprpc-mem-region";
		memory-region = <&adsp_mem>;
		restrict-access;
	};

	msm_fastrpc: qcom,msm_fastrpc {
		compatible = "qcom,msm-fastrpc-compute";
		qcom,adsp-remoteheap-vmid = <22 37>;
		qcom,fastrpc-adsp-audio-pdr;
		qcom,fastrpc-adsp-sensors-pdr;
		qcom,rpc-latency-us = <235>;

		qcom,msm_fastrpc_compute_cb1 {
			compatible = "qcom,msm-fastrpc-compute-cb";
			label = "cdsprpc-smd";
			iommus = <&apps_smmu 0x2161 0x0400>,
					 <&apps_smmu 0x1181 0x0420>;
			qcom,iommu-dma-addr-pool = <0x80000000 0x78000000>;
			qcom,iommu-faults = "stall-disable";
			dma-coherent;
		};

		qcom,msm_fastrpc_compute_cb2 {
			compatible = "qcom,msm-fastrpc-compute-cb";
			label = "cdsprpc-smd";
			iommus = <&apps_smmu 0x2142 0x04A0>,
					 <&apps_smmu 0x1102 0x04A0>;
			qcom,iommu-dma-addr-pool = <0x80000000 0x78000000>;
			qcom,iommu-faults = "stall-disable";
			dma-coherent;
		};

		qcom,msm_fastrpc_compute_cb3 {
			compatible = "qcom,msm-fastrpc-compute-cb";
			label = "cdsprpc-smd";
			iommus = <&apps_smmu 0x2143 0x14A0>,
					 <&apps_smmu 0x1103 0x04E0>;
			qcom,iommu-dma-addr-pool = <0x80000000 0x78000000>;
			qcom,iommu-faults = "stall-disable";
			dma-coherent;
		};

		qcom,msm_fastrpc_compute_cb4 {
			compatible = "qcom,msm-fastrpc-compute-cb";
			label = "cdsprpc-smd";
			iommus = <&apps_smmu 0x0144 0x2420>,
					 <&apps_smmu 0x1184 0x0460>;
			qcom,iommu-dma-addr-pool = <0x80000000 0x78000000>;
			qcom,iommu-faults = "stall-disable";
			dma-coherent;
		};

		qcom,msm_fastrpc_compute_cb5 {
			compatible = "qcom,msm-fastrpc-compute-cb";
			label = "cdsprpc-smd";
			iommus = <&apps_smmu 0x2165 0x0480>,
					 <&apps_smmu 0x1105 0x04E0>;
			qcom,iommu-dma-addr-pool = <0x80000000 0x78000000>;
			qcom,iommu-faults = "stall-disable";
			dma-coherent;
		};

		qcom,msm_fastrpc_compute_cb6 {
			compatible = "qcom,msm-fastrpc-compute-cb";
			label = "cdsprpc-smd";
			iommus = <&apps_smmu 0x0126 0x34C0>,
					 <&apps_smmu 0x1186 0x2400>;
			qcom,iommu-dma-addr-pool = <0x80000000 0x78000000>;
			qcom,iommu-faults = "stall-disable";
			dma-coherent;
		};

		qcom,msm_fastrpc_compute_cb7 {
			compatible = "qcom,msm-fastrpc-compute-cb";
			label = "cdsprpc-smd";
			iommus = <&apps_smmu 0x2147 0x0420>,
					 <&apps_smmu 0x1187 0x2420>;
			qcom,iommu-dma-addr-pool = <0x80000000 0x78000000>;
			qcom,iommu-faults = "stall-disable";
			dma-coherent;
		};

		qcom,msm_fastrpc_compute_cb8 {
			compatible = "qcom,msm-fastrpc-compute-cb";
			label = "cdsprpc-smd";
			iommus = <&apps_smmu 0x0148 0x3420>,
					 <&apps_smmu 0x1108 0x24A0>;
			qcom,iommu-dma-addr-pool = <0x80000000 0x78000000>;
			qcom,iommu-faults = "stall-disable";
			dma-coherent;
		};

		qcom,msm_fastrpc_compute_cb9 {
			compatible = "qcom,msm-fastrpc-compute-cb";
			label = "cdsprpc-smd";
			qcom,secure-context-bank;
			iommus = <&apps_smmu 0x0149 0x34A0>,
					 <&apps_smmu 0x1109 0x04E0>;
			qcom,iommu-dma-addr-pool = <0x60000000 0x78000000>;
			qcom,iommu-faults = "stall-disable";
			qcom,iommu-vmid = <0xA>;	/* VMID_CP_PIXEL */
			dma-coherent;
		};

		qcom,msm_fastrpc_compute_cb10 {
			compatible = "qcom,msm-fastrpc-compute-cb";
			label = "adsprpc-smd";
			iommus = <&apps_smmu 0x1803 0x0>;
			qcom,iommu-dma-addr-pool = <0x80000000 0x78000000>;
			qcom,iommu-faults = "stall-disable";
			dma-coherent;
		};

		qcom,msm_fastrpc_compute_cb11 {
			compatible = "qcom,msm-fastrpc-compute-cb";
			label = "adsprpc-smd";
			iommus = <&apps_smmu 0x1804 0x0>;
			qcom,iommu-dma-addr-pool = <0x80000000 0x78000000>;
			qcom,iommu-faults = "stall-disable";
			dma-coherent;
		};

		qcom,msm_fastrpc_compute_cb12 {
			compatible = "qcom,msm-fastrpc-compute-cb";
			label = "adsprpc-smd";
			iommus = <&apps_smmu 0x1805 0x0>;
			qcom,iommu-dma-addr-pool = <0x80000000 0x78000000>;
			qcom,iommu-faults = "stall-disable";
			dma-coherent;
		};

		qcom,msm_fastrpc_compute_cb13 {
			compatible = "qcom,msm-fastrpc-compute-cb";
			label = "sdsprpc-smd";
			iommus = <&apps_smmu 0x0541 0x0>;
			qcom,iommu-dma-addr-pool = <0x80000000 0x78000000>;
			qcom,iommu-faults = "stall-disable";
			dma-coherent;
		};

		qcom,msm_fastrpc_compute_cb14 {
			compatible = "qcom,msm-fastrpc-compute-cb";
			label = "sdsprpc-smd";
			iommus = <&apps_smmu 0x0542 0x0>;
			qcom,iommu-dma-addr-pool = <0x80000000 0x78000000>;
			qcom,iommu-faults = "stall-disable";
			dma-coherent;
		};

		qcom,msm_fastrpc_compute_cb15 {
			compatible = "qcom,msm-fastrpc-compute-cb";
			label = "sdsprpc-smd";
			iommus = <&apps_smmu 0x0543 0x0>;
			qcom,iommu-dma-addr-pool = <0x80000000 0x78000000>;
			qcom,iommu-faults = "stall-disable";
			shared-cb = <4>;
			dma-coherent;
		};
	};

	llcc_pmu: llcc-pmu@9095000 {
		compatible = "qcom,llcc-pmu-ver2";
		reg = <0x09095000 0x300>;
		reg-names = "lagg-base";
	};

	llcc_bw_opp_table: llcc-bw-opp-table {
		compatible = "operating-points-v2";
		BW_OPP_ENTRY(  150, 16); /*  2288 MB/s */
		BW_OPP_ENTRY(  300, 16); /*  4577 MB/s */
		BW_OPP_ENTRY(  466, 16); /*  7110 MB/s */
		BW_OPP_ENTRY(  600, 16); /*  9155 MB/s */
		BW_OPP_ENTRY(  806, 16); /* 12298 MB/s */
		BW_OPP_ENTRY(  933, 16); /* 14236 MB/s */
		BW_OPP_ENTRY( 1000, 16); /* 15258 MB/s */
	};

	ddr_bw_opp_table: ddr-bw-opp-table {
		compatible = "operating-points-v2";
		BW_OPP_ENTRY_DDR(  200, 4, 0x180); /*   762 MB/s */
		BW_OPP_ENTRY_DDR(  451, 4, 0x180); /*  1720 MB/s */
		BW_OPP_ENTRY_DDR(  547, 4, 0x180); /*  2086 MB/s */
		BW_OPP_ENTRY_DDR(  681, 4, 0x180); /*  2597 MB/s */
		BW_OPP_ENTRY_DDR(  768, 4, 0x180); /*  2929 MB/s */
		BW_OPP_ENTRY_DDR( 1017, 4, 0x180); /*  3879 MB/s */
		BW_OPP_ENTRY_DDR( 1353, 4,  0x80); /*  5161 MB/s */
		BW_OPP_ENTRY_DDR( 1555, 4, 0x180); /*  5931 MB/s */
		BW_OPP_ENTRY_DDR( 1708, 4, 0x180); /*  6515 MB/s */
		BW_OPP_ENTRY_DDR( 2092, 4, 0x180); /*  7980 MB/s */
		BW_OPP_ENTRY_DDR( 2133, 4,  0x80); /*  8136 MB/s */
		BW_OPP_ENTRY_DDR( 2736, 4, 0x100); /* 10437 MB/s */
		BW_OPP_ENTRY_DDR( 3196, 4, 0x100); /* 12191 MB/s */
	};

	qoslat_opp_table: qoslat-opp-table {
		compatible = "operating-points-v2";
		opp-1 {
			opp-hz = /bits/ 64 < 1 >;
		};

		opp-2 {
			opp-hz = /bits/ 64 < 2 >;
		};
	};

	cpu_cpu_llcc_bw: qcom,cpu-cpu-llcc-bw {
		compatible = "qcom,devfreq-icc";
		governor = "performance";
		interconnects = <&gem_noc MASTER_APPSS_PROC &gem_noc SLAVE_LLCC>;
		qcom,active-only;
		operating-points-v2 = <&llcc_bw_opp_table>;
	};

	cpu_cpu_llcc_bwmon: qcom,cpu-cpu-llcc-bwmon@90b6400 {
		compatible = "qcom,bimc-bwmon4";
		reg = <0x90b6400 0x300>, <0x90b6300 0x200>;
		reg-names = "base", "global_base";
		interrupts = <GIC_SPI 581 IRQ_TYPE_LEVEL_HIGH>;
		qcom,mport = <0>;
		qcom,hw-timer-hz = <19200000>;
		qcom,target-dev = <&cpu_cpu_llcc_bw>;
		qcom,count-unit = <0x10000>;
	};

	cpu_llcc_ddr_bw: qcom,cpu-llcc-ddr-bw {
		compatible = "qcom,devfreq-icc-ddr";
		governor = "performance";
		interconnects = <&mc_virt MASTER_LLCC &mc_virt SLAVE_EBI1>;
		qcom,active-only;
		operating-points-v2 = <&ddr_bw_opp_table>;
	};

	cpu_llcc_ddr_bwmon: qcom,cpu-llcc-ddr-bwmon@9091000 {
		compatible = "qcom,bimc-bwmon5";
		reg = <0x9091000 0x1000>;
		reg-names = "base";
		interrupts = <GIC_SPI 81 IRQ_TYPE_LEVEL_HIGH>;
		qcom,hw-timer-hz = <19200000>;
		qcom,target-dev = <&cpu_llcc_ddr_bw>;
		qcom,count-unit = <0x10000>;
	};

	cpu0_cpu_l3_lat: qcom,cpu0-cpu-l3-lat {
		compatible = "qcom,devfreq-icc-l3";
		reg = <0x18590100 0xa0>;
		reg-names = "ftbl-base";
		governor = "performance";
		interconnects =
			<&epss_l3_cpu MASTER_EPSS_L3_APPS
			 &epss_l3_cpu SLAVE_EPSS_L3_CPU0>;
	};

	cpu1_cpu_l3_lat: qcom,cpu1-cpu-l3-lat {
		compatible = "qcom,devfreq-icc-l3";
		reg = <0x18590100 0xa0>;
		reg-names = "ftbl-base";
		governor = "performance";
		interconnects =
			<&epss_l3_cpu MASTER_EPSS_L3_APPS
			 &epss_l3_cpu SLAVE_EPSS_L3_CPU1>;
	};

	cpu2_cpu_l3_lat: qcom,cpu2-cpu-l3-lat {
		compatible = "qcom,devfreq-icc-l3";
		reg = <0x18590100 0xa0>;
		reg-names = "ftbl-base";
		governor = "performance";
		interconnects =
			<&epss_l3_cpu MASTER_EPSS_L3_APPS
			 &epss_l3_cpu SLAVE_EPSS_L3_CPU2>;
	};

	cpu3_cpu_l3_lat: qcom,cpu3-cpu-l3-lat {
		compatible = "qcom,devfreq-icc-l3";
		reg = <0x18590100 0xa0>;
		reg-names = "ftbl-base";
		governor = "performance";
		interconnects =
			<&epss_l3_cpu MASTER_EPSS_L3_APPS
			 &epss_l3_cpu SLAVE_EPSS_L3_CPU3>;
	};

	cpu4_cpu_l3_lat: qcom,cpu4-cpu-l3-lat {
		compatible = "qcom,devfreq-icc-l3";
		reg = <0x18590100 0xa0>;
		reg-names = "ftbl-base";
		governor = "performance";
		interconnects =
			<&epss_l3_cpu MASTER_EPSS_L3_APPS
			 &epss_l3_cpu SLAVE_EPSS_L3_CPU4>;
	};

	cpu5_cpu_l3_lat: qcom,cpu5-cpu-l3-lat {
		compatible = "qcom,devfreq-icc-l3";
		reg = <0x18590100 0xa0>;
		reg-names = "ftbl-base";
		governor = "performance";
		interconnects =
			<&epss_l3_cpu MASTER_EPSS_L3_APPS
			 &epss_l3_cpu SLAVE_EPSS_L3_CPU5>;
	};

	cpu6_cpu_l3_lat: qcom,cpu6-cpu-l3-lat {
		compatible = "qcom,devfreq-icc-l3";
		reg = <0x18590100 0xa0>;
		reg-names = "ftbl-base";
		governor = "performance";
		interconnects =
			<&epss_l3_cpu MASTER_EPSS_L3_APPS
			 &epss_l3_cpu SLAVE_EPSS_L3_CPU6>;
	};

	cpu7_cpu_l3_lat: qcom,cpu7-cpu-l3-lat {
		compatible = "qcom,devfreq-icc-l3";
		reg = <0x18590100 0xa0>;
		reg-names = "ftbl-base";
		governor = "performance";
		interconnects =
			<&epss_l3_cpu MASTER_EPSS_L3_APPS
			 &epss_l3_cpu SLAVE_EPSS_L3_CPU7>;
	};

	cpu0_cpu_llcc_lat: qcom,cpu0-cpu-llcc-lat {
		compatible = "qcom,devfreq-icc";
		governor = "performance";
		interconnects = <&gem_noc MASTER_APPSS_PROC &gem_noc SLAVE_LLCC>;
		qcom,active-only;
		operating-points-v2 = <&llcc_bw_opp_table>;
	};

	cpu4_cpu_llcc_lat: qcom,cpu4-cpu-llcc-lat {
		compatible = "qcom,devfreq-icc";
		governor = "performance";
		interconnects = <&gem_noc MASTER_APPSS_PROC &gem_noc SLAVE_LLCC>;
		qcom,active-only;
		operating-points-v2 = <&llcc_bw_opp_table>;
	};

	cpu0_llcc_ddr_lat: qcom,cpu0-llcc-ddr-lat {
		compatible = "qcom,devfreq-icc-ddr";
		governor = "performance";
		interconnects = <&mc_virt MASTER_LLCC &mc_virt SLAVE_EBI1>;
		qcom,active-only;
		operating-points-v2 = <&ddr_bw_opp_table>;
	};

	cpu4_llcc_ddr_lat: qcom,cpu4-llcc-ddr-lat {
		compatible = "qcom,devfreq-icc-ddr";
		governor = "performance";
		interconnects = <&mc_virt MASTER_LLCC &mc_virt SLAVE_EBI1>;
		qcom,active-only;
		operating-points-v2 = <&ddr_bw_opp_table>;
	};

	cpu4_cpu_ddr_latfloor: qcom,cpu4-cpu-ddr-latfloor {
		compatible = "qcom,devfreq-icc-ddr";
		governor = "performance";
		interconnects = <&mc_virt MASTER_LLCC &mc_virt SLAVE_EBI1>;
		qcom,active-only;
		operating-points-v2 = <&ddr_bw_opp_table>;
	};

	cpu4_cpu_ddr_qoslat: qcom,cpu4-cpu-ddr-qoslat {
		compatible = "qcom,devfreq-qoslat";
		governor = "powersave";
		operating-points-v2 = <&qoslat_opp_table>;
		mboxes = <&qmp_aop 0>;
	};

	cpu0_cpu_l3_tbl: qcom,cpu0-cpu-l3-tbl {
		qcom,core-dev-table =
			<  300000  300000000 >,
			<  403200  403200000 >,
			<  499200  499200000 >,
			<  691200  614400000 >,
			<  806400  710400000 >,
			<  998400  806400000 >,
			< 1190400  998400000 >,
			< 1286400 1094400000 >,
			< 1459200 1248000000 >,
			< 1728000 1344000000 >,
			< 1804800 1440000000 >,
			< 1900800 1516800000 >;
	};

	cpu4_cpu_l3_tbl: qcom,cpu4-cpu-l3-tbl {
		qcom,core-dev-table =
			<  300000  300000000 >,
			<  787200  614400000 >,
			< 1209600  806400000 >,
			< 1497600  998400000 >,
			< 1689600 1248000000 >,
			< 1900800 1344000000 >,
			< 2188800 1440000000 >,
			< 2400000 1516800000 >;
	};

	cpu0_memlat_cpugrp: qcom,cpu0-cpugrp {
		compatible = "qcom,arm-memlat-cpugrp";
		qcom,cpulist = <&CPU0 &CPU1 &CPU2 &CPU3>;

		cpu0_cpu_l3_latmon: qcom,cpu0-cpu-l3-latmon {
			compatible = "qcom,arm-memlat-mon";
			qcom,cpulist = <&CPU0>;
			qcom,target-dev = <&cpu0_cpu_l3_lat>;
			qcom,cachemiss-ev = <0x17>;
			qcom,core-dev-table = <&cpu0_cpu_l3_tbl>;
		};

		cpu1_cpu_l3_latmon: qcom,cpu1-cpu-l3-latmon {
			compatible = "qcom,arm-memlat-mon";
			qcom,cpulist = <&CPU1>;
			qcom,target-dev = <&cpu1_cpu_l3_lat>;
			qcom,cachemiss-ev = <0x17>;
			qcom,core-dev-table = <&cpu0_cpu_l3_tbl>;
		};

		cpu2_cpu_l3_latmon: qcom,cpu2-cpu-l3-latmon {
			compatible = "qcom,arm-memlat-mon";
			qcom,cpulist = <&CPU2>;
			qcom,target-dev = <&cpu2_cpu_l3_lat>;
			qcom,cachemiss-ev = <0x17>;
			qcom,core-dev-table = <&cpu0_cpu_l3_tbl>;
		};

		cpu3_cpu_l3_latmon: qcom,cpu3-cpu-l3-latmon {
			compatible = "qcom,arm-memlat-mon";
			qcom,cpulist = <&CPU3>;
			qcom,target-dev = <&cpu3_cpu_l3_lat>;
			qcom,cachemiss-ev = <0x17>;
			qcom,core-dev-table = <&cpu0_cpu_l3_tbl>;
		};

		cpu0_cpu_llcc_latmon: qcom,cpu0-cpu-llcc-latmon {
			compatible = "qcom,arm-memlat-mon";
			qcom,target-dev = <&cpu0_cpu_llcc_lat>;
			qcom,cachemiss-ev = <0x2A>;
			qcom,core-dev-table =
				<  300000 MHZ_TO_MBPS( 150, 16) >,
				<  691200 MHZ_TO_MBPS( 300, 16) >,
				< 1459200 MHZ_TO_MBPS( 466, 16) >,
				< 1900800 MHZ_TO_MBPS( 600, 16) >;
		};

		cpu0_llcc_ddr_latmon: qcom,cpu0-llcc-ddr-latmon {
			compatible = "qcom,arm-memlat-mon";
			qcom,cpulist = <&CPU0 &CPU1 &CPU2 &CPU3>;
			qcom,target-dev = <&cpu0_llcc_ddr_lat>;
			qcom,cachemiss-ev = <0x1000>;
			ddr4-map {
				qcom,ddr-type = <DDR_TYPE_LPDDR4X>;
				qcom,core-dev-table =
					<  300000 MHZ_TO_MBPS(  200, 4) >,
					<  691200 MHZ_TO_MBPS(  451, 4) >,
					< 1190400 MHZ_TO_MBPS(  547, 4) >,
					< 1459200 MHZ_TO_MBPS(  768, 4) >,
					< 1900800 MHZ_TO_MBPS( 1017, 4) >;
			};

			ddr5-map {
				qcom,ddr-type = <DDR_TYPE_LPDDR5>;
				qcom,core-dev-table =
					<  300000 MHZ_TO_MBPS(  200, 4) >,
					<  691200 MHZ_TO_MBPS(  451, 4) >,
					< 1190400 MHZ_TO_MBPS(  547, 4) >,
					< 1459200 MHZ_TO_MBPS(  768, 4) >,
					< 1900800 MHZ_TO_MBPS( 1017, 4) >;
			};
		};

	};

	cpu4_memlat_cpugrp: qcom,cpu4-cpugrp {
		compatible = "qcom,arm-memlat-cpugrp";
		qcom,cpulist = <&CPU4 &CPU5 &CPU6 &CPU7>;

		cpu4_cpu_l3_latmon: qcom,cpu4-cpu-l3-latmon {
			compatible = "qcom,arm-memlat-mon";
			qcom,cpulist = <&CPU4>;
			qcom,target-dev = <&cpu4_cpu_l3_lat>;
			qcom,cachemiss-ev = <0x17>;
			qcom,core-dev-table = <&cpu4_cpu_l3_tbl>;
		};

		cpu5_cpu_l3_latmon: qcom,cpu5-cpu-l3-latmon {
			compatible = "qcom,arm-memlat-mon";
			qcom,cpulist = <&CPU5>;
			qcom,target-dev = <&cpu5_cpu_l3_lat>;
			qcom,cachemiss-ev = <0x17>;
			qcom,core-dev-table = <&cpu4_cpu_l3_tbl>;
		};

		cpu6_cpu_l3_latmon: qcom,cpu6-cpu-l3-latmon {
			compatible = "qcom,arm-memlat-mon";
			qcom,cpulist = <&CPU6>;
			qcom,target-dev = <&cpu6_cpu_l3_lat>;
			qcom,cachemiss-ev = <0x17>;
			qcom,core-dev-table = <&cpu4_cpu_l3_tbl>;
		};

		cpu7_cpu_l3_latmon: qcom,cpu7-cpu-l3-latmon {
			compatible = "qcom,arm-memlat-mon";
			qcom,cpulist = <&CPU7>;
			qcom,target-dev = <&cpu7_cpu_l3_lat>;
			qcom,cachemiss-ev = <0x17>;
			qcom,core-dev-table = <&cpu4_cpu_l3_tbl>;
		};

		cpu4_cpu_llcc_latmon: qcom,cpu4-cpu-llcc-latmon {
			compatible = "qcom,arm-memlat-mon";
			qcom,target-dev = <&cpu4_cpu_llcc_lat>;
			qcom,cachemiss-ev = <0x2A>;
			qcom,core-dev-table =
				<  300000 MHZ_TO_MBPS(  150, 16) >,
				<  672000 MHZ_TO_MBPS(  300, 16) >,
				< 1017600 MHZ_TO_MBPS(  466, 16) >,
				< 1305600 MHZ_TO_MBPS(  600, 16) >,
				< 1804800 MHZ_TO_MBPS(  806, 16) >,
				< 2188800 MHZ_TO_MBPS(  933, 16) >,
				< 2400000 MHZ_TO_MBPS( 1000, 16) >;
		};

		cpu4_llcc_ddr_latmon: qcom,cpu4-llcc-ddr-latmon {
			compatible = "qcom,arm-memlat-mon";
			qcom,cpulist = <&CPU4 &CPU5 &CPU6 &CPU7>;
			qcom,target-dev = <&cpu4_llcc_ddr_lat>;
			qcom,cachemiss-ev = <0x1000>;
			ddr4-map {
				qcom,ddr-type = <DDR_TYPE_LPDDR4X>;
				qcom,core-dev-table =
					<  300000 MHZ_TO_MBPS( 200, 4) >,
					<  672000 MHZ_TO_MBPS( 451, 4) >,
					<  902400 MHZ_TO_MBPS( 547, 4) >,
					< 1017600 MHZ_TO_MBPS( 768, 4) >,
					< 1305600 MHZ_TO_MBPS(1017, 4) >,
					< 1593600 MHZ_TO_MBPS(1353, 4) >,
					< 1804800 MHZ_TO_MBPS(1555, 4) >,
					< 2188800 MHZ_TO_MBPS(1708, 4) >,
					< 2400000 MHZ_TO_MBPS(2133, 4) >;
			};

			ddr5-map {
				qcom,ddr-type = <DDR_TYPE_LPDDR5>;
				qcom,core-dev-table =
					<  300000 MHZ_TO_MBPS( 200, 4) >,
					<  672000 MHZ_TO_MBPS( 451, 4) >,
					<  902400 MHZ_TO_MBPS( 547, 4) >,
					< 1017600 MHZ_TO_MBPS( 768, 4) >,
					< 1305600 MHZ_TO_MBPS(1017, 4) >,
					< 1804800 MHZ_TO_MBPS(1555, 4) >,
					< 2188800 MHZ_TO_MBPS(1708, 4) >,
					< 2304000 MHZ_TO_MBPS(2092, 4) >,
					< 2400000 MHZ_TO_MBPS(3196, 4) >;
			};
		};

		cpu4_computemon: qcom,cpu4-computemon {
			compatible = "qcom,arm-compute-mon";
			qcom,target-dev = <&cpu4_cpu_ddr_latfloor>;
			ddr4-map {
				qcom,ddr-type = <DDR_TYPE_LPDDR4X>;
				qcom,core-dev-table =
					< 1804800 MHZ_TO_MBPS( 200, 4) >,
					< 2304000 MHZ_TO_MBPS(1017, 4) >,
					< 2400000 MHZ_TO_MBPS(2133, 4) >;
			};

			ddr5-map {
				qcom,ddr-type = <DDR_TYPE_LPDDR5>;
				qcom,core-dev-table =
					< 1804800 MHZ_TO_MBPS( 200, 4) >,
					< 2303000 MHZ_TO_MBPS(1017, 4) >,
					< 2400000 MHZ_TO_MBPS(3196, 4) >;
			};
		};

		cpu4_qoslatmon: qcom,cpu4-qoslatmon {
			compatible = "qcom,arm-memlat-mon";
			qcom,target-dev = <&cpu4_cpu_ddr_qoslat>;
			qcom,cachemiss-ev = <0x1000>;
			qcom,core-dev-table =
				<  300000 1 >,
				< 3000000 2 >;
		};
	};

	wdog: qcom,wdt@17c10000{
		compatible = "qcom,msm-watchdog";
		reg = <0x17c10000 0x1000>;
		reg-names = "wdt-base";
		interrupts = <0 0 IRQ_TYPE_LEVEL_HIGH>,
		                <0 1 IRQ_TYPE_LEVEL_HIGH>;
		qcom,bark-time = <11000>;
		qcom,pet-time = <9360>;
		qcom,ipi-ping;
		qcom,wakeup-enable;
	};

	tsens0:tsens@c222000 {
		compatible = "qcom,tsens24xx";
		reg = <0x0C222000 0x8>,
		      <0x0C263000 0x1ff>;
		reg-names = "tsens_srot_physical",
			"tsens_tm_physical";
		interrupts-extended = <&pdc 26 IRQ_TYPE_LEVEL_HIGH>,
			<&pdc 28 IRQ_TYPE_LEVEL_HIGH>,
			<&pdc 20 IRQ_TYPE_LEVEL_HIGH>;
		interrupt-names = "tsens-upper-lower", "tsens-critical",
				"tsens-0C";
		#thermal-sensor-cells = <1>;
	};

	tsens1:tsens@c223000 {
		compatible = "qcom,tsens24xx";
		reg = <0x0C223000 0x8>,
			<0x0C265000 0x1ff>;
		reg-names = "tsens_srot_physical",
			"tsens_tm_physical";
		interrupts-extended = <&pdc 27 IRQ_TYPE_LEVEL_HIGH>,
			<&pdc 29 IRQ_TYPE_LEVEL_HIGH>,
			<&pdc 21 IRQ_TYPE_LEVEL_HIGH>;
		interrupt-names = "tsens-upper-lower", "tsens-critical",
				"tsens-0C";
		#thermal-sensor-cells = <1>;
	};

	qcom,glink {
		compatible = "qcom,glink";
		#address-cells = <1>;
		#size-cells = <1>;
		ranges;

		glink_modem: modem {
			qcom,remote-pid = <1>;
			transport = "smem";
			mboxes = <&ipcc_mproc IPCC_CLIENT_MPSS
				  IPCC_MPROC_SIGNAL_GLINK_QMP>;
			mbox-names = "mpss_smem";
			interrupt-parent = <&ipcc_mproc>;
			interrupts = <IPCC_CLIENT_MPSS
				      IPCC_MPROC_SIGNAL_GLINK_QMP
				      IRQ_TYPE_EDGE_RISING>;

			label = "modem";
			qcom,glink-label = "mpss";

			qcom,modem_qrtr {
				qcom,glink-channels = "IPCRTR";
				qcom,low-latency;
				qcom,intents = <0x800  5
						0x2000 3
						0x4400 2>;
			};

			qcom,modem_ds {
				qcom,glink-channels = "DS";
				qcom,intents = <0x4000 0x2>;
			};

			qcom,modem_glink_ssr {
				qcom,glink-channels = "glink_ssr";
				qcom,notify-edges = <&glink_adsp>,
						    <&glink_slpi>,
						    <&glink_spss>;
			};
		};

		glink_adsp: adsp {
			qcom,remote-pid = <2>;
			transport = "smem";
			mboxes = <&ipcc_mproc IPCC_CLIENT_LPASS
				  IPCC_MPROC_SIGNAL_GLINK_QMP>;
			mbox-names = "adsp_smem";
			interrupt-parent = <&ipcc_mproc>;
			interrupts = <IPCC_CLIENT_LPASS
				      IPCC_MPROC_SIGNAL_GLINK_QMP
				      IRQ_TYPE_EDGE_RISING>;

			label = "adsp";
			qcom,glink-label = "lpass";

			qcom,adsp_qrtr {
				qcom,glink-channels = "IPCRTR";
				qcom,intents = <0x800  5
						0x2000 3
						0x4400 2>;
			};

			qcom,adsp_glink_ssr {
				qcom,glink-channels = "glink_ssr";
				qcom,notify-edges = <&glink_slpi>,
						    <&glink_modem>;
			};
		};

		glink_slpi: dsps {
			qcom,remote-pid = <3>;
			transport = "smem";
			mboxes = <&ipcc_mproc IPCC_CLIENT_SLPI
				  IPCC_MPROC_SIGNAL_GLINK_QMP>;
			mbox-names = "dsps_smem";
			interrupt-parent = <&ipcc_mproc>;
			interrupts = <IPCC_CLIENT_SLPI
				      IPCC_MPROC_SIGNAL_GLINK_QMP
				      IRQ_TYPE_EDGE_RISING>;

			label = "slpi";
			qcom,glink-label = "dsps";

			qcom,slpi_qrtr {
				qcom,glink-channels = "IPCRTR";
				qcom,low-latency;
				qcom,intents = <0x800  5
						0x2000 3
						0x4400 2>;
			};

			qcom,slpi_glink_ssr {
				qcom,glink-channels = "glink_ssr";
				qcom,notify-edges = <&glink_adsp>,
						    <&glink_modem>;
			};
		};

		glink_cdsp: cdsp {
			qcom,remote-pid = <5>;
			transport = "smem";
			mboxes = <&ipcc_mproc IPCC_CLIENT_CDSP
				  IPCC_MPROC_SIGNAL_GLINK_QMP>;
			mbox-names = "dsps_smem";
			interrupt-parent = <&ipcc_mproc>;
			interrupts = <IPCC_CLIENT_CDSP
				      IPCC_MPROC_SIGNAL_GLINK_QMP
				      IRQ_TYPE_EDGE_RISING>;

			label = "cdsp";
			qcom,glink-label = "cdsp";

			qcom,cdsp_qrtr {
				qcom,glink-channels = "IPCRTR";
				qcom,intents = <0x800  5
						0x2000 3
						0x4400 2>;
			};
		};

		glink_spss: spss {
			qcom,remote-pid = <8>;
			transport = "spss";
			mboxes = <&ipcc_mproc IPCC_CLIENT_SPSS
				  IPCC_MPROC_SIGNAL_GLINK_QMP>;
			mbox-names = "spss_spss";
			interrupt-parent = <&ipcc_mproc>;
			interrupts = <IPCC_CLIENT_SPSS
				      IPCC_MPROC_SIGNAL_GLINK_QMP
				      IRQ_TYPE_EDGE_RISING>;

			reg = <0x1885008 0x8>,
			      <0x1885010 0x4>;
			reg-names = "qcom,spss-addr",
				    "qcom,spss-size";

			label = "spss";
			qcom,glink-label = "spss";
		};
	};

	qcom,glinkpkt {
		compatible = "qcom,glinkpkt";

		qcom,glinkpkt-at-mdm0 {
			qcom,glinkpkt-edge = "mpss";
			qcom,glinkpkt-ch-name = "DS";
			qcom,glinkpkt-dev-name = "at_mdm0";
		};

		qcom,glinkpkt-apr-apps2 {
			qcom,glinkpkt-edge = "adsp";
			qcom,glinkpkt-ch-name = "apr_apps2";
			qcom,glinkpkt-dev-name = "apr_apps2";
		};

		qcom,glinkpkt-data40-cntl {
			qcom,glinkpkt-edge = "mpss";
			qcom,glinkpkt-ch-name = "DATA40_CNTL";
			qcom,glinkpkt-dev-name = "smdcntl8";
		};

		qcom,glinkpkt-data1 {
			qcom,glinkpkt-edge = "mpss";
			qcom,glinkpkt-ch-name = "DATA1";
			qcom,glinkpkt-dev-name = "smd7";
		};

		qcom,glinkpkt-data4 {
			qcom,glinkpkt-edge = "mpss";
			qcom,glinkpkt-ch-name = "DATA4";
			qcom,glinkpkt-dev-name = "smd8";
		};

		qcom,glinkpkt-data11 {
			qcom,glinkpkt-edge = "mpss";
			qcom,glinkpkt-ch-name = "DATA11";
			qcom,glinkpkt-dev-name = "smd11";
		};
	};

	pil_modem: qcom,mss@8a800000 {
		compatible = "qcom,pil-tz-generic";
		reg = <0x4080000 0x100>;

		clocks = <&clock_rpmh RPMH_CXO_CLK>;
		clock-names = "xo";
		qcom,proxy-clock-names = "xo";

		vdd_cx-supply = <&VDD_CX_LEVEL>;
		qcom,vdd_cx-uV-uA = <RPMH_REGULATOR_LEVEL_TURBO 100000>;
		vdd_mss-supply = <&VDD_MODEM_LEVEL>;
		qcom,vdd_mss-uV-uA = <RPMH_REGULATOR_LEVEL_TURBO 100000>;
		qcom,proxy-reg-names = "vdd_cx", "vdd_mss";

		qcom,firmware-name = "modem";
		memory-region = <&pil_modem_mem>;
		qcom,proxy-timeout-ms = <10000>;
		qcom,sysmon-id = <0>;
		qcom,minidump-id = <3>;
		qcom,aux-minidump-ids = <4>;
		qcom,ssctl-instance-id = <0x12>;
		qcom,pas-id = <4>;
		qcom,smem-id = <421>;
		qcom,signal-aop;
		qcom,complete-ramdump;

		/* Inputs from mss */
		interrupts-extended = <&intc GIC_SPI 264 IRQ_TYPE_LEVEL_HIGH>,
				<&modem_smp2p_in 0 0>,
				<&modem_smp2p_in 2 0>,
				<&modem_smp2p_in 1 0>,
				<&modem_smp2p_in 3 0>,
				<&modem_smp2p_in 7 0>;

		interrupt-names = "qcom,wdog",
				"qcom,err-fatal",
				"qcom,proxy-unvote",
				"qcom,err-ready",
				"qcom,stop-ack",
				"qcom,shutdown-ack";

		/* Outputs to mss */
		qcom,smem-states = <&modem_smp2p_out 0>;
		qcom,smem-state-names = "qcom,force-stop";

		mboxes = <&qmp_aop 0>;
		mbox-names = "mss-pil";
	};

	qcom,lpass@17300000 {
		compatible = "qcom,pil-tz-generic";
		reg = <0x17300000 0x00100>;

		vdd_cx-supply = <&VDD_LPI_CX_LEVEL>;
		qcom,vdd_cx-uV-uA = <RPMH_REGULATOR_LEVEL_TURBO 0>;
		vdd_mx-supply = <&VDD_LPI_MX_LEVEL>;
		qcom,vdd_mx-uV-uA = <RPMH_REGULATOR_LEVEL_TURBO 0>;
		qcom,proxy-reg-names = "vdd_cx","vdd_mx";

		clocks = <&clock_rpmh RPMH_CXO_CLK>;
		clock-names = "xo";
		qcom,proxy-clock-names = "xo";

		qcom,pas-id = <1>;
		qcom,proxy-timeout-ms = <10000>;
		qcom,smem-id = <423>;
		qcom,sysmon-id = <1>;
		qcom,ssctl-instance-id = <0x14>;
		qcom,firmware-name = "adsp";
		memory-region = <&pil_adsp_mem>;
		qcom,signal-aop;
		qcom,complete-ramdump;

		/* Inputs from lpass */
		interrupts-extended = <&pdc 6 IRQ_TYPE_LEVEL_HIGH>,
				<&adsp_smp2p_in 0 0>,
				<&adsp_smp2p_in 2 0>,
				<&adsp_smp2p_in 1 0>,
				<&adsp_smp2p_in 3 0>;

		interrupt-names = "qcom,wdog",
				"qcom,err-fatal",
				"qcom,proxy-unvote",
				"qcom,err-ready",
				"qcom,stop-ack";

		/* Outputs to lpass */
		qcom,smem-states = <&adsp_smp2p_out 0>;
		qcom,smem-state-names = "qcom,force-stop";

		mboxes = <&qmp_aop 0>;
		mbox-names = "adsp-pil";
	};

	qcom,turing@0x98900000 {
		compatible = "qcom,pil-tz-generic";
		reg = <0x98900000 0x1400000>;

		vdd_cx-supply = <&VDD_CX_LEVEL>;
		qcom,vdd_cx-uV-uA = <RPMH_REGULATOR_LEVEL_TURBO 100000>;
		vdd_mx-supply = <&VDD_MXC_LEVEL>;
		qcom,vdd_mx-uV-uA = <RPMH_REGULATOR_LEVEL_TURBO 100000>;
		qcom,proxy-reg-names = "vdd_cx","vdd_mx";

		clocks = <&clock_rpmh RPMH_CXO_CLK>;
		clock-names = "xo";
		qcom,proxy-clock-names = "xo";

		qcom,pas-id = <18>;
		qcom,proxy-timeout-ms = <10000>;
		qcom,smem-id = <601>;
		qcom,sysmon-id = <7>;
		qcom,ssctl-instance-id = <0x17>;
		qcom,firmware-name = "cdsp";
		memory-region = <&pil_cdsp_mem>;
		qcom,complete-ramdump;

		interconnects = <&nsp_noc MASTER_CDSP_PROC &mc_virt SLAVE_EBI1>;

		/* Inputs from turing */
		interrupts-extended = <&intc GIC_SPI 578 IRQ_TYPE_LEVEL_HIGH>,
				<&cdsp_smp2p_in 0 0>,
				<&cdsp_smp2p_in 2 0>,
				<&cdsp_smp2p_in 1 0>,
				<&cdsp_smp2p_in 3 0>;

		interrupt-names = "qcom,wdog",
				"qcom,err-fatal",
				"qcom,proxy-unvote",
				"qcom,err-ready",
				"qcom,stop-ack";

		/* Outputs to turing */
		qcom,smem-states = <&cdsp_smp2p_out 0>;
		qcom,smem-state-names = "qcom,force-stop";

	};


	qcom,venus@aab0000 {
		compatible = "qcom,pil-tz-generic";
		reg = <0xaab0000 0x2000>;

		vdd-supply = <&video_cc_mvs0c_gdsc>;
		qcom,proxy-reg-names = "vdd";
		qcom,complete-ramdump;

		clocks = <&clock_videocc VIDEO_CC_XO_CLK>,
			<&clock_videocc VIDEO_CC_MVS0C_CLK>,
			<&clock_videocc VIDEO_CC_AHB_CLK>;
		clock-names = "xo", "core", "ahb";
		qcom,proxy-clock-names = "xo",  "core", "ahb";

		qcom,core-freq = <200000000>;
		qcom,ahb-freq = <200000000>;

		qcom,pas-id = <9>;
		interconnect-names = "pil-venus";
		interconnects = <&mmss_noc MASTER_VIDEO_P0
				&mc_virt SLAVE_EBI1>;
		qcom,proxy-timeout-ms = <100>;
		qcom,firmware-name = "venus";
		memory-region = <&pil_video_mem>;
	};

	qcom,msm_gsi {
		compatible = "qcom,msm_gsi";
	};

	qcom,sps {
		compatible = "qcom,msm-sps-4k";
		qcom,pipe-attr-ee;
	};

	qcom,rmnet-ipa {
		compatible = "qcom,rmnet-ipa3";
		qcom,rmnet-ipa-ssr;
		qcom,ipa-platform-type-msm;
		qcom,ipa-advertise-sg-support;
		qcom,ipa-napi-enable;
	};

	qcom,ipa_fws {
		compatible = "qcom,pil-tz-generic";
		qcom,pas-id = <0xf>;
		qcom,firmware-name = "ipa_fws";
		qcom,pil-force-shutdown;
		memory-region = <&pil_ipa_gsi_mem>;
	};

	ipa_hw: qcom,ipa@1e00000 {
		compatible = "qcom,ipa";
		mboxes = <&qmp_aop 0>;
		reg =
			<0x1e00000 0x84000>,
			<0x1e04000 0x23000>;
		reg-names = "ipa-base", "gsi-base";
		interrupts =
			<0 654 IRQ_TYPE_LEVEL_HIGH>,
			<0 432 IRQ_TYPE_LEVEL_HIGH>;
		interrupt-names = "ipa-irq", "gsi-irq";
		qcom,ipa-hw-ver = <19>; /* IPA core version = IPAv4.9 */
		qcom,ipa-hw-mode = <0>;
		qcom,platform-type = <1>; /* MSM platform */
		qcom,ee = <0>;
		qcom,use-ipa-tethering-bridge;
		qcom,mhi-event-ring-id-limits = <9 11>; /* start and end */
		qcom,modem-cfg-emb-pipe-flt;
		qcom,ipa-wdi3-over-gsi;
		qcom,arm-smmu;
		qcom,smmu-fast-map;
		qcom,use-64-bit-dma-mask;
		qcom,ipa-endp-delay-wa;
		qcom,lan-rx-napi;
		clock-names = "core_clk";
		clocks = <&clock_rpmh RPMH_IPA_CLK>;
		qcom,interconnect,num-cases = <5>;
		qcom,interconnect,num-paths = <4>;
		interconnects = <&aggre2_noc MASTER_IPA &gem_noc SLAVE_LLCC>,
			<&mc_virt MASTER_LLCC &mc_virt SLAVE_EBI1>,
			<&aggre2_noc MASTER_IPA &config_noc SLAVE_IMEM>,
			<&gem_noc MASTER_APPSS_PROC &config_noc SLAVE_IPA_CFG>;
		interconnect-names = "ipa_to_llcc", "llcc_to_ebi1", "ipa_to_imem", "appss_to_ipa";
		/* No vote */
		qcom,no-vote =
		<0 0 0 0 0 0 0 0>;

		/* SVS2 */
		qcom,svs2 =
		<150000 600000 150000 1804000 75000 300000 0 76800>;

		/* SVS */
		qcom,svs =
		<625000 1200000 625000 3072000 312500 700000 0 150000>;

		/* NOMINAL */
		qcom,nominal =
		<1250000 2400000 1250000 6220800 625000 1500000 0 400000>;

		/* TURBO */
		qcom,turbo =
		<2000000 3500000 2000000 7219200 1000000 1920000 0 400000>;

		qcom,bus-vector-names = "MIN", "SVS2", "SVS", "NOMINAL",
			"TURBO";
		qcom,throughput-threshold = <600 2500 5000>;
		qcom,scaling-exceptions = <>;

		qcom,entire-ipa-block-size = <0x100000>;
		qcom,testbus-collection-on-crash;
		qcom,non-tn-collection-on-crash;
		qcom,ram-collection-on-crash;
		qcom,secure-debug-check-action = <0>;

		/* smp2p information */
		qcom,smp2p_map_ipa_1_out {
			compatible = "qcom,smp2p-map-ipa-1-out";
			qcom,smem-states = <&smp2p_ipa_1_out 0>;
			qcom,smem-state-names = "ipa-smp2p-out";
		};

		qcom,smp2p_map_ipa_1_in {
			compatible = "qcom,smp2p-map-ipa-1-in";
			interrupts-extended = <&smp2p_ipa_1_in 0 0>;
			interrupt-names = "ipa-smp2p-in";
		};

		ipa_smmu_ap: ipa_smmu_ap {
			compatible = "qcom,ipa-smmu-ap-cb";
			iommus = <&apps_smmu 0x5C0 0x0>;
			qcom,iommu-dma-addr-pool = <0x20000000 0x20000000>;
			qcom,additional-mapping =
				/* modem tables in IMEM */
				<0x146BD000 0x146BD000 0x2000>;
			dma-coherent;
			qcom,iommu-dma = "fastmap";
			qcom,ipa-q6-smem-size = <26624>;
		};

		ipa_smmu_wlan: ipa_smmu_wlan {
			compatible = "qcom,ipa-smmu-wlan-cb";
			iommus = <&apps_smmu 0x5C1 0x0>;
			qcom,iommu-dma = "fastmap";
		};

		ipa_smmu_uc: ipa_smmu_uc {
			compatible = "qcom,ipa-smmu-uc-cb";
			iommus = <&apps_smmu 0x5C2 0x0>;
			qcom,iommu-dma-addr-pool = <0x20000000 0x20000000>;
			qcom,iommu-dma = "fastmap";
		};

		ipa_smmu_11ad: ipa_smmu_11ad {
			compatible = "qcom,ipa-smmu-11ad-cb";
			iommus = <&apps_smmu 0x5C3 0x0>;
			dma-coherent;
			qcom,shared-cb;
			qcom,iommu-group = <>;
		};
	};

	qcom,cvpss@abb0000 {
		compatible = "qcom,pil-tz-generic";
		reg = <0xabb0000 0x2000>;
		status = "ok";
		qcom,pas-id = <26>;
		qcom,firmware-name = "cvpss";

		memory-region = <&pil_cvp_mem>;
	};

	qcom,ssc@5c00000 {
		compatible = "qcom,pil-tz-generic";
		reg = <0x5c00000 0x4000>;

		vdd_cx-supply = <&VDD_LPI_CX_LEVEL>;
		qcom,vdd_cx-uV-uA = <RPMH_REGULATOR_LEVEL_TURBO 0>;
		vdd_mx-supply = <&VDD_LPI_MX_LEVEL>;
		qcom,vdd_mx-uV-uA = <RPMH_REGULATOR_LEVEL_TURBO 0>;
		qcom,proxy-reg-names = "vdd_cx", "vdd_mx";

		clocks = <&clock_rpmh RPMH_CXO_CLK>;
		clock-names = "xo";
		qcom,proxy-clock-names = "xo";

		qcom,pas-id = <12>;
		qcom,proxy-timeout-ms = <10000>;
		qcom,smem-id = <424>;
		qcom,sysmon-id = <3>;
		qcom,ssctl-instance-id = <0x16>;
		qcom,firmware-name = "slpi";
		status = "ok";
		memory-region = <&pil_slpi_mem>;
		qcom,complete-ramdump;
		qcom,signal-aop;

		/* Inputs from ssc */
		interrupts-extended = <&pdc 9 IRQ_TYPE_LEVEL_HIGH>,
				<&dsps_smp2p_in 0 0>,
				<&dsps_smp2p_in 2 0>,
				<&dsps_smp2p_in 1 0>,
				<&dsps_smp2p_in 3 0>;

		interrupt-names = "qcom,wdog",
				"qcom,err-fatal",
				"qcom,proxy-unvote",
				"qcom,err-ready",
				"qcom,stop-ack";

		/* Outputs to ssc */
		qcom,smem-states = <&dsps_smp2p_out 0>;
		qcom,smem-state-names = "qcom,force-stop";

		mboxes = <&qmp_aop 0>;
		mbox-names = "slpi-pil";
	};

	/* PIL spss node - for loading Secure Processor */
	qcom,spss@1880000 {
		compatible = "qcom,pil-tz-generic";
		reg = <0x188101c 0x4>,
		      <0x1881024 0x4>,
		      <0x1881028 0x4>,
		      <0x188103c 0x4>,
		      <0x1882014 0x4>;
		reg-names = "sp2soc_irq_status", "sp2soc_irq_clr",
			    "sp2soc_irq_mask", "rmb_err", "rmb_err_spare2";
		interrupts = <0 352 1>;

		vdd_cx-supply = <&VDD_CX_LEVEL>;
		qcom,proxy-reg-names = "vdd_cx";
		qcom,vdd_cx-uV-uA = <RPMH_REGULATOR_LEVEL_TURBO 100000>;
		vdd_mx-supply = <&VDD_MXA_LEVEL>;
		vdd_mx-uV = <RPMH_REGULATOR_LEVEL_TURBO 100000>;

		clocks = <&clock_rpmh RPMH_CXO_CLK>;
		clock-names = "xo";
		qcom,proxy-clock-names = "xo";
		qcom,pil-generic-irq-handler;
		status = "ok";

		qcom,signal-aop;
		qcom,complete-ramdump;

		qcom,pas-id = <14>;
		qcom,proxy-timeout-ms = <10000>;
		qcom,firmware-name = "spss";
		memory-region = <&pil_spss_mem>;
		qcom,spss-scsr-bits = <24 25>;
		qcom,extra-size = <4096>;

		mboxes = <&qmp_aop 0>;
		mbox-names = "spss-pil";
	};

	ssc_sensors: qcom,msm-ssc-sensors {
		compatible = "qcom,msm-ssc-sensors";
		status = "ok";
		qcom,firmware-name = "slpi";
	};

	qcom_tzlog: tz-log@146bf720 {
		compatible = "qcom,tz-log";
		reg = <0x146bf720 0x3000>;
		qcom,hyplog-enabled;
		hyplog-address-offset = <0x410>;
		hyplog-size-offset = <0x414>;
	};

	qcom_qseecom: qseecom@c1700000 {
		compatible = "qcom,qseecom";
		memory-region = <&qseecom_mem>;
		qcom,hlos-num-ce-hw-instances = <1>;
		qcom,hlos-ce-hw-instance = <0>;
		qcom,qsee-ce-hw-instance = <0>;
		qcom,disk-encrypt-pipe-pair = <2>;
		qcom,support-fde;
		qcom,no-clock-support;
		qcom,fde-key-size;
		qcom,appsbl-qseecom-support;
		qcom,commonlib64-loaded-by-uefi;
		qcom,qsee-reentrancy-support = <2>;
	};

	qcom,spcom {
		compatible = "qcom,spcom";

		/* predefined channels, remote side is server */
		qcom,spcom-ch-names = "sp_kernel", "sp_ssr";
		/* sp2soc rmb shared register physical address and bmsk */
		qcom,spcom-sp2soc-rmb-reg-addr = <0x01881020>;
		qcom,spcom-sp2soc-rmb-initdone-bit = <24>;
		qcom,spcom-sp2soc-rmb-pbldone-bit = <25>;
		/* soc2sp rmb shared register physical address */
		qcom,spcom-soc2sp-rmb-reg-addr = <0x01881030>;
		qcom,spcom-soc2sp-rmb-sp-ssr-bit = <0>;
		status = "ok";
	};

	spss_utils: qcom,spss_utils {
		compatible = "qcom,spss-utils";
		/* spss fuses physical address */
		qcom,spss-fuse1-addr = <0x00780204>;
		qcom,spss-fuse1-bit = <9>;
		qcom,spss-fuse2-addr = <0x00780204>;
		qcom,spss-fuse2-bit = <8>;
		qcom,spss-fuse3-addr = <0x007801C0>; // IAR_FEATURE_ENABLED fuse
		qcom,spss-fuse3-bit = <10>;
		qcom,spss-fuse4-addr = <0x00780204>; // IAR_STATE fuse
		qcom,spss-fuse4-bit = <25>; // 0x00780204 bits 25-27
		qcom,spss-dev-firmware-name  = "spss1d";  /* 8 chars max */
		qcom,spss-test-firmware-name = "spss1t";  /* 8 chars max */
		qcom,spss-prod-firmware-name = "spss1p";  /* 8 chars max */
		qcom,spss-debug-reg-addr = <0x01886020>;
		qcom,spss-emul-type-reg-addr = <0x01fc8004>;
		pil-mem = <&pil_spss_mem>;
		qcom,pil-size = <0x0F0000>; // padding to 960 KB
		status = "ok";
	};

	eud: qcom,msm-eud@88e0000 {
		compatible = "qcom,msm-eud";
		interrupt-names = "eud_irq";
		interrupt-parent = <&pdc>;
		interrupts = <11 IRQ_TYPE_LEVEL_HIGH>;
		reg = <0x088E0000 0x2000>,
			<0x088E2000 0x1000>;
		reg-names = "eud_base", "eud_mode_mgr2";
		qcom,secure-eud-en;
		qcom,eud-clock-vote-req;
		clocks = <&clock_gcc GCC_USB_PHY_CFG_AHB2PHY_BCR>;
		clock-names = "eud_ahb2phy_clk";
		status = "ok";
	};

	qcom_rng: qrng@10d3000 {
		compatible = "qcom,msm-rng";
		reg = <0x10d3000 0x1000>;
		qcom,no-qrng-config;
		interconnect-names = "data_path";
		interconnects = <&gem_noc MASTER_APPSS_PROC &config_noc SLAVE_HWKM>;
		clock-names = "km_clk_src";
		clocks = <&clock_rpmh RPMH_HWKM_CLK>;
	};

	qcom_cedev: qcedev@1de0000 {
		compatible = "qcom,qcedev";
		reg = <0x1de0000 0x20000>,
			<0x1dc4000 0x24000>;
		reg-names = "crypto-base","crypto-bam-base";
		interrupts = <GIC_SPI 272 IRQ_TYPE_LEVEL_HIGH>;
		qcom,bam-pipe-pair = <3>;
		qcom,ce-hw-instance = <0>;
		qcom,ce-device = <0>;
		qcom,ce-hw-shared;
		qcom,bam-ee = <0>;
		qcom,smmu-s1-enable;
		qcom,no-clock-support;
		interconnect-names = "data_path";
		interconnects = <&aggre2_noc MASTER_CRYPTO &mc_virt SLAVE_EBI1>;
		iommus = <&apps_smmu 0x0586 0x0011>,
			 <&apps_smmu 0x0596 0x0011>;
		qcom,iommu-dma = "atomic";

		qcom_cedev_ns_cb {
			compatible = "qcom,qcedev,context-bank";
			label = "ns_context";
			iommus = <&apps_smmu 0x592 0>,
				 <&apps_smmu 0x598 0>,
				 <&apps_smmu 0x599 0>,
				 <&apps_smmu 0x59F 0>;
		};

		qcom_cedev_s_cb {
			compatible = "qcom,qcedev,context-bank";
			label = "secure_context";
			iommus = <&apps_smmu 0x593 0>,
				 <&apps_smmu 0x59C 0>,
				 <&apps_smmu 0x59D 0>,
				 <&apps_smmu 0x59E 0>;
			qcom,iommu-vmid = <0x9>; /* VMID_CP_BITSTREAM */
			qcom,secure-context-bank;
		};
	};

	qcom_crypto: qcrypto@1de0000 {
		compatible = "qcom,qcrypto";
		reg = <0x1de0000 0x20000>,
			 <0x1dc4000 0x24000>;
		reg-names = "crypto-base","crypto-bam-base";
		interrupts = <GIC_SPI 272 IRQ_TYPE_LEVEL_HIGH>;
		qcom,bam-pipe-pair = <2>;
		qcom,ce-hw-instance = <0>;
		qcom,ce-device = <0>;
		qcom,bam-ee = <0>;
		qcom,ce-hw-shared;
		qcom,clk-mgmt-sus-res;
		qcom,use-sw-aes-cbc-ecb-ctr-algo;
		qcom,use-sw-aes-xts-algo;
		qcom,use-sw-aes-ccm-algo;
		qcom,use-sw-ahash-algo;
		qcom,use-sw-aead-algo;
		qcom,use-sw-hmac-algo;
		qcom,smmu-s1-enable;
		qcom,no-clock-support;
		interconnect-names = "data_path";
		interconnects = <&aggre2_noc MASTER_CRYPTO &mc_virt SLAVE_EBI1>;
		iommus = <&apps_smmu 0x0584 0x0011>,
			 <&apps_smmu 0x0594 0x0011>;
		qcom,iommu-dma = "atomic";
	};

};

#include "lahaina-regulators.dtsi"
#include "lahaina-pinctrl.dtsi"
#include "lahaina-smp2p.dtsi"
#include "lahaina-ion.dtsi"
#include "msm-arm-smmu-lahaina.dtsi"
#include "lahaina-usb.dtsi"
#include "lahaina-coresight.dtsi"
#include "lahaina-pm.dtsi"
#include "lahaina-qupv3.dtsi"
#include "lahaina-audio.dtsi"
#include "lahaina-vidc.dtsi"
#include "lahaina-cvp.dtsi"
#include "lahaina-pcie.dtsi"<|MERGE_RESOLUTION|>--- conflicted
+++ resolved
@@ -774,7 +774,6 @@
 		#reset-cells = <1>;
 	};
 
-<<<<<<< HEAD
 	clock_apsscc: syscon@182a0000 {
 		compatible = "syscon";
 		reg = <0x182a0000 0x1c>;
@@ -797,7 +796,8 @@
 		clock-names = "xo_clk_src";
 		clocks = <&clock_rpmh RPMH_CXO_CLK>;
 		#clock-cells = <1>;
-=======
+	};
+
 	cpufreq_hw: qcom,cpufreq-hw {
 		compatible = "qcom,cpufreq-hw-epss";
 		reg = <0x18591000 0x1000>, <0x18592000 0x1000>,
@@ -812,7 +812,6 @@
 		qcom,skip-enable-check;
 
 		#freq-domain-cells = <2>;
->>>>>>> 2979d0b9
 	};
 
 	/* CAM_CC GDSCs */
