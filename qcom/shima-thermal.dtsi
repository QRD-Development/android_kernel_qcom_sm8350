--- conflicted
+++ resolved
@@ -1412,8 +1412,6 @@
 			};
 		};
 	};
-<<<<<<< HEAD
-=======
 
 	mx-pe-step {
 		polling-delay-passive = <0>;
@@ -1522,5 +1520,4 @@
 			};
 		};
 	};
->>>>>>> 54973c63
 };