#include "yupik-idp.dtsi"
#include "qcx6490-cnss.dtsi"

&wlan {
	reg = <0xb0000000 0x10000>,
	      <0xb2e5510 0x5c0>;
	reg-names = "smmu_iova_ipa", "tcs_cmd";
	qcom,same-dt-multi-dev;
	qcom,sw-ctrl-gpio = <&tlmm 86 0>;
	use-pm-domain;
	cnss-enable-self-recovery;
	/* RPMH_PDC_WLAN_RF_TCS<6>_CMD<0> offset */
	qcom,tcs_offset_int_pow_amp_vreg = <0x4B0>;
};

&pcie0 {
	status = "ok";
};

&pcie0_msi {
	status = "ok";
<<<<<<< HEAD
};

&pcie1 {
	status = "ok";
	qcom,boot-option = <0x0>;
	qcom,ep-gpio = <&tlmm 19 0>;
	pinctrl-0 = <&pcie1_perst_default
			&pcie1_clkreq_default
			&pcie1_wake_default
			&pcie1_ep_default>;
	pinctrl-1 = <&pcie1_perst_default
			&pcie1_clkreq_sleep
			&pcie1_wake_default
			&pcie1_ep_default>;
};

&pcie1_msi {
	status = "ok";
};

&pm7325_gpios {
	usb2_vbus_boost {
		usb2_vbus_boost_default: usb2_vbus_boost_default {
			pins = "gpio8";
			function = "normal";
			output-low;
			power-source = <0>;	/* 1.8V input supply */
		};
	};
};

&soc {
	usb2_vbus_boost_reg: usb2_vbus_boost_reg {
		compatible = "regulator-fixed";
		regulator-name = "usb2_vbus_boost_vreg";
		startup-delay-us = <4000>;
		enable-active-high;
		gpios = <&pm7325_gpios 8 0>;

		pinctrl-names = "default";
		pinctrl-0 = <&usb2_vbus_boost_default>;
	};
};

&usb1 {
	vbus_dwc3-supply = <&usb2_vbus_boost_reg>;
	qcom,default-mode-none;
	status = "ok";
};

&usb2_phy1 {
	status = "ok";
};

&bluetooth {
	compatible = "qcom,qca6490";
=======
>>>>>>> 480fb60a
};<|MERGE_RESOLUTION|>--- conflicted
+++ resolved
@@ -19,63 +19,8 @@
 
 &pcie0_msi {
 	status = "ok";
-<<<<<<< HEAD
-};
-
-&pcie1 {
-	status = "ok";
-	qcom,boot-option = <0x0>;
-	qcom,ep-gpio = <&tlmm 19 0>;
-	pinctrl-0 = <&pcie1_perst_default
-			&pcie1_clkreq_default
-			&pcie1_wake_default
-			&pcie1_ep_default>;
-	pinctrl-1 = <&pcie1_perst_default
-			&pcie1_clkreq_sleep
-			&pcie1_wake_default
-			&pcie1_ep_default>;
-};
-
-&pcie1_msi {
-	status = "ok";
-};
-
-&pm7325_gpios {
-	usb2_vbus_boost {
-		usb2_vbus_boost_default: usb2_vbus_boost_default {
-			pins = "gpio8";
-			function = "normal";
-			output-low;
-			power-source = <0>;	/* 1.8V input supply */
-		};
-	};
-};
-
-&soc {
-	usb2_vbus_boost_reg: usb2_vbus_boost_reg {
-		compatible = "regulator-fixed";
-		regulator-name = "usb2_vbus_boost_vreg";
-		startup-delay-us = <4000>;
-		enable-active-high;
-		gpios = <&pm7325_gpios 8 0>;
-
-		pinctrl-names = "default";
-		pinctrl-0 = <&usb2_vbus_boost_default>;
-	};
-};
-
-&usb1 {
-	vbus_dwc3-supply = <&usb2_vbus_boost_reg>;
-	qcom,default-mode-none;
-	status = "ok";
-};
-
-&usb2_phy1 {
-	status = "ok";
 };
 
 &bluetooth {
 	compatible = "qcom,qca6490";
-=======
->>>>>>> 480fb60a
 };