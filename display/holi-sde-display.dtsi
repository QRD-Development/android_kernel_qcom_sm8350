<<<<<<< HEAD
#include "dsi-panel-sim-video.dtsi"
#include "dsi-panel-rm69299-visionox-fhd-plus-video.dtsi"
#include "dsi-panel-rm69299-visionox-fhd-plus-cmd.dtsi"
#include "dsi-panel-r66451-dsc-fhd-plus-cmd.dtsi"
#include "dsi-panel-r66451-dsc-fhd-plus-video.dtsi"
#include <dt-bindings/clock/mdss-10nm-pll-clk.h>
=======
#include "holi-sde-display-common.dtsi"
>>>>>>> 45d848a8

&pm6150l_gpios {
	disp_pins {
		disp_pins_default: disp_pins_default {
			pins = "gpio9";
			function = "func1";
			qcom,drive-strength = <2>;
			power-source = <1>;
			bias-disable;
			output-low;
		};
	};
};

&sde_dsi {
	clocks = <&mdss_dsi_phy0 BYTECLK_MUX_0_CLK>,
		 <&mdss_dsi_phy0 PCLK_MUX_0_CLK>,
		 <&mdss_dsi_phy0 BYTECLK_SRC_0_CLK>,
		 <&mdss_dsi_phy0 PCLK_SRC_0_CLK>,
		 <&mdss_dsi_phy0 SHADOW_BYTECLK_SRC_0_CLK>,
		 <&mdss_dsi_phy0 SHADOW_PCLK_SRC_0_CLK>;
	clock-names = "mux_byte_clk0", "mux_pixel_clk0",
			"src_byte_clk0", "src_pixel_clk0",
			"shadow_byte_clk0", "shadow_pixel_clk0";

	pinctrl-names = "panel_active", "panel_suspend";
	pinctrl-0 = <&sde_te_active &disp_pins_default>;
	pinctrl-1 = <&sde_te_suspend>;

	qcom,platform-te-gpio = <&tlmm 23 0>;
	qcom,panel-te-source = <0>;

	vddio-supply = <&L1E>;
	vdd-supply = <&L8A>;

	lab-supply = <&ab_vreg>;
	ibb-supply = <&ibb_vreg>;
};

&mdss_mdp {
	connectors = <&smmu_sde_unsec &smmu_sde_sec &sde_dsi>;
};

&dsi_rm69299_visionox_amoled_video {
	qcom,esd-check-enabled;
	qcom,mdss-dsi-panel-status-check-mode = "reg_read";
	qcom,mdss-dsi-panel-status-command = [06 01 00 01 00 00 01 0a];
	qcom,mdss-dsi-panel-status-command-state = "dsi_hs_mode";
	qcom,mdss-dsi-panel-status-value = <0x9c>;
	qcom,mdss-dsi-panel-on-check-value = <0x9c>;
	qcom,mdss-dsi-panel-status-read-length = <1>;
};

<<<<<<< HEAD
&dsi_rm69299_visionox_amoled_video {
=======
&dsi_rm69299_visionox_amoled_cmd {
>>>>>>> 45d848a8
	qcom,esd-check-enabled;
	qcom,mdss-dsi-panel-status-check-mode = "reg_read";
	qcom,mdss-dsi-panel-status-command = [06 01 00 01 00 00 01 0a];
	qcom,mdss-dsi-panel-status-command-state = "dsi_hs_mode";
	qcom,mdss-dsi-panel-status-value = <0x9c>;
	qcom,mdss-dsi-panel-on-check-value = <0x9c>;
	qcom,mdss-dsi-panel-status-read-length = <1>;
<<<<<<< HEAD
	qcom,dsi-supported-dfps-list = <60 55 48>;
	qcom,mdss-dsi-pan-enable-dynamic-fps;
	qcom,mdss-dsi-pan-fps-update = "dfps_immediate_porch_mode_vfp";
	qcom,dsi-select-clocks = "mux_byte_clk0", "mux_pixel_clk0";
	qcom,mdss-dsi-t-clk-post = <0x0E>;
	qcom,mdss-dsi-t-clk-pre = <0x31>;
	qcom,mdss-dsi-display-timings {
		timing@0 {
			qcom,mdss-dsi-panel-phy-timings = [00 20 08 08 24 23 08
							08 05 02 04 00];
			qcom,display-topology = <1 0 1>;
			qcom,default-topology-index = <0>;
		};
	};
};

&dsi_rm69299_visionox_amoled_cmd {
	qcom,esd-check-enabled;
	qcom,mdss-dsi-panel-status-check-mode = "reg_read";
	qcom,mdss-dsi-panel-status-command = [06 01 00 01 00 00 01 0a];
	qcom,mdss-dsi-panel-status-command-state = "dsi_hs_mode";
	qcom,mdss-dsi-panel-status-value = <0x9c>;
	qcom,mdss-dsi-panel-on-check-value = <0x9c>;
	qcom,mdss-dsi-panel-status-read-length = <1>;
	qcom,dsi-select-clocks = "mux_byte_clk0", "mux_pixel_clk0";
	qcom,mdss-dsi-t-clk-post = <0x0E>;
	qcom,mdss-dsi-t-clk-pre = <0x31>;
	qcom,mdss-dsi-display-timings {
		timing@0 {
			qcom,mdss-dsi-panel-phy-timings = [00 20 08 08 24 23 08
							08 05 02 04 00];
			qcom,display-topology = <1 0 1>;
			qcom,default-topology-index = <0>;
		};
	};
};

=======
};

>>>>>>> 45d848a8
&dsi_r66451_amoled_cmd {
	qcom,ulps-enabled;
	qcom,esd-check-enabled;
	qcom,mdss-dsi-panel-status-check-mode = "reg_read";
	qcom,mdss-dsi-panel-status-command = [06 01 00 01 00 00 01 0a];
	qcom,mdss-dsi-panel-status-command-state = "dsi_hs_mode";
	qcom,mdss-dsi-panel-status-value = <0x1c>;
	qcom,mdss-dsi-panel-status-read-length = <1>;
<<<<<<< HEAD
	qcom,dsi-select-clocks = "mux_byte_clk0", "mux_pixel_clk0";
	qcom,mdss-dsi-t-clk-post = <0x0A>;
	qcom,mdss-dsi-t-clk-pre = <0x1D>;
	qcom,mdss-dsi-display-timings {
		timing@0 {
			qcom,mdss-dsi-panel-phy-timings = [00 10 04 04 1E 1E 04
				04 03 02 04 00];
			qcom,display-topology = <1 1 1>;
			qcom,default-topology-index = <0>;
		};

		timing@1 {
			qcom,mdss-dsi-panel-phy-timings = [00 16 06 05 20 1F 06
				06 06 02 04 00];
			qcom,display-topology = <1 1 1>;
			qcom,default-topology-index = <0>;
		};

		timing@2 {
			qcom,mdss-dsi-panel-phy-timings = [00 1C 08 07 23 22 07
				07 08 02 04 00];
			qcom,display-topology = <1 1 1>;
			qcom,default-topology-index = <0>;
		};
	};
=======
>>>>>>> 45d848a8
};

&dsi_r66451_amoled_video {
	qcom,esd-check-enabled;
	qcom,mdss-dsi-panel-status-check-mode = "reg_read";
	qcom,mdss-dsi-panel-status-command = [06 01 00 01 00 00 01 0a];
	qcom,mdss-dsi-panel-status-command-state = "dsi_hs_mode";
	qcom,mdss-dsi-panel-status-value = <0x1c>;
	qcom,mdss-dsi-panel-status-read-length = <1>;
<<<<<<< HEAD
	qcom,dsi-select-clocks = "mux_byte_clk0", "mux_pixel_clk0";
	qcom,mdss-dsi-t-clk-post = <0x0B>;
	qcom,mdss-dsi-t-clk-pre = <0x27>;
	qcom,mdss-dsi-display-timings {
		timing@0 {
			qcom,mdss-dsi-panel-phy-timings = [00 16 06 05 20 1F 06
				06 06 02 04 00];
			qcom,display-topology = <1 1 1>;
			qcom,default-topology-index = <0>;
		};
	};
};
=======
};
>>>>>>> 45d848a8
<|MERGE_RESOLUTION|>--- conflicted
+++ resolved
@@ -1,13 +1,4 @@
-<<<<<<< HEAD
-#include "dsi-panel-sim-video.dtsi"
-#include "dsi-panel-rm69299-visionox-fhd-plus-video.dtsi"
-#include "dsi-panel-rm69299-visionox-fhd-plus-cmd.dtsi"
-#include "dsi-panel-r66451-dsc-fhd-plus-cmd.dtsi"
-#include "dsi-panel-r66451-dsc-fhd-plus-video.dtsi"
-#include <dt-bindings/clock/mdss-10nm-pll-clk.h>
-=======
 #include "holi-sde-display-common.dtsi"
->>>>>>> 45d848a8
 
 &pm6150l_gpios {
 	disp_pins {
@@ -61,35 +52,6 @@
 	qcom,mdss-dsi-panel-status-read-length = <1>;
 };
 
-<<<<<<< HEAD
-&dsi_rm69299_visionox_amoled_video {
-=======
-&dsi_rm69299_visionox_amoled_cmd {
->>>>>>> 45d848a8
-	qcom,esd-check-enabled;
-	qcom,mdss-dsi-panel-status-check-mode = "reg_read";
-	qcom,mdss-dsi-panel-status-command = [06 01 00 01 00 00 01 0a];
-	qcom,mdss-dsi-panel-status-command-state = "dsi_hs_mode";
-	qcom,mdss-dsi-panel-status-value = <0x9c>;
-	qcom,mdss-dsi-panel-on-check-value = <0x9c>;
-	qcom,mdss-dsi-panel-status-read-length = <1>;
-<<<<<<< HEAD
-	qcom,dsi-supported-dfps-list = <60 55 48>;
-	qcom,mdss-dsi-pan-enable-dynamic-fps;
-	qcom,mdss-dsi-pan-fps-update = "dfps_immediate_porch_mode_vfp";
-	qcom,dsi-select-clocks = "mux_byte_clk0", "mux_pixel_clk0";
-	qcom,mdss-dsi-t-clk-post = <0x0E>;
-	qcom,mdss-dsi-t-clk-pre = <0x31>;
-	qcom,mdss-dsi-display-timings {
-		timing@0 {
-			qcom,mdss-dsi-panel-phy-timings = [00 20 08 08 24 23 08
-							08 05 02 04 00];
-			qcom,display-topology = <1 0 1>;
-			qcom,default-topology-index = <0>;
-		};
-	};
-};
-
 &dsi_rm69299_visionox_amoled_cmd {
 	qcom,esd-check-enabled;
 	qcom,mdss-dsi-panel-status-check-mode = "reg_read";
@@ -98,23 +60,8 @@
 	qcom,mdss-dsi-panel-status-value = <0x9c>;
 	qcom,mdss-dsi-panel-on-check-value = <0x9c>;
 	qcom,mdss-dsi-panel-status-read-length = <1>;
-	qcom,dsi-select-clocks = "mux_byte_clk0", "mux_pixel_clk0";
-	qcom,mdss-dsi-t-clk-post = <0x0E>;
-	qcom,mdss-dsi-t-clk-pre = <0x31>;
-	qcom,mdss-dsi-display-timings {
-		timing@0 {
-			qcom,mdss-dsi-panel-phy-timings = [00 20 08 08 24 23 08
-							08 05 02 04 00];
-			qcom,display-topology = <1 0 1>;
-			qcom,default-topology-index = <0>;
-		};
-	};
 };
 
-=======
-};
-
->>>>>>> 45d848a8
 &dsi_r66451_amoled_cmd {
 	qcom,ulps-enabled;
 	qcom,esd-check-enabled;
@@ -123,34 +70,6 @@
 	qcom,mdss-dsi-panel-status-command-state = "dsi_hs_mode";
 	qcom,mdss-dsi-panel-status-value = <0x1c>;
 	qcom,mdss-dsi-panel-status-read-length = <1>;
-<<<<<<< HEAD
-	qcom,dsi-select-clocks = "mux_byte_clk0", "mux_pixel_clk0";
-	qcom,mdss-dsi-t-clk-post = <0x0A>;
-	qcom,mdss-dsi-t-clk-pre = <0x1D>;
-	qcom,mdss-dsi-display-timings {
-		timing@0 {
-			qcom,mdss-dsi-panel-phy-timings = [00 10 04 04 1E 1E 04
-				04 03 02 04 00];
-			qcom,display-topology = <1 1 1>;
-			qcom,default-topology-index = <0>;
-		};
-
-		timing@1 {
-			qcom,mdss-dsi-panel-phy-timings = [00 16 06 05 20 1F 06
-				06 06 02 04 00];
-			qcom,display-topology = <1 1 1>;
-			qcom,default-topology-index = <0>;
-		};
-
-		timing@2 {
-			qcom,mdss-dsi-panel-phy-timings = [00 1C 08 07 23 22 07
-				07 08 02 04 00];
-			qcom,display-topology = <1 1 1>;
-			qcom,default-topology-index = <0>;
-		};
-	};
-=======
->>>>>>> 45d848a8
 };
 
 &dsi_r66451_amoled_video {
@@ -160,19 +79,4 @@
 	qcom,mdss-dsi-panel-status-command-state = "dsi_hs_mode";
 	qcom,mdss-dsi-panel-status-value = <0x1c>;
 	qcom,mdss-dsi-panel-status-read-length = <1>;
-<<<<<<< HEAD
-	qcom,dsi-select-clocks = "mux_byte_clk0", "mux_pixel_clk0";
-	qcom,mdss-dsi-t-clk-post = <0x0B>;
-	qcom,mdss-dsi-t-clk-pre = <0x27>;
-	qcom,mdss-dsi-display-timings {
-		timing@0 {
-			qcom,mdss-dsi-panel-phy-timings = [00 16 06 05 20 1F 06
-				06 06 02 04 00];
-			qcom,display-topology = <1 1 1>;
-			qcom,default-topology-index = <0>;
-		};
-	};
-};
-=======
-};
->>>>>>> 45d848a8
+};